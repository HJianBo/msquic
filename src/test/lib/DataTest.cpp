--- conflicted
+++ resolved
@@ -10,13 +10,9 @@
 --*/
 
 #include "precomp.h"
-<<<<<<< HEAD
-#include "DataTest.cpp.clog.h"
-=======
 #ifdef QUIC_CLOG
 #include "DataTest.cpp.clog.h"
 #endif
->>>>>>> af64e177
 
 struct ServerAcceptContext {
     QUIC_EVENT NewConnectionReady;
