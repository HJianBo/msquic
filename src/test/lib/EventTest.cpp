--- conflicted
+++ resolved
@@ -10,13 +10,9 @@
 --*/
 
 #include "precomp.h"
-<<<<<<< HEAD
-#include "EventTest.cpp.clog.h"
-=======
 #ifdef QUIC_CLOG
 #include "EventTest.cpp.clog.h"
 #endif
->>>>>>> af64e177
 
 #define QUIC_EVENT_ACTION_SHUTDOWN_CONNECTION   1
 #define QUIC_EVENT_ACTION_SHUTDOWN_STREAM       2
