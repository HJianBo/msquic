/*++

    Copyright (c) Microsoft Corporation.
    Licensed under the MIT License.

Abstract:

    QUIC Kernel Mode Test Driver

--*/

#include <quic_platform.h>

#include "quic_trace.h"
<<<<<<< HEAD
#include "driver.cpp.clog.h"
=======
>>>>>>> eaf136f3

#define QUIC_TEST_TAG 'tsTQ' // QTst

EVT_WDF_DRIVER_UNLOAD QuicTestDriverUnload;

_No_competing_thread_
INITCODE
NTSTATUS
QuicTestCtlInitialize(
    _In_ WDFDRIVER Driver
    );

_IRQL_requires_max_(PASSIVE_LEVEL)
VOID
QuicTestCtlUninitialize(
    );

void* __cdecl operator new (size_t Size) {
    return ExAllocatePoolWithTag(NonPagedPool, Size, QUIC_TEST_TAG);
}

void __cdecl operator delete (_In_opt_ void* Mem) {
    if (Mem != nullptr) {
        ExFreePoolWithTag(Mem, QUIC_TEST_TAG);
    }
}

void __cdecl operator delete (_In_opt_ void* Mem, _In_opt_ size_t) {
    if (Mem != nullptr) {
        ExFreePoolWithTag(Mem, QUIC_TEST_TAG);
    }
}

void* __cdecl operator new[] (size_t Size) {
    return ExAllocatePoolWithTag(NonPagedPool, Size, QUIC_TEST_TAG);
}

void __cdecl operator delete[] (_In_opt_ void* Mem) {
    if (Mem != nullptr) {
        ExFreePoolWithTag(Mem, QUIC_TEST_TAG);
    }
}

extern "C" _IRQL_requires_max_(PASSIVE_LEVEL) void QuicTraceRundown(void) { }

extern "C"
INITCODE
_Function_class_(DRIVER_INITIALIZE)
_IRQL_requires_same_
_IRQL_requires_(PASSIVE_LEVEL)
NTSTATUS
DriverEntry(
    _In_ PDRIVER_OBJECT DriverObject,
    _In_ PUNICODE_STRING RegistryPath
    )
/*++

Routine Description:

    DriverEntry initializes the driver and is the first routine called by the
    system after the driver is loaded. DriverEntry specifies the other entry
    points in the function driver, such as EvtDevice and DriverUnload.

Parameters Description:

    DriverObject - represents the instance of the function driver that is loaded
    into memory. DriverEntry must initialize members of DriverObject before it
    returns to the caller. DriverObject is allocated by the system before the
    driver is loaded, and it is released by the system after the system unloads
    the function driver from memory.

    RegistryPath - represents the driver specific path in the Registry.
    The function driver can use the path to store driver related data between
    reboots. The path does not store hardware instance specific data.

Return Value:

    A success status as determined by NT_SUCCESS macro, if successful.

--*/
{
    NTSTATUS Status;
    WDF_DRIVER_CONFIG Config;
    WDFDRIVER Driver;
    BOOLEAN PlatformInitialized = FALSE;

    QuicPlatformSystemLoad(DriverObject, RegistryPath);

    Status = QuicPlatformInitialize();
    if (!NT_SUCCESS(Status)) {
<<<<<<< HEAD
        QuicTraceLogError(FN_driver9dbc814f4f43ea517407f5b7c8143626, "[test] QuicPlatformInitialize failed: 0x%x", Status);
=======
        QuicTraceEvent(LibraryErrorStatus, Status, "QuicPlatformInitialize failed");
>>>>>>> eaf136f3
        goto Error;
    }
    PlatformInitialized = TRUE;

    //
    // Create the WdfDriver Object
    //
    WDF_DRIVER_CONFIG_INIT(&Config, NULL);
    Config.EvtDriverUnload = QuicTestDriverUnload;
    Config.DriverInitFlags = WdfDriverInitNonPnpDriver;
    Config.DriverPoolTag = QUIC_TEST_TAG;

    Status =
        WdfDriverCreate(
            DriverObject,
            RegistryPath,
            WDF_NO_OBJECT_ATTRIBUTES,
            &Config,
            &Driver);
    if (!NT_SUCCESS(Status)) {
<<<<<<< HEAD
        QuicTraceLogError(FN_driver2b1325882fdd29ce47e4eb6224542b5f, "[test] WdfDriverCreate failed: 0x%x", Status);
=======
        QuicTraceEvent(LibraryErrorStatus, Status, "WdfDriverCreate failed");
>>>>>>> eaf136f3
        goto Error;
    }

    //
    // Initialize the device control interface.
    //
    Status = QuicTestCtlInitialize(Driver);
    if (!NT_SUCCESS(Status)) {
<<<<<<< HEAD
        QuicTraceLogError(FN_drivere2715f5ac91739cf9fdd047896c7912c, "[test] QuicTestCtlInitialize failed: 0x%x", Status);
        goto Error;
    }

    QuicTraceLogInfo(FN_driver33ec7eb98b419e59add5890fa61afa13, "[test] Started.");
=======
        QuicTraceEvent(LibraryErrorStatus, Status, "QuicTestCtlInitialize failed");
        goto Error;
    }

    QuicTraceLogInfo(
        TestDriverStarted,
        "[test] Started");
>>>>>>> eaf136f3

Error:

    if (!NT_SUCCESS(Status)) {
        if (PlatformInitialized) {
            QuicPlatformUninitialize();
        }
        QuicPlatformSystemUnload();
    }

    return Status;
}

_Function_class_(EVT_WDF_DRIVER_UNLOAD)
_IRQL_requires_same_
_IRQL_requires_max_(PASSIVE_LEVEL)
void
QuicTestDriverUnload(
    _In_ WDFDRIVER Driver
    )
/*++

Routine Description:

    QuicTestDriverUnload will clean up any resources that were allocated for
    this driver.

Arguments:

    Driver - Handle to a framework driver object created in DriverEntry

--*/
{
    UNREFERENCED_PARAMETER(Driver);
    NT_ASSERT(KeGetCurrentIrql() == PASSIVE_LEVEL);

    QuicTestCtlUninitialize();

<<<<<<< HEAD
    QuicTraceLogInfo(FN_driver2914cfd7e479c844f78b638f668e3720, "[test] Stopped.");
=======
    QuicTraceLogInfo(
        TestDriverStopped,
        "[test] Stopped");
>>>>>>> eaf136f3

    QuicPlatformUninitialize();
    QuicPlatformSystemUnload();
}

<|MERGE_RESOLUTION|>--- conflicted
+++ resolved
@@ -1,211 +1,188 @@
-/*++
-
-    Copyright (c) Microsoft Corporation.
-    Licensed under the MIT License.
-
-Abstract:
-
-    QUIC Kernel Mode Test Driver
-
---*/
-
-#include <quic_platform.h>
-
-#include "quic_trace.h"
-<<<<<<< HEAD
-#include "driver.cpp.clog.h"
-=======
->>>>>>> eaf136f3
-
-#define QUIC_TEST_TAG 'tsTQ' // QTst
-
-EVT_WDF_DRIVER_UNLOAD QuicTestDriverUnload;
-
-_No_competing_thread_
-INITCODE
-NTSTATUS
-QuicTestCtlInitialize(
-    _In_ WDFDRIVER Driver
-    );
-
-_IRQL_requires_max_(PASSIVE_LEVEL)
-VOID
-QuicTestCtlUninitialize(
-    );
-
-void* __cdecl operator new (size_t Size) {
-    return ExAllocatePoolWithTag(NonPagedPool, Size, QUIC_TEST_TAG);
-}
-
-void __cdecl operator delete (_In_opt_ void* Mem) {
-    if (Mem != nullptr) {
-        ExFreePoolWithTag(Mem, QUIC_TEST_TAG);
-    }
-}
-
-void __cdecl operator delete (_In_opt_ void* Mem, _In_opt_ size_t) {
-    if (Mem != nullptr) {
-        ExFreePoolWithTag(Mem, QUIC_TEST_TAG);
-    }
-}
-
-void* __cdecl operator new[] (size_t Size) {
-    return ExAllocatePoolWithTag(NonPagedPool, Size, QUIC_TEST_TAG);
-}
-
-void __cdecl operator delete[] (_In_opt_ void* Mem) {
-    if (Mem != nullptr) {
-        ExFreePoolWithTag(Mem, QUIC_TEST_TAG);
-    }
-}
-
-extern "C" _IRQL_requires_max_(PASSIVE_LEVEL) void QuicTraceRundown(void) { }
-
-extern "C"
-INITCODE
-_Function_class_(DRIVER_INITIALIZE)
-_IRQL_requires_same_
-_IRQL_requires_(PASSIVE_LEVEL)
-NTSTATUS
-DriverEntry(
-    _In_ PDRIVER_OBJECT DriverObject,
-    _In_ PUNICODE_STRING RegistryPath
-    )
-/*++
-
-Routine Description:
-
-    DriverEntry initializes the driver and is the first routine called by the
-    system after the driver is loaded. DriverEntry specifies the other entry
-    points in the function driver, such as EvtDevice and DriverUnload.
-
-Parameters Description:
-
-    DriverObject - represents the instance of the function driver that is loaded
-    into memory. DriverEntry must initialize members of DriverObject before it
-    returns to the caller. DriverObject is allocated by the system before the
-    driver is loaded, and it is released by the system after the system unloads
-    the function driver from memory.
-
-    RegistryPath - represents the driver specific path in the Registry.
-    The function driver can use the path to store driver related data between
-    reboots. The path does not store hardware instance specific data.
-
-Return Value:
-
-    A success status as determined by NT_SUCCESS macro, if successful.
-
---*/
-{
-    NTSTATUS Status;
-    WDF_DRIVER_CONFIG Config;
-    WDFDRIVER Driver;
-    BOOLEAN PlatformInitialized = FALSE;
-
-    QuicPlatformSystemLoad(DriverObject, RegistryPath);
-
-    Status = QuicPlatformInitialize();
-    if (!NT_SUCCESS(Status)) {
-<<<<<<< HEAD
-        QuicTraceLogError(FN_driver9dbc814f4f43ea517407f5b7c8143626, "[test] QuicPlatformInitialize failed: 0x%x", Status);
-=======
-        QuicTraceEvent(LibraryErrorStatus, Status, "QuicPlatformInitialize failed");
->>>>>>> eaf136f3
-        goto Error;
-    }
-    PlatformInitialized = TRUE;
-
-    //
-    // Create the WdfDriver Object
-    //
-    WDF_DRIVER_CONFIG_INIT(&Config, NULL);
-    Config.EvtDriverUnload = QuicTestDriverUnload;
-    Config.DriverInitFlags = WdfDriverInitNonPnpDriver;
-    Config.DriverPoolTag = QUIC_TEST_TAG;
-
-    Status =
-        WdfDriverCreate(
-            DriverObject,
-            RegistryPath,
-            WDF_NO_OBJECT_ATTRIBUTES,
-            &Config,
-            &Driver);
-    if (!NT_SUCCESS(Status)) {
-<<<<<<< HEAD
-        QuicTraceLogError(FN_driver2b1325882fdd29ce47e4eb6224542b5f, "[test] WdfDriverCreate failed: 0x%x", Status);
-=======
-        QuicTraceEvent(LibraryErrorStatus, Status, "WdfDriverCreate failed");
->>>>>>> eaf136f3
-        goto Error;
-    }
-
-    //
-    // Initialize the device control interface.
-    //
-    Status = QuicTestCtlInitialize(Driver);
-    if (!NT_SUCCESS(Status)) {
-<<<<<<< HEAD
-        QuicTraceLogError(FN_drivere2715f5ac91739cf9fdd047896c7912c, "[test] QuicTestCtlInitialize failed: 0x%x", Status);
-        goto Error;
-    }
-
-    QuicTraceLogInfo(FN_driver33ec7eb98b419e59add5890fa61afa13, "[test] Started.");
-=======
-        QuicTraceEvent(LibraryErrorStatus, Status, "QuicTestCtlInitialize failed");
-        goto Error;
-    }
-
-    QuicTraceLogInfo(
-        TestDriverStarted,
-        "[test] Started");
->>>>>>> eaf136f3
-
-Error:
-
-    if (!NT_SUCCESS(Status)) {
-        if (PlatformInitialized) {
-            QuicPlatformUninitialize();
-        }
-        QuicPlatformSystemUnload();
-    }
-
-    return Status;
-}
-
-_Function_class_(EVT_WDF_DRIVER_UNLOAD)
-_IRQL_requires_same_
-_IRQL_requires_max_(PASSIVE_LEVEL)
-void
-QuicTestDriverUnload(
-    _In_ WDFDRIVER Driver
-    )
-/*++
-
-Routine Description:
-
-    QuicTestDriverUnload will clean up any resources that were allocated for
-    this driver.
-
-Arguments:
-
-    Driver - Handle to a framework driver object created in DriverEntry
-
---*/
-{
-    UNREFERENCED_PARAMETER(Driver);
-    NT_ASSERT(KeGetCurrentIrql() == PASSIVE_LEVEL);
-
-    QuicTestCtlUninitialize();
-
-<<<<<<< HEAD
-    QuicTraceLogInfo(FN_driver2914cfd7e479c844f78b638f668e3720, "[test] Stopped.");
-=======
-    QuicTraceLogInfo(
-        TestDriverStopped,
-        "[test] Stopped");
->>>>>>> eaf136f3
-
-    QuicPlatformUninitialize();
-    QuicPlatformSystemUnload();
-}
-
+/*++
+
+    Copyright (c) Microsoft Corporation.
+    Licensed under the MIT License.
+
+Abstract:
+
+    QUIC Kernel Mode Test Driver
+
+--*/
+
+#include <quic_platform.h>
+
+#include "quic_trace.h"
+#include "driver.cpp.clog.h"
+
+#define QUIC_TEST_TAG 'tsTQ' // QTst
+
+EVT_WDF_DRIVER_UNLOAD QuicTestDriverUnload;
+
+_No_competing_thread_
+INITCODE
+NTSTATUS
+QuicTestCtlInitialize(
+    _In_ WDFDRIVER Driver
+    );
+
+_IRQL_requires_max_(PASSIVE_LEVEL)
+VOID
+QuicTestCtlUninitialize(
+    );
+
+void* __cdecl operator new (size_t Size) {
+    return ExAllocatePoolWithTag(NonPagedPool, Size, QUIC_TEST_TAG);
+}
+
+void __cdecl operator delete (_In_opt_ void* Mem) {
+    if (Mem != nullptr) {
+        ExFreePoolWithTag(Mem, QUIC_TEST_TAG);
+    }
+}
+
+void __cdecl operator delete (_In_opt_ void* Mem, _In_opt_ size_t) {
+    if (Mem != nullptr) {
+        ExFreePoolWithTag(Mem, QUIC_TEST_TAG);
+    }
+}
+
+void* __cdecl operator new[] (size_t Size) {
+    return ExAllocatePoolWithTag(NonPagedPool, Size, QUIC_TEST_TAG);
+}
+
+void __cdecl operator delete[] (_In_opt_ void* Mem) {
+    if (Mem != nullptr) {
+        ExFreePoolWithTag(Mem, QUIC_TEST_TAG);
+    }
+}
+
+extern "C" _IRQL_requires_max_(PASSIVE_LEVEL) void QuicTraceRundown(void) { }
+
+extern "C"
+INITCODE
+_Function_class_(DRIVER_INITIALIZE)
+_IRQL_requires_same_
+_IRQL_requires_(PASSIVE_LEVEL)
+NTSTATUS
+DriverEntry(
+    _In_ PDRIVER_OBJECT DriverObject,
+    _In_ PUNICODE_STRING RegistryPath
+    )
+/*++
+
+Routine Description:
+
+    DriverEntry initializes the driver and is the first routine called by the
+    system after the driver is loaded. DriverEntry specifies the other entry
+    points in the function driver, such as EvtDevice and DriverUnload.
+
+Parameters Description:
+
+    DriverObject - represents the instance of the function driver that is loaded
+    into memory. DriverEntry must initialize members of DriverObject before it
+    returns to the caller. DriverObject is allocated by the system before the
+    driver is loaded, and it is released by the system after the system unloads
+    the function driver from memory.
+
+    RegistryPath - represents the driver specific path in the Registry.
+    The function driver can use the path to store driver related data between
+    reboots. The path does not store hardware instance specific data.
+
+Return Value:
+
+    A success status as determined by NT_SUCCESS macro, if successful.
+
+--*/
+{
+    NTSTATUS Status;
+    WDF_DRIVER_CONFIG Config;
+    WDFDRIVER Driver;
+    BOOLEAN PlatformInitialized = FALSE;
+
+    QuicPlatformSystemLoad(DriverObject, RegistryPath);
+
+    Status = QuicPlatformInitialize();
+    if (!NT_SUCCESS(Status)) {
+        QuicTraceEvent(LibraryErrorStatus, Status, "QuicPlatformInitialize failed");
+        goto Error;
+    }
+    PlatformInitialized = TRUE;
+
+    //
+    // Create the WdfDriver Object
+    //
+    WDF_DRIVER_CONFIG_INIT(&Config, NULL);
+    Config.EvtDriverUnload = QuicTestDriverUnload;
+    Config.DriverInitFlags = WdfDriverInitNonPnpDriver;
+    Config.DriverPoolTag = QUIC_TEST_TAG;
+
+    Status =
+        WdfDriverCreate(
+            DriverObject,
+            RegistryPath,
+            WDF_NO_OBJECT_ATTRIBUTES,
+            &Config,
+            &Driver);
+    if (!NT_SUCCESS(Status)) {
+        QuicTraceEvent(LibraryErrorStatus, Status, "WdfDriverCreate failed");
+        goto Error;
+    }
+
+    //
+    // Initialize the device control interface.
+    //
+    Status = QuicTestCtlInitialize(Driver);
+    if (!NT_SUCCESS(Status)) {
+        QuicTraceEvent(LibraryErrorStatus, Status, "QuicTestCtlInitialize failed");
+        goto Error;
+    }
+
+    QuicTraceLogInfo(
+        TestDriverStarted,
+        "[test] Started");
+
+Error:
+
+    if (!NT_SUCCESS(Status)) {
+        if (PlatformInitialized) {
+            QuicPlatformUninitialize();
+        }
+        QuicPlatformSystemUnload();
+    }
+
+    return Status;
+}
+
+_Function_class_(EVT_WDF_DRIVER_UNLOAD)
+_IRQL_requires_same_
+_IRQL_requires_max_(PASSIVE_LEVEL)
+void
+QuicTestDriverUnload(
+    _In_ WDFDRIVER Driver
+    )
+/*++
+
+Routine Description:
+
+    QuicTestDriverUnload will clean up any resources that were allocated for
+    this driver.
+
+Arguments:
+
+    Driver - Handle to a framework driver object created in DriverEntry
+
+--*/
+{
+    UNREFERENCED_PARAMETER(Driver);
+    NT_ASSERT(KeGetCurrentIrql() == PASSIVE_LEVEL);
+
+    QuicTestCtlUninitialize();
+
+    QuicTraceLogInfo(
+        TestDriverStopped,
+        "[test] Stopped");
+
+    QuicPlatformUninitialize();
+    QuicPlatformSystemUnload();
+}
+