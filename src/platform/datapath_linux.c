--- conflicted
+++ resolved
@@ -1,4 +1,3 @@
-<<<<<<< HEAD
 /*++
 
     Copyright (c) Microsoft Corporation.
@@ -24,7 +23,6 @@
 #include "quic_platform_dispatch.h"
 #include "datapath_linux.c.clog.h"
 
-
 QUIC_STATIC_ASSERT((SIZEOF_STRUCT_MEMBER(QUIC_BUFFER, Length) <= sizeof(size_t)), "(sizeof(QUIC_BUFFER.Length) == sizeof(size_t) must be TRUE.");
 QUIC_STATIC_ASSERT((SIZEOF_STRUCT_MEMBER(QUIC_BUFFER, Buffer) == sizeof(void*)), "(sizeof(QUIC_BUFFER.Buffer) == sizeof(void*) must be TRUE.");
 
@@ -369,14 +367,14 @@
     EpollFd = epoll_create1(EPOLL_CLOEXEC);
     if (EpollFd == INVALID_SOCKET_FD) {
         Status = errno;
-        QuicTraceLogError(FN_datapath_linuxbca492d3173b65591afb875ca167b44c, "[ dal] epoll_create1(EPOLL_CLOEXEC) failed, 0x%x.", Status);
+        QuicTraceEvent(LibraryErrorStatus, Status, "epoll_create1(EPOLL_CLOEXEC) failed");
         goto Exit;
     }
 
     EventFd = eventfd(0, EFD_CLOEXEC);
     if (EventFd == INVALID_SOCKET_FD) {
         Status = errno;
-        QuicTraceLogError(FN_datapath_linux80d463940366316e871279ee90e5c307, "[ dal] eventfd failed, 0x%x.", Status);
+        QuicTraceEvent(LibraryErrorStatus, Status, "eventfd failed");
         goto Exit;
     }
 
@@ -390,7 +388,7 @@
     Ret = epoll_ctl(EpollFd, EPOLL_CTL_ADD, EventFd, &EvtFdEpEvt);
     if (Ret != 0) {
         Status = errno;
-        QuicTraceLogError(FN_datapath_linuxb8159a1f65ecbb0eb9c8b77b9be9122f, "[ dal] epoll_ctl(EPOLL_CTL_ADD) failed, 0x%x.", Status);
+        QuicTraceEvent(LibraryErrorStatus, Status, "epoll_ctl(EPOLL_CTL_ADD) failed");
         goto Exit;
     }
 
@@ -416,7 +414,7 @@
 
     Status = QuicThreadCreate(&ThreadConfig, &ProcContext->EpollWaitThread);
     if (QUIC_FAILED(Status)) {
-        QuicTraceLogError(FN_datapath_linuxd0d27dc9f980729b226874b283255424, "[ dal] QuicThreadCreate failed, 0x%x.", Status);
+        QuicTraceEvent(LibraryErrorStatus, Status, "QuicThreadCreate failed");
         goto Exit;
     }
 
@@ -489,7 +487,7 @@
 
     QUIC_DATAPATH* Datapath = (QUIC_DATAPATH*)QUIC_ALLOC_PAGED(DatapathLength);
     if (Datapath == NULL) {
-        QuicTraceLogError(FN_datapath_linux8848703f05a0fe05539e919e0d365ba4, "[ dal] Datapath allocation failure.");
+        QuicTraceEvent(AllocFailure, "QUIC_DATAPATH", DatapathLength);
         Status = QUIC_STATUS_OUT_OF_MEMORY;
         goto Exit;
     }
@@ -590,7 +588,7 @@
     QUIC_DATAPATH_RECV_BLOCK* RecvBlock =
         QuicPoolAlloc(&Datapath->ProcContexts[ProcIndex].RecvBlockPool);
     if (RecvBlock == NULL) {
-        QuicTraceLogWarning(FN_datapath_linux3fa3c705814cf440901b3cdc82763d0e, "[ dal] RecvBlock allocation failed.");
+        QuicTraceEvent(AllocFailure, "QUIC_DATAPATH_RECV_BLOCK", 0);
     } else {
         QuicZeroMemory(RecvBlock, sizeof(*RecvBlock));
         RecvBlock->OwningPool = &Datapath->ProcContexts[ProcIndex].RecvBlockPool;
@@ -692,7 +690,12 @@
         goto Exit;
     }
 
-    QuicTraceLogError(FN_datapath_linuxa4bf90a34d69dcbe9e96ed51f1b9021c, "[%p] Couldn't resolve hostname '%s' to an IP address", Datapath, HostName);
+    QuicTraceEvent(LibraryError, "Resolving hostname to IP");
+    QuicTraceLogError(
+        DatapathResolveHostNameFailed,
+        "[%p] Couldn't resolve hostname '%s' to an IP address",
+        Datapath,
+        HostName);
     Status = QUIC_STATUS_DNS_RESOLUTION_ERROR;
 
 Exit:
@@ -729,7 +732,7 @@
     SocketContext->CleanupFd = eventfd(0, EFD_CLOEXEC);
     if (SocketContext->CleanupFd == INVALID_SOCKET_FD) {
         Status = errno;
-        QuicTraceLogError(FN_datapath_linux80d463940366316e871279ee90e5c307, "[ dal] eventfd failed, 0x%x.", Status);
+        QuicTraceEvent(DatapathErrorStatus, Binding, Status, "eventfd failed");
         goto Exit;
     }
 
@@ -746,7 +749,7 @@
             SocketContext->CleanupFd,
             &EvtFdEpEvt) != 0) {
         Status = errno;
-        QuicTraceLogError(FN_datapath_linuxb8159a1f65ecbb0eb9c8b77b9be9122f, "[ dal] epoll_ctl(EPOLL_CTL_ADD) failed, 0x%x.", Status);
+        QuicTraceEvent(DatapathErrorStatus, Binding, Status, "epoll_ctl(EPOLL_CTL_ADD) failed");
         goto Exit;
     }
 
@@ -760,7 +763,7 @@
             IPPROTO_UDP);
     if (SocketContext->SocketFd == INVALID_SOCKET_FD) {
         Status = errno;
-        QuicTraceLogError(FN_datapath_linuxfdc1f385a374eb7487032df67fae038b, "[ dal] socket failed, 0x%x.", Status);
+        QuicTraceEvent(DatapathErrorStatus, Binding, Status, "socket failed");
         goto Exit;
     }
 
@@ -777,7 +780,7 @@
             sizeof(Option));
     if (Result == SOCKET_ERROR) {
         Status = errno;
-        QuicTraceLogError(FN_datapath_linuxb6e785958cd8d50ccef0a6d36787da35, "[ dal] setsockopt(IPV6_V6ONLY) failed, 0x%x.", Status);
+        QuicTraceEvent(DatapathErrorStatus, Binding, Status, "setsockopt(IPV6_V6ONLY) failed");
         goto Exit;
     }
 
@@ -801,7 +804,7 @@
             sizeof(Option));
     if (Result == SOCKET_ERROR) {
         Status = errno;
-        QuicTraceLogError(FN_datapath_linuxe5e6b299d1a0081dd2afc32349f22ecd, "[ dal] setsockopt(IP_MTU_DISCOVER) failed, 0x%x.", Status);
+        QuicTraceEvent(DatapathErrorStatus, Binding, Status, "setsockopt(IP_MTU_DISCOVER) failed");
         goto Exit;
     }
 
@@ -815,7 +818,7 @@
             sizeof(Option));
     if (Result == SOCKET_ERROR) {
         Status = errno;
-        QuicTraceLogError(FN_datapath_linuxa4a94d76ae75beeb2d1d1c4a5098fea1, "[ dal] setsockopt(IPV6_DONTFRAG) failed, 0x%x.", Status);
+        QuicTraceEvent(DatapathErrorStatus, Binding, Status, "setsockopt(IPV6_DONTFRAG) failed");
         goto Exit;
     }
 
@@ -839,7 +842,7 @@
             sizeof(Option));
     if (Result == SOCKET_ERROR) {
         Status = errno;
-        QuicTraceLogError(FN_datapath_linuxdf7cb85f965e43368839b99f2415011e, "[ dal] setsockopt(IPV6_RECVPKTINFO) failed, 0x%x.", Status);
+        QuicTraceEvent(DatapathErrorStatus, Binding, Status, "setsockopt(IPV6_RECVPKTINFO) failed");
         goto Exit;
     }
 
@@ -853,7 +856,7 @@
             sizeof(Option));
     if (Result == SOCKET_ERROR) {
         Status = errno;
-        QuicTraceLogError(FN_datapath_linux59a04f4ccf742d10c8d11db4fb46b00e, "[ dal] setsockopt(IP_PKTINFO) failed, 0x%x.", Status);
+        QuicTraceEvent(DatapathErrorStatus, Binding, Status, "setsockopt(IP_PKTINFO) failed");
         goto Exit;
     }
 
@@ -871,7 +874,7 @@
             sizeof(Option));
     if (Result == SOCKET_ERROR) {
         Status = errno;
-        QuicTraceLogError(FN_datapath_linux1ccd1de3f445cff3fe70092785fe43c3, "[ dal] setsockopt(SO_RCVBUF) failed, 0x%x.", Status);
+        QuicTraceEvent(DatapathErrorStatus, Binding, Status, "setsockopt(SO_RCVBUF) failed");
         goto Exit;
     }
 
@@ -888,7 +891,7 @@
             sizeof(Option));
     if (Result == SOCKET_ERROR) {
         Status = errno;
-        QuicTraceLogError(FN_datapath_linuxd4db8a00044550ffa4fb320c0d17bd5e, "[ dal] setsockopt(SO_REUSEADDR) failed, 0x%x.", Status);
+        QuicTraceEvent(DatapathErrorStatus, Binding, Status, "setsockopt(SO_REUSEADDR) failed");
         goto Exit;
     }
 
@@ -899,7 +902,7 @@
             sizeof(Binding->LocalAddress));
     if (Result == SOCKET_ERROR) {
         Status = errno;
-        QuicTraceLogError(FN_datapath_linux96a75e11317f285c36e073a349ed8ae6, "[ dal] bind failed, 0x%x.", Status);
+        QuicTraceEvent(DatapathErrorStatus, Binding, Status, "bind failed");
         goto Exit;
     }
 
@@ -915,7 +918,7 @@
 
         if (Result == SOCKET_ERROR) {
             Status = errno;
-            QuicTraceLogError(FN_datapath_linuxb58ac54cf20776df9c35e6d1469fcb43, "[ dal] connect failed, 0x%x.", Status);
+            QuicTraceEvent(DatapathErrorStatus, Binding, Status, "connect failed");
             goto Exit;
         }
     }
@@ -933,15 +936,13 @@
             &AssignedLocalAddressLength);
     if (Result == SOCKET_ERROR) {
         Status = errno;
-        QuicTraceLogError(FN_datapath_linux9616bfff71a6ad3bd8a9028994b1f3ce, "[ dal] getsockname failed, 0x%x.", Status);
+        QuicTraceEvent(DatapathErrorStatus, Binding, Status, "getsockname failed");
         goto Exit;
     }
 
     if (LocalAddress && LocalAddress->Ipv4.sin_port != 0) {
         QUIC_DBG_ASSERT(LocalAddress->Ipv4.sin_port == Binding->LocalAddress.Ipv4.sin_port);
     }
-
-    //QuicTraceLogVerbose(FN_datapath_linux59aad15150c0d7ffdbc4b549d8312c1d, "[sock][%p] Initialized", SocketContext);
 
 Exit:
 
@@ -959,7 +960,6 @@
     _In_ QUIC_DATAPATH_PROC_CONTEXT* ProcContext
     )
 {
-    //QuicTraceLogVerbose(FN_datapath_linux61eb4268402d5c45ab8802aa6c00611c, "[sock][%p] Uninitialize", SocketContext);
     epoll_ctl(ProcContext->EpollFd, EPOLL_CTL_DEL, SocketContext->SocketFd, NULL);
 
     const eventfd_t Value = 1;
@@ -972,8 +972,6 @@
     _In_ QUIC_DATAPATH_PROC_CONTEXT* ProcContext
     )
 {
-    //QuicTraceLogVerbose(FN_datapath_linuxf5aef1cdbfb13bbb56b9db47a5d9bf4a, "[sock][%p] Uninitialize complete.", SocketContext);
-
     if (SocketContext->CurrentRecvBlock != NULL) {
         QuicDataPathBindingReturnRecvDatagrams(&SocketContext->CurrentRecvBlock->RecvPacket);
     }
@@ -1005,7 +1003,7 @@
                 SocketContext->Binding->Datapath,
                 QuicProcCurrentNumber());
         if (SocketContext->CurrentRecvBlock == NULL) {
-            QuicTraceLogWarning(FN_datapath_linux6a1490694bb2a6cf3b0ca3b4f8ea6705, "[sock][%p] QuicDataPathAllocRecvBlock failed.", SocketContext);
+            QuicTraceEvent(AllocFailure, "QUIC_DATAPATH_RECV_BLOCK", 0);
             return QUIC_STATUS_OUT_OF_MEMORY;
         }
     }
@@ -1045,8 +1043,6 @@
             .ptr = &SocketContext->EventContexts[QUIC_SOCK_EVENT_SOCKET]
         }
     };
-
-    //QuicTraceLogVerbose(FN_datapath_linux5c39e7ce20b72cc933a2d2fb57b0d272, "[sock][%p] epoll ADD: IN | ET", SocketContext);
 
     int Ret =
         epoll_ctl(
@@ -1056,7 +1052,7 @@
             &SockFdEpEvt);
     if (Ret != 0) {
         Status = Ret;
-        QuicTraceLogError(FN_datapath_linux7c18fd32d3cc4386509a1c9a858d1a8c, "[sock][%p] epoll_ctl failed, 0x%x.", SocketContext, Status);
+        QuicTraceEvent(DatapathErrorStatus, SocketContext->Binding, Status, "epoll_ctl failed");
         goto Error;
     }
 
@@ -1119,30 +1115,13 @@
 
     QUIC_FRE_ASSERT(FoundLocalAddr);
 
-#ifndef QUIC_TLS_STUB
-    char LocalInet6AddrStr[INET6_ADDRSTRLEN] = {0};
-    char RemoteInet6AddrStr[INET6_ADDRSTRLEN] = {0};
-    if (RemoteAddr->si_family == AF_INET) {
-        QuicTraceLogVerbose(FN_datapath_linuxb802df54d54a4bc6143599cee561f8f3, "[sock][%p] Received [%zd] (buflen=[%hu]) bytes Src=[%s:%hu] Dst=[%s:%hu], bind=[%p].",
-            SocketContext, BytesTransferred,
-            RecvPacket->BufferLength,
-            inet_ntop(AF_INET, &RemoteAddr->Ipv4.sin_addr, RemoteInet6AddrStr, INET_ADDRSTRLEN),
-            ntohs(RemoteAddr->Ipv4.sin_port),
-            inet_ntop(AF_INET, &LocalAddr->Ipv4.sin_addr, LocalInet6AddrStr, INET_ADDRSTRLEN),
-            ntohs(LocalAddr->Ipv4.sin_port),
-            SocketContext->Binding);
-    } else {
-        QuicTraceLogVerbose(FN_datapath_linuxde827e1cb26621b9975feaa0c9aade47, "[sock][%p] Received [%zd] (buflen=[%hu]) bytes Src=[%s:%hu] Dst=[%s:%hu%u], bind=[%p].",
-            SocketContext, BytesTransferred,
-            RecvPacket->BufferLength,
-            inet_ntop(AF_INET6, &RemoteAddr->Ipv6.sin6_addr, RemoteInet6AddrStr, INET6_ADDRSTRLEN),
-            ntohs(RemoteAddr->Ipv6.sin6_port),
-            inet_ntop(AF_INET6, &LocalAddr->Ipv6.sin6_addr, LocalInet6AddrStr, INET6_ADDRSTRLEN),
-            ntohs(LocalAddr->Ipv6.sin6_port),
-            LocalAddr->Ipv6.sin6_scope_id,
-            SocketContext->Binding);
-    }
-#endif
+    QuicTraceEvent(
+        DatapathRecv,
+        SocketContext->Binding,
+        (uint32_t)BytesTransferred,
+        (uint32_t)BytesTransferred,
+        LOG_ADDR_LEN(*LocalAddr), LOG_ADDR_LEN(*RemoteAddr),
+        (uint8_t*)LocalAddr, (uint8_t*)RemoteAddr);
 
     QUIC_DBG_ASSERT(BytesTransferred <= RecvPacket->BufferLength);
     RecvPacket->BufferLength = BytesTransferred;
@@ -1173,8 +1152,6 @@
     _In_ const QUIC_ADDR* RemoteAddress
     )
 {
-    //QuicTraceLogVerbose(FN_datapath_linux1a4cf7d41ec8fd1e829212c52385bb55, "[sock][%p] Pending send.", SocketContext);
-
     if (!SocketContext->SendWaiting) {
 
         struct epoll_event SockFdEpEvt = {
@@ -1183,8 +1160,6 @@
                 .ptr = &SocketContext->EventContexts[QUIC_SOCK_EVENT_SOCKET]
             }
         };
-
-        //QuicTraceLogVerbose(FN_datapath_linux63f61334eaf08a02252ba074286d9fdb, "[sock][%p] epoll MOD: IN | OUT | ET", SocketContext);
 
         int Ret =
             epoll_ctl(
@@ -1193,7 +1168,7 @@
                 SocketContext->SocketFd,
                 &SockFdEpEvt);
         if (Ret != 0) {
-            QuicTraceLogError(FN_datapath_linux6bf174dd7705d220217784cf1b1fbd51, "[sock][%p] epoll_ctl failed, 0x%x.", SocketContext, errno);
+            QuicTraceEvent(DatapathErrorStatus, SocketContext->Binding, errno, "epoll_ctl failed");
             return errno;
         }
 
@@ -1252,2109 +1227,6 @@
             }
         };
 
-        //QuicTraceLogVerbose(FN_datapath_linuxab9d8aecbf2d0e38eeb36d1769c40b0c, "[sock][%p] epoll MOD: IN | ET", SocketContext);
-
-        int Ret =
-            epoll_ctl(
-                ProcContext->EpollFd,
-                EPOLL_CTL_MOD,
-                SocketContext->SocketFd,
-                &SockFdEpEvt);
-        if (Ret != 0) {
-            Status = Ret;
-            QuicTraceLogError(FN_datapath_linux7c18fd32d3cc4386509a1c9a858d1a8c, "[sock][%p] epoll_ctl failed, 0x%x.", SocketContext, Status);
-            goto Exit;
-        }
-
-        SocketContext->SendWaiting = FALSE;
-    }
-
-    while (!QuicListIsEmpty(&SocketContext->PendingSendContextHead)) {
-        QUIC_DATAPATH_SEND_CONTEXT* SendContext =
-            QUIC_CONTAINING_RECORD(
-                QuicListRemoveHead(&SocketContext->PendingSendContextHead),
-                QUIC_DATAPATH_SEND_CONTEXT,
-                PendingSendLinkage);
-
-        Status =
-            QuicDataPathBindingSend(
-                SocketContext->Binding,
-                SendContext->Bind ? &SendContext->LocalAddress : NULL,
-                &SendContext->RemoteAddress,
-                SendContext);
-        if (QUIC_FAILED(Status)) {
-            goto Exit;
-        }
-
-        if (SocketContext->SendWaiting) {
-            break;
-        }
-    }
-
-Exit:
-
-    return Status;
-}
-
-void
-QuicSocketContextProcessEvents(
-    _In_ void* EventPtr,
-    _In_ QUIC_DATAPATH_PROC_CONTEXT* ProcContext,
-    _In_ int Events
-    )
-{
-    uint8_t EventType = *(uint8_t*)EventPtr;
-    QUIC_SOCKET_CONTEXT* SocketContext =
-        ((QUIC_SOCKET_CONTEXT*)( \
-            (uint8_t*)(EventPtr) - \
-            (size_t)(&((QUIC_SOCKET_CONTEXT*)0)->EventContexts) -
-            EventType));
-
-    if (EventType == QUIC_SOCK_EVENT_CLEANUP) {
-        QUIC_DBG_ASSERT(SocketContext->Binding->Shutdown);
-        QuicSocketContextUninitializeComplete(SocketContext, ProcContext);
-        return;
-    }
-
-    QUIC_DBG_ASSERT(EventType == QUIC_SOCK_EVENT_SOCKET);
-
-    //QuicTraceLogVerbose(FN_datapath_linuxc8c574f415fac8afb9eaa69d11886826, "[sock][%p] Process Events: 0x%x.", SocketContext, Events);
-
-    if (EPOLLERR & Events) {
-        int ErrNum = 0;
-        socklen_t OptLen = sizeof(ErrNum);
-        ssize_t Ret =
-            getsockopt(
-                SocketContext->SocketFd,
-                SOL_SOCKET,
-                SO_ERROR,
-                &ErrNum,
-                &OptLen);
-        if (Ret < 0) {
-            QuicTraceLogError(FN_datapath_linuxaba234d30914c9012fb19a828a43a2cb, "[sock][%p] getsockopt(SO_ERROR) failed, 0x%x.", SocketContext, errno);
-        } else {
-            QuicTraceLogError(FN_datapath_linux36e15fe80ecd2361189f45b0e3fc98d9, "[sock][%p] Socket error event:, 0x%x (%s).", SocketContext, ErrNum, strerror(ErrNum));
-
-            //
-            // Send unreachable notification to MsQuic if any related
-            // errors were received.
-            //
-            if (ErrNum == ECONNREFUSED ||
-                ErrNum == EHOSTUNREACH ||
-                ErrNum == ENETUNREACH) {
-                SocketContext->Binding->Datapath->UnreachHandler(
-                    SocketContext->Binding,
-                    SocketContext->Binding->ClientContext,
-                    &SocketContext->Binding->RemoteAddress);
-            }
-        }
-    }
-
-    if (EPOLLIN & Events) {
-        while (TRUE) {
-            QUIC_DBG_ASSERT(SocketContext->CurrentRecvBlock != NULL);
-
-            ssize_t Ret =
-                recvmsg(
-                    SocketContext->SocketFd,
-                    &SocketContext->RecvMsgHdr,
-                    0);
-            if (Ret < 0) {
-                if (errno != EAGAIN && errno != EWOULDBLOCK) {
-                    QuicTraceLogError(FN_datapath_linuxbe45cb9fcf8f4e1e6970a5b140681c5d, "[sock][%p] recvmsg failed, 0x%x.", SocketContext, errno);
-                }
-                break;
-            } else {
-                QuicSocketContextRecvComplete(SocketContext, ProcContext, Ret);
-            }
-        }
-    }
-
-    if (EPOLLOUT & Events) {
-        QuicSocketContextSendComplete(SocketContext, ProcContext);
-    }
-}
-
-//
-// Datapath binding interface.
-//
-
-QUIC_STATUS
-QuicDataPathBindingCreate(
-    _In_ QUIC_DATAPATH* Datapath,
-    _In_opt_ const QUIC_ADDR* LocalAddress,
-    _In_opt_ const QUIC_ADDR* RemoteAddress,
-    _In_opt_ void* RecvCallbackContext,
-    _Out_ QUIC_DATAPATH_BINDING** NewBinding
-    )
-{
-#ifdef QUIC_PLATFORM_DISPATCH_TABLE
-    return
-        PlatDispatch->DatapathBindingCreate(
-            Datapath,
-            LocalAddress,
-            RemoteAddress,
-            RecvCallbackContext,
-            NewBinding);
-#else
-    QUIC_STATUS Status = QUIC_STATUS_SUCCESS;
-
-    uint32_t SocketCount = Datapath->ProcCount; // TODO - Only use 1 for client (RemoteAddress != NULL) bindings?
-    size_t BindingLength =
-        sizeof(QUIC_DATAPATH_BINDING) +
-        SocketCount * sizeof(QUIC_SOCKET_CONTEXT);
-
-    QUIC_DATAPATH_BINDING* Binding =
-        (QUIC_DATAPATH_BINDING*)QUIC_ALLOC_PAGED(BindingLength);
-    if (Binding == NULL) {
-        Status = QUIC_STATUS_OUT_OF_MEMORY;
-        QuicTraceLogError(FN_datapath_linux86275c6bd95aff071fb8c7df8db5b1fe, "[ dal] Binding allocation failed");
-        goto Exit;
-    }
-
-    QuicTraceLogInfo(FN_datapath_linux3c5cc39edbda9002304d06a649a55d29, "[bind][%p] Created.", Binding);
-
-    QuicZeroMemory(Binding, BindingLength);
-    Binding->Datapath = Datapath;
-    Binding->ClientContext = RecvCallbackContext;
-    Binding->Mtu = QUIC_MAX_MTU;
-    QuicRundownInitialize(&Binding->Rundown);
-    if (LocalAddress) {
-        QuicConvertToMappedV6(LocalAddress, &Binding->LocalAddress);
-    } else {
-        Binding->LocalAddress.si_family = AF_INET6;
-    }
-    for (uint32_t i = 0; i < SocketCount; i++) {
-        Binding->SocketContexts[i].Binding = Binding;
-        Binding->SocketContexts[i].SocketFd = INVALID_SOCKET_FD;
-        Binding->SocketContexts[i].RecvIov.iov_len =
-            Binding->Mtu - QUIC_MIN_IPV4_HEADER_SIZE - QUIC_UDP_HEADER_SIZE;
-        QuicListInitializeHead(&Binding->SocketContexts[i].PendingSendContextHead);
-        QuicRundownAcquire(&Binding->Rundown);
-    }
-
-    QuicRundownAcquire(&Datapath->BindingsRundown);
-
-    for (uint32_t i = 0; i < SocketCount; i++) {
-        Status =
-            QuicSocketContextInitialize(
-                &Binding->SocketContexts[i],
-                &Datapath->ProcContexts[i],
-                LocalAddress,
-                RemoteAddress);
-        if (QUIC_FAILED(Status)) {
-            goto Exit;
-        }
-    }
-
-    QuicConvertFromMappedV6(&Binding->LocalAddress, &Binding->LocalAddress);
-    Binding->LocalAddress.Ipv6.sin6_scope_id = 0;
-
-    if (RemoteAddress != NULL) {
-        Binding->RemoteAddress = *RemoteAddress;
-    } else {
-        Binding->RemoteAddress.Ipv4.sin_port = 0;
-    }
-
-    //
-    // Must set output pointer before starting receive path, as the receive path
-    // will try to use the output.
-    //
-    *NewBinding = Binding;
-
-    for (uint32_t i = 0; i < Binding->Datapath->ProcCount; i++) {
-        Status =
-            QuicSocketContextStartReceive(
-                &Binding->SocketContexts[i],
-                Datapath->ProcContexts[i].EpollFd);
-        if (QUIC_FAILED(Status)) {
-            goto Exit;
-        }
-    }
-
-    Status = QUIC_STATUS_SUCCESS;
-
-Exit:
-
-    if (QUIC_FAILED(Status)) {
-        if (Binding != NULL) {
-            // TODO - Clean up socket contexts
-            QuicRundownRelease(&Datapath->BindingsRundown);
-            QuicRundownUninitialize(&Binding->Rundown);
-            QUIC_FREE(Binding);
-            Binding = NULL;
-        }
-    }
-
-    return Status;
-#endif
-}
-
-void
-QuicDataPathBindingDelete(
-    _Inout_ QUIC_DATAPATH_BINDING* Binding
-    )
-{
-#ifdef QUIC_PLATFORM_DISPATCH_TABLE
-    return PlatDispatch->DatapathBindingDelete(Binding);
-#else
-    QUIC_DBG_ASSERT(Binding != NULL);
-    QuicTraceLogVerbose(FN_datapath_linuxeffe372f69040808bb6dfa7efc48eaf2, "[bind][%p] Binding shutting down", Binding);
-
-    //
-    // The function is called by the upper layer when it is completely done
-    // with the UDP binding. It expects that after this call returns there will
-    // be no additional upcalls related to this binding, and all outstanding
-    // upcalls on different threads will be completed.
-    //
-
-    Binding->Shutdown = TRUE;
-    for (uint32_t i = 0; i < Binding->Datapath->ProcCount; ++i) {
-        QuicSocketContextUninitialize(
-            &Binding->SocketContexts[i],
-            &Binding->Datapath->ProcContexts[i]);
-    }
-
-    QuicRundownReleaseAndWait(&Binding->Rundown);
-    QuicRundownRelease(&Binding->Datapath->BindingsRundown);
-
-    QuicRundownUninitialize(&Binding->Rundown);
-    QuicFree(Binding);
-#endif
-}
-
-void
-QuicDataPathBindingGetLocalAddress(
-    _In_ QUIC_DATAPATH_BINDING* Binding,
-    _Out_ QUIC_ADDR * Address
-    )
-{
-#ifdef QUIC_PLATFORM_DISPATCH_TABLE
-    PlatDispatch->DatapathBindingGetLocalAddress(Binding, Address);
-#else
-    QUIC_DBG_ASSERT(Binding != NULL);
-    *Address = Binding->LocalAddress;
-#endif
-}
-
-void
-QuicDataPathBindingGetRemoteAddress(
-    _In_ QUIC_DATAPATH_BINDING* Binding,
-    _Out_ QUIC_ADDR * Address
-    )
-{
-#ifdef QUIC_PLATFORM_DISPATCH_TABLE
-    PlatDispatch->DatapathBindingGetRemoteAddress(Binding, Address);
-#else
-    QUIC_DBG_ASSERT(Binding != NULL);
-    *Address = Binding->RemoteAddress;
-#endif
-}
-
-QUIC_STATUS
-QuicDataPathBindingSetParam(
-    _In_ QUIC_DATAPATH_BINDING* Binding,
-    _In_ uint32_t Param,
-    _In_ uint32_t BufferLength,
-    _In_reads_bytes_(BufferLength) const uint8_t * Buffer
-    )
-{
-#ifdef QUIC_PLATFORM_DISPATCH_TABLE
-    return
-        PlatDispatch->DatapathBindingSetParam(
-            Binding,
-            Param,
-            BufferLength,
-            Buffer);
-#else
-    UNREFERENCED_PARAMETER(Binding);
-    UNREFERENCED_PARAMETER(Param);
-    UNREFERENCED_PARAMETER(BufferLength);
-    UNREFERENCED_PARAMETER(Buffer);
-    return QUIC_STATUS_NOT_SUPPORTED;
-#endif
-}
-
-QUIC_STATUS
-QuicDataPathBindingGetParam(
-    _In_ QUIC_DATAPATH_BINDING* Binding,
-    _In_ uint32_t Param,
-    _Inout_ uint32_t* BufferLength,
-    _Out_writes_bytes_opt_(*BufferLength) uint8_t * Buffer
-    )
-{
-#ifdef QUIC_PLATFORM_DISPATCH_TABLE
-    return
-        PlatDispatch->DatapathBindingGetParam(
-            Binding,
-            Param,
-            BufferLength,
-            Buffer);
-#else
-    UNREFERENCED_PARAMETER(Binding);
-    UNREFERENCED_PARAMETER(Param);
-    UNREFERENCED_PARAMETER(BufferLength);
-    UNREFERENCED_PARAMETER(Buffer);
-    return QUIC_STATUS_NOT_SUPPORTED;
-#endif
-}
-
-QUIC_RECV_DATAGRAM*
-QuicDataPathRecvPacketToRecvDatagram(
-    _In_ const QUIC_RECV_PACKET* const RecvContext
-    )
-{
-#ifdef QUIC_PLATFORM_DISPATCH_TABLE
-    return PlatDispatch->DatapathRecvContextToRecvPacket(RecvContext);
-#else
-    QUIC_DATAPATH_RECV_BLOCK* RecvBlock =
-        (QUIC_DATAPATH_RECV_BLOCK*)
-            ((char *)RecvContext - sizeof(QUIC_DATAPATH_RECV_BLOCK));
-
-    return &RecvBlock->RecvPacket;
-#endif
-}
-
-QUIC_RECV_PACKET*
-QuicDataPathRecvDatagramToRecvPacket(
-    _In_ const QUIC_RECV_DATAGRAM* const RecvPacket
-    )
-{
-#ifdef QUIC_PLATFORM_DISPATCH_TABLE
-    return PlatDispatch->DatapathRecvPacketToRecvContext(RecvPacket);
-#else
-    QUIC_DATAPATH_RECV_BLOCK* RecvBlock =
-        QUIC_CONTAINING_RECORD(RecvPacket, QUIC_DATAPATH_RECV_BLOCK, RecvPacket);
-
-    return (QUIC_RECV_PACKET*)(RecvBlock + 1);
-#endif
-}
-
-void
-QuicDataPathBindingReturnRecvDatagrams(
-    _In_opt_ QUIC_RECV_DATAGRAM* DatagramChain
-    )
-{
-#ifdef QUIC_PLATFORM_DISPATCH_TABLE
-    if (DatagramChain != NULL) {
-        PlatDispatch->DatapathBindingReturnRecvPacket(DatagramChain);
-    }
-#else
-    QUIC_RECV_DATAGRAM* Datagram;
-    while ((Datagram = DatagramChain) != NULL) {
-        DatagramChain = DatagramChain->Next;
-        QUIC_DATAPATH_RECV_BLOCK* RecvBlock =
-            QUIC_CONTAINING_RECORD(Datagram, QUIC_DATAPATH_RECV_BLOCK, RecvPacket);
-        QuicPoolFree(RecvBlock->OwningPool, RecvBlock);
-    }
-#endif
-}
-
-QUIC_DATAPATH_SEND_CONTEXT*
-QuicDataPathBindingAllocSendContext(
-    _In_ QUIC_DATAPATH_BINDING* Binding,
-    _In_ uint16_t MaxPacketSize
-    )
-{
-#ifdef QUIC_PLATFORM_DISPATCH_TABLE
-    return
-        PlatDispatch->DatapathBindingAllocSendContext(
-            Binding,
-            MaxPacketSize);
-#else
-    UNREFERENCED_PARAMETER(MaxPacketSize);
-    QUIC_DATAPATH_SEND_CONTEXT* SendContext = NULL;
-    QUIC_DATAPATH_PROC_CONTEXT* ProcContext = NULL;
-
-    QUIC_DBG_ASSERT(Binding != NULL);
-
-    ProcContext = &Binding->Datapath->ProcContexts[QuicProcCurrentNumber()];
-
-    SendContext = QuicPoolAlloc(&ProcContext->SendContextPool);
-
-    if (SendContext == NULL) {
-        QuicTraceLogError(FN_datapath_linuxf1e7fb33cf2002577b7b6ad6225d04bb, "[ dal] QuicPoolAlloc failed.");
-        goto Exit;
-    }
-
-    QuicZeroMemory(SendContext, sizeof(*SendContext));
-
-    SendContext->Owner = ProcContext;
-
-Exit:
-
-    return SendContext;
-#endif
-}
-
-void
-QuicDataPathBindingFreeSendContext(
-    _In_ QUIC_DATAPATH_SEND_CONTEXT* SendContext
-    )
-{
-#ifdef QUIC_PLATFORM_DISPATCH_TABLE
-    PlatDispatch->DatapathBindingFreeSendContext(SendContext);
-#else
-    size_t i = 0;
-    for (i = 0; i < SendContext->BufferCount; ++i) {
-        QuicPoolFree(
-            &SendContext->Owner->SendBufferPool,
-            SendContext->Buffers[i].Buffer);
-        SendContext->Buffers[i].Buffer = NULL;
-    }
-
-    QuicPoolFree(&SendContext->Owner->SendContextPool, SendContext);
-#endif
-}
-
-QUIC_BUFFER*
-QuicDataPathBindingAllocSendDatagram(
-    _In_ QUIC_DATAPATH_SEND_CONTEXT* SendContext,
-    _In_ uint16_t MaxBufferLength
-    )
-{
-#ifdef QUIC_PLATFORM_DISPATCH_TABLE
-    return
-        PlatDispatch->DatapathBindingAllocSendBuffer(
-            SendContext,
-            MaxBufferLength);
-#else
-    QUIC_BUFFER* Buffer = NULL;
-
-    QUIC_DBG_ASSERT(SendContext != NULL);
-    QUIC_DBG_ASSERT(MaxBufferLength <= QUIC_MAX_MTU - QUIC_MIN_IPV4_HEADER_SIZE - QUIC_UDP_HEADER_SIZE);
-
-    if (SendContext->BufferCount ==
-            SendContext->Owner->Datapath->MaxSendBatchSize) {
-        QuicTraceLogError(FN_datapath_linux397f19d5cc013a05fa3ea6456e446ade, "[ dal] Max batch size limit hit.");
-        goto Exit;
-    }
-
-    Buffer = &SendContext->Buffers[SendContext->BufferCount];
-    QuicZeroMemory(Buffer, sizeof(*Buffer));
-
-    Buffer->Buffer = QuicPoolAlloc(&SendContext->Owner->SendBufferPool);
-    if (Buffer->Buffer == NULL) {
-        QuicTraceLogWarning(FN_datapath_linux3b6790b90a378e2f0279d08e9790ad9e, "[ dal] Send buffer allocation failed.");
-        goto Exit;
-    }
-
-    Buffer->Length = MaxBufferLength;
-
-    SendContext->Iovs[SendContext->BufferCount].iov_base = Buffer->Buffer;
-    SendContext->Iovs[SendContext->BufferCount].iov_len = Buffer->Length;
-
-    ++SendContext->BufferCount;
-
-Exit:
-
-    return Buffer;
-#endif
-}
-
-void
-QuicDataPathBindingFreeSendDatagram(
-    _In_ QUIC_DATAPATH_SEND_CONTEXT* SendContext,
-    _In_ QUIC_BUFFER* Datagram
-    )
-{
-#ifdef QUIC_PLATFORM_DISPATCH_TABLE
-    PlatDispatch->DatapathBindingFreeSendBuffer(SendContext, Datagram);
-#else
-    QuicPoolFree(&SendContext->Owner->SendBufferPool, Datagram->Buffer);
-    Datagram->Buffer == NULL;
-
-    QUIC_DBG_ASSERT(Datagram == &SendContext->Buffers[SendContext->BufferCount - 1]);
-
-    --SendContext->BufferCount;
-#endif
-}
-
-QUIC_STATUS
-QuicDataPathBindingSend(
-    _In_ QUIC_DATAPATH_BINDING* Binding,
-    _In_ const QUIC_ADDR* LocalAddress,
-    _In_ const QUIC_ADDR* RemoteAddress,
-    _In_ QUIC_DATAPATH_SEND_CONTEXT* SendContext
-    )
-{
-    QUIC_STATUS Status = QUIC_STATUS_SUCCESS;
-    QUIC_SOCKET_CONTEXT* SocketContext = NULL;
-    QUIC_DATAPATH_PROC_CONTEXT* ProcContext = NULL;
-    ssize_t SentByteCount = 0;
-    size_t i = 0;
-    socklen_t RemoteAddrLen = 0;
-    QUIC_ADDR MappedRemoteAddress = {0};
-    struct cmsghdr *CMsg = NULL;
-    struct in_pktinfo *PktInfo = NULL;
-    struct in6_pktinfo *PktInfo6 = NULL;
-    BOOLEAN SendPending = FALSE;
-
-    static_assert(CMSG_SPACE(sizeof(struct in6_pktinfo)) >= CMSG_SPACE(sizeof(struct in_pktinfo)), "sizeof(struct in6_pktinfo) >= sizeof(struct in_pktinfo) failed");
-    char ControlBuffer[CMSG_SPACE(sizeof(struct in6_pktinfo))] = {0};
-
-    QUIC_DBG_ASSERT(Binding != NULL && RemoteAddress != NULL && SendContext != NULL);
-
-    SocketContext = &Binding->SocketContexts[QuicProcCurrentNumber()];
-    ProcContext = &Binding->Datapath->ProcContexts[QuicProcCurrentNumber()];
-
-    RemoteAddrLen =
-        (AF_INET == RemoteAddress->si_family) ?
-            sizeof(RemoteAddress->Ipv4) : sizeof(RemoteAddress->Ipv6);
-
-    if (LocalAddress == NULL) {
-        QUIC_DBG_ASSERT(Binding->RemoteAddress.Ipv4.sin_port != 0);
-
-        for (i = SendContext->CurrentIndex;
-            i < SendContext->BufferCount;
-            ++i, SendContext->CurrentIndex++) {
-
-            SentByteCount =
-                sendto(
-                    SocketContext->SocketFd,
-                    SendContext->Buffers[i].Buffer,
-                    SendContext->Buffers[i].Length,
-                    0,
-                    (struct sockaddr *)RemoteAddress,
-                    RemoteAddrLen);
-
-            if (SentByteCount < 0) {
-                if (errno == EAGAIN || errno == EWOULDBLOCK) {
-                    QuicTraceLogVerbose(FN_datapath_linux55c63664d2640c0e7f6066ba3c3bcbc9, "[ dal] sendto() blocked.");
-
-                    Status =
-                        QuicSocketContextPendSend(
-                            SocketContext,
-                            SendContext,
-                            ProcContext,
-                            LocalAddress,
-                            RemoteAddress);
-                    if (QUIC_FAILED(Status)) {
-                        goto Exit;
-                    }
-
-                    SendPending = TRUE;
-                    goto Exit;
-                } else {
-                    //
-                    // Completed with error.
-                    //
-
-                    Status = errno;
-                    QuicTraceLogError(FN_datapath_linux1f5f901030a987cf2a21f462a41812a9, "[ dal] sendto failed, status: %u.", Status);
-                    goto Exit;
-                }
-            } else {
-                //
-                // Completed synchronously.
-                //
-
-                QuicTraceLogVerbose(FN_datapath_linux19f2bf84e9d972cd7232119e1f7bfa5f, "[sock][%p] Send (%p) completion succeeded, bytes transferred %d",
-                    SocketContext, SendContext, SentByteCount);
-            }
-        }
-    } else {
-        //
-        // Map V4 address to dual-stack socket format.
-        //
-
-        QuicConvertToMappedV6(RemoteAddress, &MappedRemoteAddress);
-
-        struct msghdr Mhdr = {
-            .msg_name = &MappedRemoteAddress,
-            .msg_namelen = sizeof(MappedRemoteAddress),
-            .msg_iov = SendContext->Iovs,
-            .msg_iovlen = SendContext->BufferCount,
-            .msg_flags = 0
-        };
-
-        for (i = 0; i < SendContext->BufferCount; ++i) {
-            SendContext->Iovs[i].iov_base = SendContext->Buffers[i].Buffer;
-            SendContext->Iovs[i].iov_len = SendContext->Buffers[i].Length;
-        }
-
-        // TODO: Avoid allocating both.
-
-        if (LocalAddress->si_family == AF_INET) {
-            Mhdr.msg_control = ControlBuffer;
-            Mhdr.msg_controllen = CMSG_SPACE(sizeof(struct in_pktinfo));
-
-            CMsg = CMSG_FIRSTHDR(&Mhdr);
-            CMsg->cmsg_level = IPPROTO_IP;
-            CMsg->cmsg_type = IP_PKTINFO;
-            CMsg->cmsg_len = CMSG_LEN(sizeof(struct in_pktinfo));
-
-            PktInfo = (struct in_pktinfo*) CMSG_DATA(CMsg);
-            // TODO: Use Ipv4 instead of Ipv6.
-            PktInfo->ipi_ifindex = LocalAddress->Ipv6.sin6_scope_id;
-            PktInfo->ipi_addr = LocalAddress->Ipv4.sin_addr;
-        } else {
-            Mhdr.msg_control = ControlBuffer;
-            Mhdr.msg_controllen = CMSG_SPACE(sizeof(struct in6_pktinfo));
-
-            CMsg = CMSG_FIRSTHDR(&Mhdr);
-            CMsg->cmsg_level = IPPROTO_IPV6;
-            CMsg->cmsg_type = IPV6_PKTINFO;
-            CMsg->cmsg_len = CMSG_LEN(sizeof(struct in6_pktinfo));
-
-            PktInfo6 = (struct in6_pktinfo*) CMSG_DATA(CMsg);
-            PktInfo6->ipi6_ifindex = LocalAddress->Ipv6.sin6_scope_id;
-            PktInfo6->ipi6_addr = LocalAddress->Ipv6.sin6_addr;
-        }
-
-        SentByteCount = sendmsg(SocketContext->SocketFd, &Mhdr, 0);
-
-        if (SentByteCount < 0) {
-            if (errno == EAGAIN || errno == EWOULDBLOCK) {
-                Status =
-                    QuicSocketContextPendSend(
-                        SocketContext,
-                        SendContext,
-                        ProcContext,
-                        LocalAddress,
-                        RemoteAddress);
-                if (QUIC_FAILED(Status)) {
-                    goto Exit;
-                }
-
-                SendPending = TRUE;
-                goto Exit;
-            } else {
-                Status = errno;
-                QuicTraceLogError(FN_datapath_linuxa7c850fad55357dac836f120c5a602a9, "[ dal] sendmsg failed, 0x%x.", Status);
-                goto Exit;
-            }
-        } else {
-            //
-            // Completed synchronously.
-            //
-
-            QuicTraceLogVerbose(FN_datapath_linux1029b3b03e6182711394d88b277f288c, "[sock][%p] Send (%p) completion succeeded, bytes transferred %d",
-                SocketContext, SendContext, SentByteCount);
-        }
-    }
-
-    Status = QUIC_STATUS_SUCCESS;
-
-Exit:
-
-    if (!SendPending) {
-        QuicDataPathBindingFreeSendContext(SendContext);
-    }
-
-    return Status;
-}
-
-QUIC_STATUS
-QuicDataPathBindingSendTo(
-    _In_ QUIC_DATAPATH_BINDING* Binding,
-    _In_ const QUIC_ADDR * RemoteAddress,
-    _In_ QUIC_DATAPATH_SEND_CONTEXT* SendContext
-    )
-{
-#ifdef QUIC_PLATFORM_DISPATCH_TABLE
-    return
-        PlatDispatch->DatapathBindingSendTo(
-            Binding,
-            RemoteAddress,
-            SendContext);
-#else
-    QUIC_DBG_ASSERT(
-        Binding != NULL &&
-        RemoteAddress != NULL &&
-        RemoteAddress->Ipv4.sin_port != 0 &&
-        SendContext != NULL);
-
-    //socklen_t RemoteAddrLen = 0;
-    char Inet6AddrStr[INET6_ADDRSTRLEN] = {0};
-    QUIC_SOCKET_CONTEXT* SocketContext =
-        &Binding->SocketContexts[QuicProcCurrentNumber()];
-
-    for (size_t i = 0; i < SendContext->BufferCount; ++i) {
-        if (RemoteAddress->si_family == AF_INET) {
-            QuicTraceLogVerbose(FN_datapath_linux60ede27a1c5ad670ecffe4810e5d350a, "[sock][%p] SocketFd=[%d], sending %u bytes Dst=[%s:%hu] (%p)",
-                SocketContext,
-                SocketContext->SocketFd,
-                SendContext->Buffers[i].Length,
-                inet_ntop(AF_INET, &RemoteAddress->Ipv4.sin_addr, Inet6AddrStr, INET_ADDRSTRLEN),
-                ntohs(RemoteAddress->Ipv4.sin_port),
-                SendContext);
-        } else {
-            QuicTraceLogVerbose(FN_datapath_linux8492f15439dfbd6b576f900b8ec9a319, "[sock][%p] SocketFd=[%d], sending %u bytes Dst=[%s:%hu] (%p)",
-                SocketContext,
-                SocketContext->SocketFd,
-                SendContext->Buffers[i].Length,
-                inet_ntop(AF_INET6, &RemoteAddress->Ipv6.sin6_addr, Inet6AddrStr, INET6_ADDRSTRLEN),
-                ntohs(RemoteAddress->Ipv6.sin6_port),
-                SendContext);
-        }
-    }
-    return
-        QuicDataPathBindingSend(
-            Binding,
-            NULL,
-            RemoteAddress,
-            SendContext);
-#endif
-}
-
-QUIC_STATUS
-QuicDataPathBindingSendFromTo(
-    _In_ QUIC_DATAPATH_BINDING* Binding,
-    _In_ const QUIC_ADDR * LocalAddress,
-    _In_ const QUIC_ADDR * RemoteAddress,
-    _In_ QUIC_DATAPATH_SEND_CONTEXT* SendContext
-    )
-{
-#ifdef QUIC_PLATFORM_DISPATCH_TABLE
-    return
-        PlatDispatch->DatapathBindingSendFromTo(
-            Binding,
-            LocalAddress,
-            RemoteAddress,
-            SendContext);
-#else
-    QUIC_DBG_ASSERT(
-        Binding != NULL &&
-        LocalAddress != NULL &&
-        RemoteAddress != NULL &&
-        SendContext != NULL &&
-        SendContext->BufferCount != 0);
-
-    char LocalInet6AddrStr[INET6_ADDRSTRLEN] = {0};
-    char RemoteInet6AddrStr[INET6_ADDRSTRLEN] = {0};
-    QUIC_SOCKET_CONTEXT* SocketContext =
-        &Binding->SocketContexts[QuicProcCurrentNumber()];
-
-    for (size_t i = 0; i < SendContext->BufferCount; ++i) {
-        if (RemoteAddress->si_family == AF_INET) {
-            QuicTraceLogVerbose(FN_datapath_linux3b98ac193c78986a62dc8818437aaac3, "[sock][%p] SocketFd=[%d], sending %u bytes Src=[%s:%hu%u] Dst=[%s:%hu] (%p)",
-                SocketContext,
-                SocketContext->SocketFd,
-                SendContext->Buffers[i].Length,
-                inet_ntop(AF_INET, &LocalAddress->Ipv4.sin_addr, LocalInet6AddrStr, INET_ADDRSTRLEN),
-                ntohs(LocalAddress->Ipv4.sin_port),
-                LocalAddress->Ipv6.sin6_scope_id,
-                inet_ntop(AF_INET, &RemoteAddress->Ipv4.sin_addr, RemoteInet6AddrStr, INET_ADDRSTRLEN),
-                ntohs(RemoteAddress->Ipv4.sin_port),
-                SendContext);
-        } else {
-            QuicTraceLogVerbose(FN_datapath_linux8a3aa260f243d9c933a88d3f5f4c0321, "[sock][%p] SocketFd=[%d], sending %u bytes Src=[%s:%hu%u] Dst=[%s:%hu] (%p)",
-                SocketContext,
-                SocketContext->SocketFd,
-                SendContext->Buffers[i].Length,
-                inet_ntop(AF_INET6, &LocalAddress->Ipv6.sin6_addr, LocalInet6AddrStr, INET6_ADDRSTRLEN),
-                ntohs(LocalAddress->Ipv6.sin6_port),
-                LocalAddress->Ipv6.sin6_scope_id,
-                inet_ntop(AF_INET6, &RemoteAddress->Ipv6.sin6_addr, RemoteInet6AddrStr, INET6_ADDRSTRLEN),
-                ntohs(RemoteAddress->Ipv6.sin6_port),
-                SendContext);
-        }
-    }
-
-    return
-        QuicDataPathBindingSend(
-            Binding,
-            LocalAddress,
-            RemoteAddress,
-            SendContext);
-#endif
-}
-
-uint16_t
-QuicDataPathBindingGetLocalMtu(
-    _In_ QUIC_DATAPATH_BINDING* Binding
-    )
-{
-#ifdef QUIC_PLATFORM_DISPATCH_TABLE
-    return PlatDispatch->DatapathBindingGetLocalMtu(Binding);
-#else
-    QUIC_DBG_ASSERT(Binding != NULL);
-    return Binding->Mtu;
-#endif
-}
-
-void*
-QuicDataPathWorkerThread(
-    _In_ void* Context
-    )
-{
-    QUIC_DATAPATH_PROC_CONTEXT* ProcContext = (QUIC_DATAPATH_PROC_CONTEXT*)Context;
-    QUIC_DBG_ASSERT(ProcContext != NULL && ProcContext->Datapath != NULL);
-
-    const size_t EpollEventCtMax = 16; // TODO: Experiment.
-    struct epoll_event EpollEvents[EpollEventCtMax];
-
-    while (!ProcContext->Datapath->Shutdown) {
-        int ReadyEventCount =
-            TEMP_FAILURE_RETRY(
-                epoll_wait(
-                    ProcContext->EpollFd,
-                    EpollEvents,
-                    EpollEventCtMax,
-                    -1));
-
-        QUIC_FRE_ASSERT(ReadyEventCount >= 0);
-        for (int i = 0; i < ReadyEventCount; i++) {
-            if (EpollEvents[i].data.ptr == NULL) {
-                //
-                // The processor context is shutting down and the worker thread
-                // needs to clean up.
-                //
-                QUIC_DBG_ASSERT(ProcContext->Datapath->Shutdown);
-                break;
-            }
-
-            QuicSocketContextProcessEvents(
-                EpollEvents[i].data.ptr,
-                ProcContext,
-                EpollEvents[i].events);
-        }
-    }
-
-    return NO_ERROR;
-}
-
-BOOLEAN
-QuicDataPathBindingIsSendContextFull(
-    _In_ QUIC_DATAPATH_SEND_CONTEXT* SendContext
-    )
-{
-#ifdef QUIC_PLATFORM_DISPATCH_TABLE
-    return PlatDispatch->DatapathBindingIsSendContextFull(SendContext);
-#else
-    return SendContext->BufferCount == SendContext->Owner->Datapath->MaxSendBatchSize;
-#endif
-}
-=======
-/*++
-
-    Copyright (c) Microsoft Corporation.
-    Licensed under the MIT License.
-
-Abstract:
-
-    QUIC datapath Abstraction Layer.
-
-Environment:
-
-    Linux
-
---*/
-
-#define _GNU_SOURCE
-#include "platform_internal.h"
-#include <sys/epoll.h>
-#include <sys/eventfd.h>
-#include <inttypes.h>
-#include <linux/in6.h>
-#include <arpa/inet.h>
-#include "quic_platform_dispatch.h"
-
-QUIC_STATIC_ASSERT((SIZEOF_STRUCT_MEMBER(QUIC_BUFFER, Length) <= sizeof(size_t)), "(sizeof(QUIC_BUFFER.Length) == sizeof(size_t) must be TRUE.");
-QUIC_STATIC_ASSERT((SIZEOF_STRUCT_MEMBER(QUIC_BUFFER, Buffer) == sizeof(void*)), "(sizeof(QUIC_BUFFER.Buffer) == sizeof(void*) must be TRUE.");
-
-//
-// TODO: Support batching.
-//
-#define QUIC_MAX_BATCH_SEND 1
-
-//
-// A receive block to receive a UDP packet over the sockets.
-//
-typedef struct QUIC_DATAPATH_RECV_BLOCK {
-    //
-    // The pool owning this recv block.
-    //
-    QUIC_POOL* OwningPool;
-
-    //
-    // The recv buffer used by MsQuic.
-    //
-    QUIC_RECV_DATAGRAM RecvPacket;
-
-    //
-    // Represents the address (source and destination) information of the
-    // packet.
-    //
-    QUIC_TUPLE Tuple;
-
-    //
-    // Buffer that actually stores the UDP payload.
-    //
-    uint8_t Buffer[MAX_UDP_PAYLOAD_LENGTH];
-
-    //
-    // This follows the recv block.
-    //
-    // QUIC_RECV_PACKET RecvContext;
-
-} QUIC_DATAPATH_RECV_BLOCK;
-
-//
-// Send context.
-//
-
-typedef struct QUIC_DATAPATH_SEND_CONTEXT {
-    //
-    // Indicates if the send should be bound to a local address.
-    //
-    BOOLEAN Bind;
-
-    //
-    // The local address to bind to.
-    //
-    QUIC_ADDR LocalAddress;
-
-    //
-    // The remote address to send to.
-    //
-    QUIC_ADDR RemoteAddress;
-
-    //
-    // Linkage to pending send list.
-    //
-    QUIC_LIST_ENTRY PendingSendLinkage;
-
-    //
-    // Indicates if the send is pending.
-    //
-    BOOLEAN Pending;
-
-    //
-    // The proc context owning this send context.
-    //
-    struct QUIC_DATAPATH_PROC_CONTEXT *Owner;
-
-    //
-    // BufferCount - The buffer count in use.
-    //
-    // CurrentIndex - The current index of the Buffers to be sent.
-    //
-    // Buffers - Send buffers.
-    //
-    // Iovs - IO vectors used for doing sends on the socket.
-    //
-    // TODO: Better way to reconcile layout difference
-    // between QUIC_BUFFER and struct iovec?
-    //
-    size_t BufferCount;
-    size_t CurrentIndex;
-    QUIC_BUFFER Buffers[QUIC_MAX_BATCH_SEND];
-    struct iovec Iovs[QUIC_MAX_BATCH_SEND];
-
-} QUIC_DATAPATH_SEND_CONTEXT;
-
-//
-// Socket context.
-//
-typedef struct QUIC_SOCKET_CONTEXT {
-
-    //
-    // The datapath binding this socket context belongs to.
-    //
-    QUIC_DATAPATH_BINDING* Binding;
-
-    //
-    // The socket FD used by this socket context.
-    //
-    int SocketFd;
-
-    //
-    // The cleanup event FD used by this socket context.
-    //
-    int CleanupFd;
-
-    //
-    // Used to register different event FD with epoll.
-    //
-#define QUIC_SOCK_EVENT_CLEANUP 0
-#define QUIC_SOCK_EVENT_SOCKET  1
-    uint8_t EventContexts[2];
-
-    //
-    // Indicates if sends are waiting for the socket to be write ready.
-    //
-    BOOLEAN SendWaiting;
-
-    //
-    // The I/O vector for receive datagrams.
-    //
-    struct iovec RecvIov;
-
-    //
-    // The control buffer used in RecvMsgHdr.
-    //
-    char RecvMsgControl[CMSG_SPACE(sizeof(struct in6_pktinfo))];
-
-    //
-    // The buffer used to receive msg headers on socket.
-    //
-    struct msghdr RecvMsgHdr;
-
-    //
-    // The receive block currently being used for receives on this socket.
-    //
-    QUIC_DATAPATH_RECV_BLOCK* CurrentRecvBlock;
-
-    //
-    // The head of list containg all pending sends on this socket.
-    //
-    QUIC_LIST_ENTRY PendingSendContextHead;
-
-} QUIC_SOCKET_CONTEXT;
-
-//
-// Datapath binding.
-//
-typedef struct QUIC_DATAPATH_BINDING {
-
-    //
-    // A pointer to datapath object.
-    //
-    QUIC_DATAPATH* Datapath;
-
-    //
-    // The client context for this binding.
-    //
-    void *ClientContext;
-
-    //
-    // The local address for the binding.
-    //
-    QUIC_ADDR LocalAddress;
-
-    //
-    //  The remote address for the binding.
-    //
-    QUIC_ADDR RemoteAddress;
-
-    //
-    // Synchronization mechanism for cleanup.
-    //
-    QUIC_RUNDOWN_REF Rundown;
-
-    //
-    // Indicates the binding connected to a remote IP address.
-    //
-    BOOLEAN Connected : 1;
-
-    //
-    // Indicates the binding is shut down.
-    //
-    BOOLEAN Shutdown : 1;
-
-    //
-    // The MTU for this binding.
-    //
-    uint16_t Mtu;
-
-    //
-    // Set of socket contexts one per proc.
-    //
-    QUIC_SOCKET_CONTEXT SocketContexts[];
-
-} QUIC_DATAPATH_BINDING;
-
-//
-// A per processor datapath context.
-//
-typedef struct QUIC_DATAPATH_PROC_CONTEXT {
-
-    //
-    // A pointer to the datapath.
-    //
-    QUIC_DATAPATH* Datapath;
-
-    //
-    // The Epoll FD for this proc context.
-    //
-    int EpollFd;
-
-    //
-    // The event FD for this proc context.
-    //
-    int EventFd;
-
-    //
-    // The index of the context in the datapath's array.
-    //
-    uint32_t Index;
-
-    //
-    // The epoll wait thread.
-    //
-    QUIC_THREAD EpollWaitThread;
-
-    //
-    // Pool of receive packet contexts and buffers to be shared by all sockets
-    // on this core.
-    //
-    QUIC_POOL RecvBlockPool;
-
-    //
-    // Pool of send buffers to be shared by all sockets on this core.
-    //
-    QUIC_POOL SendBufferPool;
-
-    //
-    // Pool of send contexts to be shared by all sockets on this core.
-    //
-    QUIC_POOL SendContextPool;
-
-} QUIC_DATAPATH_PROC_CONTEXT;
-
-//
-// Represents a datapath object.
-//
-
-typedef struct QUIC_DATAPATH {
-    //
-    // If datapath is shutting down.
-    //
-    BOOLEAN volatile Shutdown;
-
-    //
-    // The max send batch size.
-    // TODO: See how send batching can be enabled.
-    //
-    uint8_t MaxSendBatchSize;
-
-    //
-    // A reference rundown on the datapath binding.
-    //
-    QUIC_RUNDOWN_REF BindingsRundown;
-
-    //
-    // The MsQuic receive handler.
-    //
-    QUIC_DATAPATH_RECEIVE_CALLBACK_HANDLER RecvHandler;
-
-    //
-    // The MsQuic unreachable handler.
-    //
-    QUIC_DATAPATH_UNREACHABLE_CALLBACK_HANDLER UnreachHandler;
-
-    //
-    // The length of recv context used by MsQuic.
-    //
-    size_t ClientRecvContextLength;
-
-    //
-    // The proc count to create per proc datapath state.
-    //
-    uint32_t ProcCount;
-
-    //
-    // The per proc datapath contexts.
-    //
-    QUIC_DATAPATH_PROC_CONTEXT ProcContexts[];
-
-} QUIC_DATAPATH;
-
-QUIC_STATUS
-QuicDataPathBindingSend(
-    _In_ QUIC_DATAPATH_BINDING* Binding,
-    _In_ const QUIC_ADDR* LocalAddress,
-    _In_ const QUIC_ADDR* RemoteAddress,
-    _In_ QUIC_DATAPATH_SEND_CONTEXT* SendContext
-    );
-
-void*
-QuicDataPathWorkerThread(
-    _In_ void* Context
-    );
-
-QUIC_STATUS
-QuicProcessorContextInitialize(
-    _In_ QUIC_DATAPATH* Datapath,
-    _In_ uint32_t Index,
-    _Out_ QUIC_DATAPATH_PROC_CONTEXT* ProcContext
-    )
-{
-    QUIC_STATUS Status = QUIC_STATUS_SUCCESS;
-    int EpollFd = INVALID_SOCKET_FD;
-    int EventFd = INVALID_SOCKET_FD;
-    int Ret = 0;
-    uint32_t RecvPacketLength = 0;
-    BOOLEAN EventFdAdded = FALSE;
-
-    QUIC_DBG_ASSERT(Datapath != NULL);
-
-    RecvPacketLength =
-        sizeof(QUIC_DATAPATH_RECV_BLOCK) + Datapath->ClientRecvContextLength;
-
-    ProcContext->Index = Index;
-    QuicPoolInitialize(TRUE, RecvPacketLength, &ProcContext->RecvBlockPool);
-    QuicPoolInitialize(TRUE, MAX_UDP_PAYLOAD_LENGTH, &ProcContext->SendBufferPool);
-    QuicPoolInitialize(
-        TRUE,
-        sizeof(QUIC_DATAPATH_SEND_CONTEXT),
-        &ProcContext->SendContextPool);
-
-    EpollFd = epoll_create1(EPOLL_CLOEXEC);
-    if (EpollFd == INVALID_SOCKET_FD) {
-        Status = errno;
-        QuicTraceEvent(LibraryErrorStatus, Status, "epoll_create1(EPOLL_CLOEXEC) failed");
-        goto Exit;
-    }
-
-    EventFd = eventfd(0, EFD_CLOEXEC);
-    if (EventFd == INVALID_SOCKET_FD) {
-        Status = errno;
-        QuicTraceEvent(LibraryErrorStatus, Status, "eventfd failed");
-        goto Exit;
-    }
-
-    struct epoll_event EvtFdEpEvt = {
-        .events = EPOLLIN,
-        .data = {
-            .ptr = NULL
-        }
-    };
-
-    Ret = epoll_ctl(EpollFd, EPOLL_CTL_ADD, EventFd, &EvtFdEpEvt);
-    if (Ret != 0) {
-        Status = errno;
-        QuicTraceEvent(LibraryErrorStatus, Status, "epoll_ctl(EPOLL_CTL_ADD) failed");
-        goto Exit;
-    }
-
-    EventFdAdded = TRUE;
-
-    ProcContext->Datapath = Datapath;
-    ProcContext->EpollFd = EpollFd;
-    ProcContext->EventFd = EventFd;
-
-    //
-    // Starting the thread must be done after the rest of the ProcContext
-    // members have been initialized. Because the thread start routine accesses
-    // ProcContext members.
-    //
-
-    QUIC_THREAD_CONFIG ThreadConfig = {
-        0,
-        0,
-        NULL,
-        QuicDataPathWorkerThread,
-        ProcContext
-    };
-
-    Status = QuicThreadCreate(&ThreadConfig, &ProcContext->EpollWaitThread);
-    if (QUIC_FAILED(Status)) {
-        QuicTraceEvent(LibraryErrorStatus, Status, "QuicThreadCreate failed");
-        goto Exit;
-    }
-
-Exit:
-
-    if (QUIC_FAILED(Status)) {
-        if (EventFdAdded) {
-            epoll_ctl(EpollFd, EPOLL_CTL_DEL, EventFd, NULL);
-        }
-        if (EventFd != INVALID_SOCKET_FD) {
-            close(EventFd);
-        }
-        if (EpollFd != INVALID_SOCKET_FD) {
-            close(EpollFd);
-        }
-        QuicPoolUninitialize(&ProcContext->RecvBlockPool);
-        QuicPoolUninitialize(&ProcContext->SendBufferPool);
-        QuicPoolUninitialize(&ProcContext->SendContextPool);
-    }
-
-    return Status;
-}
-
-void
-QuicProcessorContextUninitialize(
-    _In_ QUIC_DATAPATH_PROC_CONTEXT* ProcContext
-    )
-{
-    const eventfd_t Value = 1;
-    eventfd_write(ProcContext->EventFd, Value);
-    QuicThreadWait(&ProcContext->EpollWaitThread);
-    QuicThreadDelete(&ProcContext->EpollWaitThread);
-
-    epoll_ctl(ProcContext->EpollFd, EPOLL_CTL_DEL, ProcContext->EventFd, NULL);
-    close(ProcContext->EventFd);
-    close(ProcContext->EpollFd);
-
-    QuicPoolUninitialize(&ProcContext->RecvBlockPool);
-    QuicPoolUninitialize(&ProcContext->SendBufferPool);
-    QuicPoolUninitialize(&ProcContext->SendContextPool);
-}
-
-QUIC_STATUS
-QuicDataPathInitialize(
-    _In_ uint32_t ClientRecvContextLength,
-    _In_ QUIC_DATAPATH_RECEIVE_CALLBACK_HANDLER RecvCallback,
-    _In_ QUIC_DATAPATH_UNREACHABLE_CALLBACK_HANDLER UnreachableCallback,
-    _Out_ QUIC_DATAPATH* *NewDataPath
-    )
-{
-#ifdef QUIC_PLATFORM_DISPATCH_TABLE
-    return
-        PlatDispatch->DatapathInitialize(
-            ClientRecvContextLength,
-            RecvCallback,
-            UnreachableCallback,
-            NewDataPath);
-#else
-    if (RecvCallback == NULL ||
-        UnreachableCallback == NULL ||
-        NewDataPath == NULL) {
-        return QUIC_STATUS_INVALID_PARAMETER;
-    }
-
-    QUIC_STATUS Status = QUIC_STATUS_SUCCESS;
-
-    size_t DatapathLength =
-        sizeof(QUIC_DATAPATH) +
-            QuicProcMaxCount() * sizeof(QUIC_DATAPATH_PROC_CONTEXT);
-
-    QUIC_DATAPATH* Datapath = (QUIC_DATAPATH*)QUIC_ALLOC_PAGED(DatapathLength);
-    if (Datapath == NULL) {
-        QuicTraceEvent(AllocFailure, "QUIC_DATAPATH", DatapathLength);
-        Status = QUIC_STATUS_OUT_OF_MEMORY;
-        goto Exit;
-    }
-
-    QuicZeroMemory(Datapath, DatapathLength);
-    Datapath->RecvHandler = RecvCallback;
-    Datapath->UnreachHandler = UnreachableCallback;
-    Datapath->ClientRecvContextLength = ClientRecvContextLength;
-    Datapath->ProcCount = QuicProcMaxCount();
-    Datapath->MaxSendBatchSize = QUIC_MAX_BATCH_SEND;
-    QuicRundownInitialize(&Datapath->BindingsRundown);
-
-    //
-    // Initialize the per processor contexts.
-    //
-    for (uint32_t i = 0; i < Datapath->ProcCount; i++) {
-        Status = QuicProcessorContextInitialize(Datapath, i, &Datapath->ProcContexts[i]);
-        if (QUIC_FAILED(Status)) {
-            Datapath->Shutdown = TRUE;
-            for (uint32_t j = 0; j < i; j++) {
-                QuicProcessorContextUninitialize(&Datapath->ProcContexts[j]);
-            }
-            goto Exit;
-        }
-    }
-
-    *NewDataPath = Datapath;
-    Datapath = NULL;
-
-Exit:
-
-    if (Datapath != NULL) {
-        QuicRundownUninitialize(&Datapath->BindingsRundown);
-        QUIC_FREE(Datapath);
-    }
-
-    return Status;
-#endif
-}
-
-void
-QuicDataPathUninitialize(
-    _Inout_ QUIC_DATAPATH* Datapath
-    )
-{
-    if (Datapath == NULL) {
-        return;
-    }
-
-#ifdef QUIC_PLATFORM_DISPATCH_TABLE
-    PlatDispatch->DatapathUninitialize(Datapath);
-#else
-    QuicRundownReleaseAndWait(&Datapath->BindingsRundown);
-
-    Datapath->Shutdown = TRUE;
-    for (uint32_t i = 0; i < Datapath->ProcCount; i++) {
-        QuicProcessorContextUninitialize(&Datapath->ProcContexts[i]);
-    }
-
-    QuicRundownUninitialize(&Datapath->BindingsRundown);
-    QUIC_FREE(Datapath);
-#endif
-}
-
-_IRQL_requires_max_(DISPATCH_LEVEL)
-uint32_t
-QuicDataPathGetSupportedFeatures(
-    _In_ QUIC_DATAPATH* Datapath
-    )
-{
-    UNREFERENCED_PARAMETER(Datapath);
-    return 0;
-}
-
-BOOLEAN
-QuicDataPathIsPaddingPreferred(
-    _In_ QUIC_DATAPATH* Datapath
-    )
-{
-#ifdef QUIC_PLATFORM_DISPATCH_TABLE
-    return PlatDispatch->DatapathIsPaddingPreferred(Datapath);
-#else
-    UNREFERENCED_PARAMETER(Datapath);
-    //
-    // The windows implementation returns TRUE only if GSO is supported and
-    // this DAL implementation doesn't support GSO currently.
-    //
-    return FALSE;
-#endif
-}
-
-QUIC_DATAPATH_RECV_BLOCK*
-QuicDataPathAllocRecvBlock(
-    _In_ QUIC_DATAPATH* Datapath,
-    _In_ uint32_t ProcIndex
-    )
-{
-    QUIC_DATAPATH_RECV_BLOCK* RecvBlock =
-        QuicPoolAlloc(&Datapath->ProcContexts[ProcIndex].RecvBlockPool);
-    if (RecvBlock == NULL) {
-        QuicTraceEvent(AllocFailure, "QUIC_DATAPATH_RECV_BLOCK", 0);
-    } else {
-        QuicZeroMemory(RecvBlock, sizeof(*RecvBlock));
-        RecvBlock->OwningPool = &Datapath->ProcContexts[ProcIndex].RecvBlockPool;
-        RecvBlock->RecvPacket.Buffer = RecvBlock->Buffer;
-        RecvBlock->RecvPacket.Allocated = TRUE;
-    }
-    return RecvBlock;
-}
-
-void
-QuicDataPathPopulateTargetAddress(
-    _In_ QUIC_ADDRESS_FAMILY Family,
-    _In_ ADDRINFO* AddrInfo,
-    _Out_ QUIC_ADDR* Address
-    )
-{
-    struct sockaddr_in6* SockAddrIn6 = NULL;
-    struct sockaddr_in* SockAddrIn = NULL;
-
-    QuicZeroMemory(Address, sizeof(QUIC_ADDR));
-
-    if (AddrInfo->ai_addr->sa_family == AF_INET6) {
-        QUIC_DBG_ASSERT(sizeof(struct sockaddr_in6) == AddrInfo->ai_addrlen);
-
-        //
-        // Is this a mapped ipv4 one?
-        //
-
-        SockAddrIn6 = (struct sockaddr_in6*)AddrInfo->ai_addr;
-
-        if (Family == AF_UNSPEC && IN6_IS_ADDR_V4MAPPED(&SockAddrIn6->sin6_addr)) {
-            SockAddrIn = &Address->Ipv4;
-
-            //
-            // Get the ipv4 address from the mapped address.
-            //
-
-            SockAddrIn->sin_family = AF_INET;
-            memcpy(&SockAddrIn->sin_addr.s_addr, &SockAddrIn6->sin6_addr.s6_addr[12], 4);
-            SockAddrIn->sin_port = SockAddrIn6->sin6_port;
-
-            return;
-        } else {
-            Address->Ipv6 = *SockAddrIn6;
-            return;
-        }
-    } else if (AddrInfo->ai_addr->sa_family == AF_INET) {
-        QUIC_DBG_ASSERT(sizeof(struct sockaddr_in) == AddrInfo->ai_addrlen);
-        SockAddrIn = (struct sockaddr_in*)AddrInfo->ai_addr;
-        Address->Ipv4 = *SockAddrIn;
-        return;
-    } else {
-        QUIC_FRE_ASSERT(FALSE);
-    }
-}
-
-QUIC_STATUS
-QuicDataPathResolveAddress(
-    _In_ QUIC_DATAPATH* Datapath,
-    _In_z_ const char* HostName,
-    _Inout_ QUIC_ADDR * Address
-    )
-{
-#ifdef QUIC_PLATFORM_DISPATCH_TABLE
-    return PlatDispatch->DatapathResolveAddress(Datapath, HostName, Address);
-#else
-    UNREFERENCED_PARAMETER(Datapath);
-    QUIC_STATUS Status = QUIC_STATUS_SUCCESS;
-    ADDRINFO Hints = {0};
-    ADDRINFO* AddrInfo = NULL;
-    int Result = 0;
-
-    //
-    // Prepopulate hint with input family. It might be unspecified.
-    //
-    Hints.ai_family = Address->si_family;
-
-    //
-    // Try numeric name first.
-    //
-    Hints.ai_flags = AI_NUMERICHOST;
-    Result = getaddrinfo(HostName, NULL, &Hints, &AddrInfo);
-    if (Result == 0) {
-        QuicDataPathPopulateTargetAddress(Hints.ai_family, AddrInfo, Address);
-        freeaddrinfo(AddrInfo);
-        AddrInfo = NULL;
-        goto Exit;
-    }
-
-    //
-    // Try canonical host name.
-    //
-    Hints.ai_flags = AI_CANONNAME;
-    Result = getaddrinfo(HostName, NULL, &Hints, &AddrInfo);
-    if (Result == 0) {
-        QuicDataPathPopulateTargetAddress(Hints.ai_family, AddrInfo, Address);
-        freeaddrinfo(AddrInfo);
-        AddrInfo = NULL;
-        goto Exit;
-    }
-
-    QuicTraceEvent(LibraryError, "Resolving hostname to IP");
-    QuicTraceLogError(
-        DatapathResolveHostNameFailed,
-        "[%p] Couldn't resolve hostname '%s' to an IP address",
-        Datapath,
-        HostName);
-    Status = QUIC_STATUS_DNS_RESOLUTION_ERROR;
-
-Exit:
-
-    return Status;
-#endif
-}
-
-//
-// Socket context interface. It abstracts a (generally per-processor) UDP socket
-// and the corresponding logic/functionality like send and receive processing.
-//
-
-QUIC_STATUS
-QuicSocketContextInitialize(
-    _Inout_ QUIC_SOCKET_CONTEXT* SocketContext,
-    _In_ QUIC_DATAPATH_PROC_CONTEXT* ProcContext,
-    _In_ const QUIC_ADDR* LocalAddress,
-    _In_ const QUIC_ADDR* RemoteAddress
-    )
-{
-    QUIC_STATUS Status = QUIC_STATUS_SUCCESS;
-    int Result = 0;
-    int Option = 0;
-    QUIC_ADDR MappedRemoteAddress = {0};
-    socklen_t AssignedLocalAddressLength = 0;
-
-    QUIC_DATAPATH_BINDING* Binding = SocketContext->Binding;
-
-    for (uint32_t i = 0; i < ARRAYSIZE(SocketContext->EventContexts); ++i) {
-        SocketContext->EventContexts[i] = i;
-    }
-
-    SocketContext->CleanupFd = eventfd(0, EFD_CLOEXEC);
-    if (SocketContext->CleanupFd == INVALID_SOCKET_FD) {
-        Status = errno;
-        QuicTraceEvent(DatapathErrorStatus, Binding, Status, "eventfd failed");
-        goto Exit;
-    }
-
-    struct epoll_event EvtFdEpEvt = {
-        .events = EPOLLIN,
-        .data = {
-            .ptr = &SocketContext->EventContexts[QUIC_SOCK_EVENT_CLEANUP]
-        }
-    };
-
-    if (epoll_ctl(
-            ProcContext->EpollFd,
-            EPOLL_CTL_ADD,
-            SocketContext->CleanupFd,
-            &EvtFdEpEvt) != 0) {
-        Status = errno;
-        QuicTraceEvent(DatapathErrorStatus, Binding, Status, "epoll_ctl(EPOLL_CTL_ADD) failed");
-        goto Exit;
-    }
-
-    //
-    // Create datagram socket.
-    //
-    SocketContext->SocketFd =
-        socket(
-            AF_INET6,
-            SOCK_DGRAM | SOCK_NONBLOCK | SOCK_CLOEXEC, // TODO check if SOCK_CLOEXEC is required?
-            IPPROTO_UDP);
-    if (SocketContext->SocketFd == INVALID_SOCKET_FD) {
-        Status = errno;
-        QuicTraceEvent(DatapathErrorStatus, Binding, Status, "socket failed");
-        goto Exit;
-    }
-
-    //
-    // Set dual (IPv4 & IPv6) socket mode.
-    //
-    Option = FALSE;
-    Result =
-        setsockopt(
-            SocketContext->SocketFd,
-            IPPROTO_IPV6,
-            IPV6_V6ONLY,
-            (const void*)&Option,
-            sizeof(Option));
-    if (Result == SOCKET_ERROR) {
-        Status = errno;
-        QuicTraceEvent(DatapathErrorStatus, Binding, Status, "setsockopt(IPV6_V6ONLY) failed");
-        goto Exit;
-    }
-
-    //
-    // Set DON'T FRAG socket option.
-    //
-
-    //
-    // Windows: setsockopt IPPROTO_IP IP_DONTFRAGMENT TRUE.
-    // Linux: IP_DONTFRAGMENT option is not available. IPV6_MTU_DISCOVER is the
-    // apparent alternative.
-    // TODO: Verify this.
-    //
-    Option = IP_PMTUDISC_DO;
-    Result =
-        setsockopt(
-            SocketContext->SocketFd,
-            IPPROTO_IP,
-            IP_MTU_DISCOVER,
-            (const void*)&Option,
-            sizeof(Option));
-    if (Result == SOCKET_ERROR) {
-        Status = errno;
-        QuicTraceEvent(DatapathErrorStatus, Binding, Status, "setsockopt(IP_MTU_DISCOVER) failed");
-        goto Exit;
-    }
-
-    Option = TRUE;
-    Result =
-        setsockopt(
-            SocketContext->SocketFd,
-            IPPROTO_IPV6,
-            IPV6_DONTFRAG,
-            (const void*)&Option,
-            sizeof(Option));
-    if (Result == SOCKET_ERROR) {
-        Status = errno;
-        QuicTraceEvent(DatapathErrorStatus, Binding, Status, "setsockopt(IPV6_DONTFRAG) failed");
-        goto Exit;
-    }
-
-    //
-    // Set socket option to receive ancillary data about the incoming packets.
-    //
-
-    //
-    // Windows: setsockopt IPPROTO_IPV6 IPV6_PKTINFO TRUE.
-    // Android: Returns EINVAL. IPV6_PKTINFO option is not present in documentation.
-    // IPV6_RECVPKTINFO seems like is the alternative.
-    // TODO: Check if this works as expected?
-    //
-    Option = TRUE;
-    Result =
-        setsockopt(
-            SocketContext->SocketFd,
-            IPPROTO_IPV6,
-            IPV6_RECVPKTINFO,
-            (const void*)&Option,
-            sizeof(Option));
-    if (Result == SOCKET_ERROR) {
-        Status = errno;
-        QuicTraceEvent(DatapathErrorStatus, Binding, Status, "setsockopt(IPV6_RECVPKTINFO) failed");
-        goto Exit;
-    }
-
-    Option = TRUE;
-    Result =
-        setsockopt(
-            SocketContext->SocketFd,
-            IPPROTO_IP,
-            IP_PKTINFO,
-            (const void*)&Option,
-            sizeof(Option));
-    if (Result == SOCKET_ERROR) {
-        Status = errno;
-        QuicTraceEvent(DatapathErrorStatus, Binding, Status, "setsockopt(IP_PKTINFO) failed");
-        goto Exit;
-    }
-
-    //
-    // The socket is shared by multiple QUIC endpoints, so increase the receive
-    // buffer size.
-    //
-    Option = INT32_MAX;
-    Result =
-        setsockopt(
-            SocketContext->SocketFd,
-            SOL_SOCKET,
-            SO_RCVBUF,
-            (const void*)&Option,
-            sizeof(Option));
-    if (Result == SOCKET_ERROR) {
-        Status = errno;
-        QuicTraceEvent(DatapathErrorStatus, Binding, Status, "setsockopt(SO_RCVBUF) failed");
-        goto Exit;
-    }
-
-    //
-    // The port is shared across processors.
-    //
-    Option = TRUE;
-    Result =
-        setsockopt(
-            SocketContext->SocketFd,
-            SOL_SOCKET,
-            SO_REUSEADDR,
-            (const void*)&Option,
-            sizeof(Option));
-    if (Result == SOCKET_ERROR) {
-        Status = errno;
-        QuicTraceEvent(DatapathErrorStatus, Binding, Status, "setsockopt(SO_REUSEADDR) failed");
-        goto Exit;
-    }
-
-    Result =
-        bind(
-            SocketContext->SocketFd,
-            (const struct sockaddr*)&Binding->LocalAddress,
-            sizeof(Binding->LocalAddress));
-    if (Result == SOCKET_ERROR) {
-        Status = errno;
-        QuicTraceEvent(DatapathErrorStatus, Binding, Status, "bind failed");
-        goto Exit;
-    }
-
-    if (RemoteAddress != NULL) {
-        QuicZeroMemory(&MappedRemoteAddress, sizeof(MappedRemoteAddress));
-        QuicConvertToMappedV6(RemoteAddress, &MappedRemoteAddress);
-
-        Result =
-            connect(
-                SocketContext->SocketFd,
-                (const struct sockaddr*)&MappedRemoteAddress,
-                sizeof(MappedRemoteAddress));
-
-        if (Result == SOCKET_ERROR) {
-            Status = errno;
-            QuicTraceEvent(DatapathErrorStatus, Binding, Status, "connect failed");
-            goto Exit;
-        }
-    }
-
-    //
-    // If no specific local port was indicated, then the stack just
-    // assigned this socket a port. We need to query it and use it for
-    // all the other sockets we are going to create.
-    //
-    AssignedLocalAddressLength = sizeof(Binding->LocalAddress);
-    Result =
-        getsockname(
-            SocketContext->SocketFd,
-            (struct sockaddr *)&Binding->LocalAddress,
-            &AssignedLocalAddressLength);
-    if (Result == SOCKET_ERROR) {
-        Status = errno;
-        QuicTraceEvent(DatapathErrorStatus, Binding, Status, "getsockname failed");
-        goto Exit;
-    }
-
-    if (LocalAddress && LocalAddress->Ipv4.sin_port != 0) {
-        QUIC_DBG_ASSERT(LocalAddress->Ipv4.sin_port == Binding->LocalAddress.Ipv4.sin_port);
-    }
-
-Exit:
-
-    if (QUIC_FAILED(Status)) {
-        close(SocketContext->SocketFd);
-        SocketContext->SocketFd = INVALID_SOCKET_FD;
-    }
-
-    return Status;
-}
-
-void
-QuicSocketContextUninitialize(
-    _In_ QUIC_SOCKET_CONTEXT* SocketContext,
-    _In_ QUIC_DATAPATH_PROC_CONTEXT* ProcContext
-    )
-{
-    epoll_ctl(ProcContext->EpollFd, EPOLL_CTL_DEL, SocketContext->SocketFd, NULL);
-
-    const eventfd_t Value = 1;
-    eventfd_write(SocketContext->CleanupFd, Value);
-}
-
-void
-QuicSocketContextUninitializeComplete(
-    _In_ QUIC_SOCKET_CONTEXT* SocketContext,
-    _In_ QUIC_DATAPATH_PROC_CONTEXT* ProcContext
-    )
-{
-    if (SocketContext->CurrentRecvBlock != NULL) {
-        QuicDataPathBindingReturnRecvDatagrams(&SocketContext->CurrentRecvBlock->RecvPacket);
-    }
-
-    while (!QuicListIsEmpty(&SocketContext->PendingSendContextHead)) {
-        QuicDataPathBindingFreeSendContext(
-            QUIC_CONTAINING_RECORD(
-                QuicListRemoveHead(&SocketContext->PendingSendContextHead),
-                QUIC_DATAPATH_SEND_CONTEXT,
-                PendingSendLinkage));
-    }
-
-    epoll_ctl(ProcContext->EpollFd, EPOLL_CTL_DEL, SocketContext->SocketFd, NULL);
-    epoll_ctl(ProcContext->EpollFd, EPOLL_CTL_DEL, SocketContext->CleanupFd, NULL);
-    close(SocketContext->CleanupFd);
-    close(SocketContext->SocketFd);
-
-    QuicRundownRelease(&SocketContext->Binding->Rundown);
-}
-
-QUIC_STATUS
-QuicSocketContextPrepareReceive(
-    _In_ QUIC_SOCKET_CONTEXT* SocketContext
-    )
-{
-    if (SocketContext->CurrentRecvBlock == NULL) {
-        SocketContext->CurrentRecvBlock =
-            QuicDataPathAllocRecvBlock(
-                SocketContext->Binding->Datapath,
-                QuicProcCurrentNumber());
-        if (SocketContext->CurrentRecvBlock == NULL) {
-            QuicTraceEvent(AllocFailure, "QUIC_DATAPATH_RECV_BLOCK", 0);
-            return QUIC_STATUS_OUT_OF_MEMORY;
-        }
-    }
-
-    SocketContext->RecvIov.iov_base = SocketContext->CurrentRecvBlock->RecvPacket.Buffer;
-    SocketContext->CurrentRecvBlock->RecvPacket.BufferLength = SocketContext->RecvIov.iov_len;
-    SocketContext->CurrentRecvBlock->RecvPacket.Tuple = (QUIC_TUPLE*)&SocketContext->CurrentRecvBlock->Tuple;
-
-    QuicZeroMemory(&SocketContext->RecvMsgHdr, sizeof(SocketContext->RecvMsgHdr));
-    QuicZeroMemory(&SocketContext->RecvMsgControl, sizeof(SocketContext->RecvMsgControl));
-
-    SocketContext->RecvMsgHdr.msg_name = &SocketContext->CurrentRecvBlock->RecvPacket.Tuple->RemoteAddress;
-    SocketContext->RecvMsgHdr.msg_namelen = sizeof(SocketContext->CurrentRecvBlock->RecvPacket.Tuple->RemoteAddress);
-    SocketContext->RecvMsgHdr.msg_iov = &SocketContext->RecvIov;
-    SocketContext->RecvMsgHdr.msg_iovlen = 1;
-    SocketContext->RecvMsgHdr.msg_control = SocketContext->RecvMsgControl;
-    SocketContext->RecvMsgHdr.msg_controllen = sizeof(SocketContext->RecvMsgControl);
-    SocketContext->RecvMsgHdr.msg_flags = 0;
-
-    return QUIC_STATUS_SUCCESS;
-}
-
-QUIC_STATUS
-QuicSocketContextStartReceive(
-    _In_ QUIC_SOCKET_CONTEXT* SocketContext,
-    _In_ int EpollFd
-    )
-{
-    QUIC_STATUS Status = QuicSocketContextPrepareReceive(SocketContext);
-    if (QUIC_FAILED(Status)) {
-        goto Error;
-    }
-
-    struct epoll_event SockFdEpEvt = {
-        .events = EPOLLIN | EPOLLET,
-        .data = {
-            .ptr = &SocketContext->EventContexts[QUIC_SOCK_EVENT_SOCKET]
-        }
-    };
-
-    int Ret =
-        epoll_ctl(
-            EpollFd,
-            EPOLL_CTL_ADD,
-            SocketContext->SocketFd,
-            &SockFdEpEvt);
-    if (Ret != 0) {
-        Status = Ret;
-        QuicTraceEvent(DatapathErrorStatus, SocketContext->Binding, Status, "epoll_ctl failed");
-        goto Error;
-    }
-
-Error:
-
-    if (QUIC_FAILED(Status)) {
-        close(SocketContext->SocketFd);
-        SocketContext->SocketFd = INVALID_SOCKET_FD;
-    }
-
-    return Status;
-}
-
-void
-QuicSocketContextRecvComplete(
-    _In_ QUIC_SOCKET_CONTEXT* SocketContext,
-    _In_ QUIC_DATAPATH_PROC_CONTEXT* ProcContext,
-    _In_ ssize_t BytesTransferred
-    )
-{
-    QUIC_STATUS Status = QUIC_STATUS_SUCCESS;
-
-    QUIC_DBG_ASSERT(SocketContext->CurrentRecvBlock != NULL);
-    QUIC_RECV_DATAGRAM* RecvPacket = &SocketContext->CurrentRecvBlock->RecvPacket;
-    SocketContext->CurrentRecvBlock = NULL;
-
-    BOOLEAN FoundLocalAddr = FALSE;
-    QUIC_ADDR* LocalAddr = &RecvPacket->Tuple->LocalAddress;
-    QUIC_ADDR* RemoteAddr = &RecvPacket->Tuple->RemoteAddress;
-    QuicConvertFromMappedV6(RemoteAddr, RemoteAddr);
-
-    struct cmsghdr *CMsg;
-    for (CMsg = CMSG_FIRSTHDR(&SocketContext->RecvMsgHdr);
-         CMsg != NULL;
-         CMsg = CMSG_NXTHDR(&SocketContext->RecvMsgHdr, CMsg)) {
-
-        if (CMsg->cmsg_level == IPPROTO_IPV6 &&
-            CMsg->cmsg_type == IPV6_PKTINFO) {
-            struct in6_pktinfo* PktInfo6 = (struct in6_pktinfo*) CMSG_DATA(CMsg);
-            LocalAddr->si_family = AF_INET6;
-            LocalAddr->Ipv6.sin6_addr = PktInfo6->ipi6_addr;
-            LocalAddr->Ipv6.sin6_port = SocketContext->Binding->LocalAddress.Ipv6.sin6_port;
-            QuicConvertFromMappedV6(LocalAddr, LocalAddr);
-
-            LocalAddr->Ipv6.sin6_scope_id = PktInfo6->ipi6_ifindex;
-            FoundLocalAddr = TRUE;
-            break;
-        }
-
-        if (CMsg->cmsg_level == IPPROTO_IP && CMsg->cmsg_type == IP_PKTINFO) {
-            struct in_pktinfo* PktInfo = (struct in_pktinfo*)CMSG_DATA(CMsg);
-            LocalAddr->si_family = AF_INET;
-            LocalAddr->Ipv4.sin_addr = PktInfo->ipi_addr;
-            LocalAddr->Ipv4.sin_port = SocketContext->Binding->LocalAddress.Ipv6.sin6_port;
-            LocalAddr->Ipv6.sin6_scope_id = PktInfo->ipi_ifindex;
-            FoundLocalAddr = TRUE;
-            break;
-        }
-    }
-
-    QUIC_FRE_ASSERT(FoundLocalAddr);
-
-    QuicTraceEvent(
-        DatapathRecv,
-        SocketContext->Binding,
-        (uint32_t)BytesTransferred,
-        (uint32_t)BytesTransferred,
-        LOG_ADDR_LEN(*LocalAddr), LOG_ADDR_LEN(*RemoteAddr),
-        (uint8_t*)LocalAddr, (uint8_t*)RemoteAddr);
-
-    QUIC_DBG_ASSERT(BytesTransferred <= RecvPacket->BufferLength);
-    RecvPacket->BufferLength = BytesTransferred;
-
-    RecvPacket->PartitionIndex = ProcContext->Index;
-
-    QUIC_DBG_ASSERT(SocketContext->Binding->Datapath->RecvHandler);
-    SocketContext->Binding->Datapath->RecvHandler(
-        SocketContext->Binding,
-        SocketContext->Binding->ClientContext,
-        RecvPacket);
-
-    Status = QuicSocketContextPrepareReceive(SocketContext);
-
-    //
-    // Prepare can only fail under low memory condition. Treat it as a fatal
-    // error.
-    //
-    QUIC_FRE_ASSERT(QUIC_SUCCEEDED(Status));
-}
-
-QUIC_STATUS
-QuicSocketContextPendSend(
-    _In_ QUIC_SOCKET_CONTEXT* SocketContext,
-    _In_ QUIC_DATAPATH_SEND_CONTEXT* SendContext,
-    _In_ QUIC_DATAPATH_PROC_CONTEXT* ProcContext,
-    _In_opt_ const QUIC_ADDR* LocalAddress,
-    _In_ const QUIC_ADDR* RemoteAddress
-    )
-{
-    if (!SocketContext->SendWaiting) {
-
-        struct epoll_event SockFdEpEvt = {
-            .events = EPOLLIN | EPOLLOUT | EPOLLET,
-            .data = {
-                .ptr = &SocketContext->EventContexts[QUIC_SOCK_EVENT_SOCKET]
-            }
-        };
-
-        int Ret =
-            epoll_ctl(
-                ProcContext->EpollFd,
-                EPOLL_CTL_MOD,
-                SocketContext->SocketFd,
-                &SockFdEpEvt);
-        if (Ret != 0) {
-            QuicTraceEvent(DatapathErrorStatus, SocketContext->Binding, errno, "epoll_ctl failed");
-            return errno;
-        }
-
-        if (LocalAddress != NULL) {
-            QuicCopyMemory(
-                &SendContext->LocalAddress,
-                LocalAddress,
-                sizeof(*LocalAddress));
-            SendContext->Bind = TRUE;
-        }
-
-        QuicCopyMemory(
-            &SendContext->RemoteAddress,
-            RemoteAddress,
-            sizeof(*RemoteAddress));
-
-        SocketContext->SendWaiting = TRUE;
-    }
-
-    if (SendContext->Pending) {
-        //
-        // This was a send that was already pending, so we need to add it back
-        // to the head of the queue.
-        //
-        QuicListInsertHead(
-            &SocketContext->PendingSendContextHead,
-            &SendContext->PendingSendLinkage);
-    } else {
-        //
-        // This is a new send that wasn't previously pended. Add it to the end
-        // of the queue.
-        //
-        QuicListInsertTail(
-            &SocketContext->PendingSendContextHead,
-            &SendContext->PendingSendLinkage);
-        SendContext->Pending = TRUE;
-    }
-
-    return QUIC_STATUS_SUCCESS;
-}
-
-QUIC_STATUS
-QuicSocketContextSendComplete(
-    _In_ QUIC_SOCKET_CONTEXT* SocketContext,
-    _In_ QUIC_DATAPATH_PROC_CONTEXT* ProcContext
-    )
-{
-    QUIC_STATUS Status = QUIC_STATUS_SUCCESS;
-
-    if (SocketContext->SendWaiting) {
-
-        struct epoll_event SockFdEpEvt = {
-            .events = EPOLLIN | EPOLLET,
-            .data = {
-                .ptr = &SocketContext->EventContexts[QUIC_SOCK_EVENT_SOCKET]
-            }
-        };
-
         int Ret =
             epoll_ctl(
                 ProcContext->EpollFd,
@@ -4192,5 +2064,4 @@
 #else
     return SendContext->BufferCount == SendContext->Owner->Datapath->MaxSendBatchSize;
 #endif
-}
->>>>>>> eaf136f3
+}