/*++

    Copyright (c) Microsoft Corporation.
    Licensed under the MIT License.

Abstract:

    QUIC Datapath Unit test

--*/

#include "main.h"
#include "quic_datapath.h"

#include "msquic.h"
#ifdef QUIC_CLOG
#include "DataPathTest.cpp.clog.h"
#endif

const uint32_t ExpectedDataSize = 1 * 1024;
char* ExpectedData;

//
// Helper class for managing the memory of a IP address.
//
struct QuicAddr
{
    QUIC_ADDR SockAddr;

    uint16_t Port() {
        if (QuicAddrGetFamily(&SockAddr) == QUIC_ADDRESS_FAMILY_INET) {
            return SockAddr.Ipv4.sin_port;
        } else {
            return SockAddr.Ipv6.sin6_port;
        }
    }

    #undef SetPort
    void SetPort(uint16_t port) {
        if (QuicAddrGetFamily(&SockAddr) == QUIC_ADDRESS_FAMILY_INET) {
            SockAddr.Ipv4.sin_port = port;
        } else {
            SockAddr.Ipv6.sin6_port = port;
        }
    }

    QuicAddr() {
        CxPlatZeroMemory(this, sizeof(*this));
    }

    void Resolve(QUIC_ADDRESS_FAMILY af, const char* hostname) {
        UNREFERENCED_PARAMETER(af);
        CXPLAT_DATAPATH* Datapath = nullptr;
        if (QUIC_FAILED(
            CxPlatDataPathInitialize(
                0,
                NULL,
                NULL,
                &Datapath))) {
            GTEST_FATAL_FAILURE_(" QuicDataPathInitialize failed.");
        }
        if (QUIC_FAILED(
            CxPlatDataPathResolveAddress(
                Datapath,
                hostname,
                &SockAddr))) {
            GTEST_FATAL_FAILURE_("Failed to resolve IP address.");
        }
        CxPlatDataPathUninitialize(Datapath);
    }
};

struct UdpRecvContext {
    QUIC_ADDR ServerAddress;
    CXPLAT_EVENT ClientCompletion;
};

struct TcpClientContext {
    bool Connected : 1;
    bool Disconnected : 1;
    bool Received : 1;
    CXPLAT_EVENT ConnectEvent;
    CXPLAT_EVENT DisconnectEvent;
    CXPLAT_EVENT ReceiveEvent;
    TcpClientContext() : Connected(false), Disconnected(false), Received(false) {
        CxPlatEventInitialize(&ConnectEvent, FALSE, FALSE);
        CxPlatEventInitialize(&DisconnectEvent, FALSE, FALSE);
        CxPlatEventInitialize(&ReceiveEvent, FALSE, FALSE);
    }
    ~TcpClientContext() {
        CxPlatEventUninitialize(ConnectEvent);
        CxPlatEventUninitialize(DisconnectEvent);
        CxPlatEventUninitialize(ReceiveEvent);
    }
};

struct TcpListenerContext {
    CXPLAT_SOCKET* Server;
    TcpClientContext ServerContext;
    bool Accepted : 1;
    CXPLAT_EVENT AcceptEvent;
    TcpListenerContext() : Server(nullptr), Accepted(false) {
        CxPlatEventInitialize(&AcceptEvent, FALSE, FALSE);
    }
    ~TcpListenerContext() {
        CxPlatEventUninitialize(AcceptEvent);
    }
};

struct DataPathTest : public ::testing::TestWithParam<int32_t>
{
protected:
    static volatile uint16_t NextPort;
    static QuicAddr LocalIPv4;
    static QuicAddr LocalIPv6;

    //
    // Helper to get a new port to bind to.
    //
    uint16_t
    GetNextPort()
    {
        return QuicNetByteSwapShort((uint16_t)InterlockedIncrement16((volatile short*)&NextPort));
    }

    //
    // Helper to return a new local IPv4 address and port to use.
    //
    QuicAddr
    GetNewLocalIPv4(bool randomPort = true)
    {
        QuicAddr ipv4Copy = LocalIPv4;
        if (randomPort) { ipv4Copy.SockAddr.Ipv4.sin_port = GetNextPort(); }
        else { ipv4Copy.SockAddr.Ipv4.sin_port = 0; }
        return ipv4Copy;
    }

    //
    // Helper to return a new local IPv4 address and port to use.
    //
    QuicAddr
    GetNewLocalIPv6(bool randomPort = true)
    {
        QuicAddr ipv6Copy = LocalIPv6;
        if (randomPort) { ipv6Copy.SockAddr.Ipv6.sin6_port = GetNextPort(); }
        else { ipv6Copy.SockAddr.Ipv6.sin6_port = 0; }
        return ipv6Copy;
    }

    //
    // Helper to return a new local IPv4 or IPv6 address based on the test data.
    //
    QuicAddr
    GetNewLocalAddr(bool randomPort = true)
    {
        int addressFamily = GetParam();

        if (addressFamily == 4) {
            return GetNewLocalIPv4(randomPort);
        } else if (addressFamily == 6) {
            return GetNewLocalIPv6(randomPort);
        } else {
            GTEST_NONFATAL_FAILURE_("Malconfigured test data; This should never happen!!");
            return QuicAddr();
        }
    }

    static void SetUpTestSuite()
    {
        //
        // Initialize a semi-random base port number.
        //
        NextPort = 50000 + (CxPlatCurThreadID() % 10000) + (rand() % 5000);

        LocalIPv4.Resolve(QUIC_ADDRESS_FAMILY_INET, "localhost");
        LocalIPv6.Resolve(QUIC_ADDRESS_FAMILY_INET6, "localhost");

        ExpectedData = (char*)CXPLAT_ALLOC_NONPAGED(ExpectedDataSize, QUIC_POOL_TEST);
        ASSERT_NE(ExpectedData, nullptr);
    }

    static void TearDownTestSuite()
    {
        CXPLAT_FREE(ExpectedData, QUIC_POOL_TEST);
    }

    static void
    EmptyReceiveCallback(
        _In_ CXPLAT_SOCKET* /* Socket */,
        _In_ void* /* RecvContext */,
        _In_ CXPLAT_RECV_DATA* /* RecvDataChain */
        )
    {
    }

    static void
    EmptyUnreachableCallback(
        _In_ CXPLAT_SOCKET* /* Socket */,
        _In_ void* /* Context */,
        _In_ const QUIC_ADDR* /* RemoteAddress */
        )
    {
    }

    static void
    UdpDataRecvCallback(
        _In_ CXPLAT_SOCKET* Socket,
        _In_ void* Context,
        _In_ CXPLAT_RECV_DATA* RecvDataChain
        )
    {
        UdpRecvContext* RecvContext = (UdpRecvContext*)Context;
        ASSERT_NE(nullptr, RecvContext);

        CXPLAT_RECV_DATA* RecvData = RecvDataChain;

        while (RecvData != NULL) {
            ASSERT_EQ(RecvData->BufferLength, ExpectedDataSize);
            ASSERT_EQ(0, memcmp(RecvData->Buffer, ExpectedData, ExpectedDataSize));

            if (RecvData->Tuple->LocalAddress.Ipv4.sin_port == RecvContext->ServerAddress.Ipv4.sin_port) {

                auto ServerSendContext =
                    CxPlatSendDataAlloc(Socket, CXPLAT_ECN_NON_ECT, 0);
                ASSERT_NE(nullptr, ServerSendContext);

                auto ServerDatagram =
                    CxPlatSendDataAllocBuffer(ServerSendContext, ExpectedDataSize);
                ASSERT_NE(nullptr, ServerDatagram);

                memcpy(ServerDatagram->Buffer, RecvData->Buffer, RecvData->BufferLength);

                VERIFY_QUIC_SUCCESS(
                    CxPlatSocketSend(
                        Socket,
                        &RecvData->Tuple->LocalAddress,
                        &RecvData->Tuple->RemoteAddress,
                        ServerSendContext
                    ));

            } else {
                CxPlatEventSet(RecvContext->ClientCompletion);
            }

            RecvData = RecvData->Next;
        }

        CxPlatRecvDataReturn(RecvDataChain);
    }

    static void
    UdpDataRecvCallbackECT0(
        _In_ CXPLAT_SOCKET* Socket,
        _In_ void* Context,
        _In_ CXPLAT_RECV_DATA* RecvDataChain
        )
    {
        UdpRecvContext* RecvContext = (UdpRecvContext*)Context;
        ASSERT_NE(nullptr, RecvContext);

        CXPLAT_RECV_DATA* RecvData = RecvDataChain;

        while (RecvData != NULL) {
            ASSERT_EQ(RecvData->BufferLength, ExpectedDataSize);
            ASSERT_EQ(0, memcmp(RecvData->Buffer, ExpectedData, ExpectedDataSize));

            if (RecvData->Tuple->LocalAddress.Ipv4.sin_port == RecvContext->ServerAddress.Ipv4.sin_port) {

                CXPLAT_ECN_TYPE ecn = (CXPLAT_ECN_TYPE)RecvData->TypeOfService;

                auto ServerSendContext =
                    CxPlatSendDataAlloc(Socket, CXPLAT_ECN_ECT_0, 0);
                ASSERT_NE(nullptr, ServerSendContext);

                auto ServerDatagram =
                    CxPlatSendDataAllocBuffer(ServerSendContext, ExpectedDataSize);
                ASSERT_NE(nullptr, ServerDatagram);
                ASSERT_EQ(ecn, CXPLAT_ECN_ECT_0);

                memcpy(ServerDatagram->Buffer, RecvData->Buffer, RecvData->BufferLength);

                VERIFY_QUIC_SUCCESS(
                    CxPlatSocketSend(
                        Socket,
                        &RecvData->Tuple->LocalAddress,
                        &RecvData->Tuple->RemoteAddress,
                        ServerSendContext
                    ));

            } else {
                CxPlatEventSet(RecvContext->ClientCompletion);
            }

            RecvData = RecvData->Next;
        }

        CxPlatRecvDataReturn(RecvDataChain);
    }

    static void
    EmptyAcceptCallback(
        _In_ CXPLAT_SOCKET* /* ListenerSocket */,
        _In_ void* /* ListenerContext */,
        _In_ CXPLAT_SOCKET* /* ClientSocket */,
        _Out_ void** /* ClientContext */
        )
    {
    }

    static void
    EmptyConnectCallback(
        _In_ CXPLAT_SOCKET* /* Socket */,
        _In_ void* /* Context */,
        _In_ BOOLEAN /* Connected */
        )
    {
    }

    static void
    TcpAcceptCallback(
        _In_ CXPLAT_SOCKET* /* ListenerSocket */,
        _In_ void* Context,
        _In_ CXPLAT_SOCKET* ClientSocket,
        _Out_ void** ClientContext
        )
    {
        TcpListenerContext* ListenerContext = (TcpListenerContext*)Context;
        ListenerContext->Server = ClientSocket;
        *ClientContext = &ListenerContext->ServerContext;
        ListenerContext->Accepted = true;
        CxPlatEventSet(ListenerContext->AcceptEvent);
    }

    static void
    TcpConnectCallback(
        _In_ CXPLAT_SOCKET* /* Socket */,
        _In_ void* Context,
        _In_ BOOLEAN Connected
        )
    {
        TcpClientContext* ClientContext = (TcpClientContext*)Context;
        if (Connected) {
            ClientContext->Connected = true;
            CxPlatEventSet(ClientContext->ConnectEvent);
        } else {
            ClientContext->Disconnected = true;
            CxPlatEventSet(ClientContext->DisconnectEvent);
        }
    }

    static void
    TcpDataRecvCallback(
        _In_ CXPLAT_SOCKET* /* Socket */,
        _In_ void* Context,
        _In_ CXPLAT_RECV_DATA* RecvDataChain
        )
    {
        if (Context) {
            TcpClientContext* ClientContext = (TcpClientContext*)Context;
            ClientContext->Received = true;
            CxPlatEventSet(ClientContext->ReceiveEvent);
        }
        CxPlatRecvDataReturn(RecvDataChain);
    }

    const CXPLAT_UDP_DATAPATH_CALLBACKS EmptyUdpCallbacks = {
        EmptyReceiveCallback,
        EmptyUnreachableCallback,
    };

    const CXPLAT_UDP_DATAPATH_CALLBACKS UdpRecvCallbacks = {
        UdpDataRecvCallback,
        EmptyUnreachableCallback,
    };

    const CXPLAT_UDP_DATAPATH_CALLBACKS UdpRecvECT0Callbacks = {
        UdpDataRecvCallbackECT0,
        EmptyUnreachableCallback,
    };

    const CXPLAT_TCP_DATAPATH_CALLBACKS EmptyTcpCallbacks = {
        EmptyAcceptCallback,
        EmptyConnectCallback,
        EmptyReceiveCallback,
    };

    const CXPLAT_TCP_DATAPATH_CALLBACKS TcpRecvCallbacks = {
        TcpAcceptCallback,
        TcpConnectCallback,
        TcpDataRecvCallback,
    };
};

volatile uint16_t DataPathTest::NextPort;
QuicAddr DataPathTest::LocalIPv4;
QuicAddr DataPathTest::LocalIPv6;

TEST_F(DataPathTest, Initialize)
{
    CXPLAT_DATAPATH* Datapath = nullptr;

    VERIFY_QUIC_SUCCESS(
        CxPlatDataPathInitialize(
            0,
            nullptr,
            nullptr,
            &Datapath));
    ASSERT_NE(Datapath, nullptr);

    CxPlatDataPathUninitialize(
        Datapath);

    VERIFY_QUIC_SUCCESS(
        CxPlatDataPathInitialize(
            0,
            &EmptyUdpCallbacks,
            nullptr,
            &Datapath));
    ASSERT_NE(Datapath, nullptr);

    CxPlatDataPathUninitialize(
        Datapath);

    VERIFY_QUIC_SUCCESS(
        CxPlatDataPathInitialize(
            0,
            nullptr,
            &EmptyTcpCallbacks,
            &Datapath));
    ASSERT_NE(Datapath, nullptr);

    CxPlatDataPathUninitialize(
        Datapath);
}

TEST_F(DataPathTest, InitializeInvalid)
{
    const CXPLAT_UDP_DATAPATH_CALLBACKS InvalidUdpCallbacks1 = {
        nullptr,
        EmptyUnreachableCallback,
    };
    const CXPLAT_UDP_DATAPATH_CALLBACKS InvalidUdpCallbacks2 = {
        EmptyReceiveCallback,
        nullptr,
    };

    ASSERT_EQ(QUIC_STATUS_INVALID_PARAMETER,
        CxPlatDataPathInitialize(
            0,
            nullptr,
            nullptr,
            nullptr));

    CXPLAT_DATAPATH* Datapath = nullptr;
    ASSERT_EQ(QUIC_STATUS_INVALID_PARAMETER,
        CxPlatDataPathInitialize(
            0,
            &InvalidUdpCallbacks1,
            nullptr,
            &Datapath));
    ASSERT_EQ(QUIC_STATUS_INVALID_PARAMETER,
        CxPlatDataPathInitialize(
            0,
            &InvalidUdpCallbacks2,
            nullptr,
            &Datapath));
}

TEST_F(DataPathTest, UdpBind)
{
    CXPLAT_DATAPATH* Datapath = nullptr;
    CXPLAT_SOCKET* Socket = nullptr;

    VERIFY_QUIC_SUCCESS(
        CxPlatDataPathInitialize(
            0,
            &EmptyUdpCallbacks,
            nullptr,
            &Datapath));
    ASSERT_NE(Datapath, nullptr);

    VERIFY_QUIC_SUCCESS(
        CxPlatSocketCreateUdp(
            Datapath,
            nullptr,
            nullptr,
            nullptr,
<<<<<<< HEAD
            0,
            &binding));
    ASSERT_NE(nullptr, binding);
=======
            &Socket));
    ASSERT_NE(nullptr, Socket);
>>>>>>> 8d595dcd

    QUIC_ADDR Address;
    CxPlatSocketGetLocalAddress(Socket, &Address);
    ASSERT_NE(Address.Ipv4.sin_port, (uint16_t)0);

    CxPlatSocketDelete(Socket);

    CxPlatDataPathUninitialize(
        Datapath);
}

TEST_F(DataPathTest, UdpRebind)
{
    CXPLAT_DATAPATH* Datapath = nullptr;
    CXPLAT_SOCKET* binding1 = nullptr;
    CXPLAT_SOCKET* binding2 = nullptr;

    VERIFY_QUIC_SUCCESS(
        CxPlatDataPathInitialize(
            0,
            &EmptyUdpCallbacks,
            nullptr,
            &Datapath));
    ASSERT_NE(nullptr, Datapath);

    VERIFY_QUIC_SUCCESS(
        CxPlatSocketCreateUdp(
            Datapath,
            nullptr,
            nullptr,
            nullptr,
            0,
            &binding1));
    ASSERT_NE(nullptr, binding1);

    QUIC_ADDR Address1;
    CxPlatSocketGetLocalAddress(binding1, &Address1);
    ASSERT_NE(Address1.Ipv4.sin_port, (uint16_t)0);

    VERIFY_QUIC_SUCCESS(
        CxPlatSocketCreateUdp(
            Datapath,
            nullptr,
            nullptr,
            nullptr,
            0,
            &binding2));
    ASSERT_NE(nullptr, binding2);

    QUIC_ADDR Address2;
    CxPlatSocketGetLocalAddress(binding2, &Address2);
    ASSERT_NE(Address2.Ipv4.sin_port, (uint16_t)0);

    CxPlatSocketDelete(binding1);
    CxPlatSocketDelete(binding2);

    CxPlatDataPathUninitialize(
        Datapath);
}

TEST_P(DataPathTest, UdpData)
{
    CXPLAT_DATAPATH* Datapath = nullptr;
    CXPLAT_SOCKET* server = nullptr;
    CXPLAT_SOCKET* client = nullptr;
    auto serverAddress = GetNewLocalAddr();

    UdpRecvContext RecvContext = {};

    CxPlatEventInitialize(&RecvContext.ClientCompletion, FALSE, FALSE);

    VERIFY_QUIC_SUCCESS(
        CxPlatDataPathInitialize(
            0,
            &UdpRecvCallbacks,
            nullptr,
            &Datapath));
    ASSERT_NE(nullptr, Datapath);

    QUIC_STATUS Status = QUIC_STATUS_ADDRESS_IN_USE;
    while (Status == QUIC_STATUS_ADDRESS_IN_USE) {
        serverAddress.SockAddr.Ipv4.sin_port = GetNextPort();
        Status =
            CxPlatSocketCreateUdp(
                Datapath,
                &serverAddress.SockAddr,
                nullptr,
                &RecvContext,
                0,
                &server);
#ifdef _WIN32
        if (Status == HRESULT_FROM_WIN32(WSAEACCES)) {
            Status = QUIC_STATUS_ADDRESS_IN_USE;
            std::cout << "Replacing EACCESS with ADDRINUSE for port: " <<
                htons(serverAddress.SockAddr.Ipv4.sin_port) << std::endl;
        }
#endif //_WIN32
    }
    VERIFY_QUIC_SUCCESS(Status);
    ASSERT_NE(nullptr, server);
    CxPlatSocketGetLocalAddress(server, &RecvContext.ServerAddress);
    ASSERT_NE(RecvContext.ServerAddress.Ipv4.sin_port, (uint16_t)0);
    serverAddress.SetPort(RecvContext.ServerAddress.Ipv4.sin_port);

    VERIFY_QUIC_SUCCESS(
        CxPlatSocketCreateUdp(
            Datapath,
            nullptr,
            &serverAddress.SockAddr,
            &RecvContext,
            0,
            &client));
    ASSERT_NE(nullptr, client);

    auto ClientSendContext =
        CxPlatSendDataAlloc(client, CXPLAT_ECN_NON_ECT, 0);
    ASSERT_NE(nullptr, ClientSendContext);

    auto ClientDatagram =
        CxPlatSendDataAllocBuffer(ClientSendContext, ExpectedDataSize);
    ASSERT_NE(nullptr, ClientDatagram);

    memcpy(ClientDatagram->Buffer, ExpectedData, ExpectedDataSize);

    QUIC_ADDR ClientAddress;
    CxPlatSocketGetLocalAddress(client, &ClientAddress);

    VERIFY_QUIC_SUCCESS(
        CxPlatSocketSend(
            client,
            &ClientAddress,
            &serverAddress.SockAddr,
            ClientSendContext));

    ASSERT_TRUE(CxPlatEventWaitWithTimeout(RecvContext.ClientCompletion, 2000));

    CxPlatSocketDelete(client);
    CxPlatSocketDelete(server);

    CxPlatDataPathUninitialize(
        Datapath);

    CxPlatEventUninitialize(RecvContext.ClientCompletion);
}

TEST_P(DataPathTest, UdpDataRebind)
{
    CXPLAT_DATAPATH* Datapath = nullptr;
    CXPLAT_SOCKET* server = nullptr;
    CXPLAT_SOCKET* client = nullptr;
    auto serverAddress = GetNewLocalAddr();

    UdpRecvContext RecvContext = {};

    CxPlatEventInitialize(&RecvContext.ClientCompletion, FALSE, FALSE);

    VERIFY_QUIC_SUCCESS(
        CxPlatDataPathInitialize(
            0,
            &UdpRecvCallbacks,
            nullptr,
            &Datapath));
    ASSERT_NE(nullptr, Datapath);

    QUIC_STATUS Status = QUIC_STATUS_ADDRESS_IN_USE;
    while (Status == QUIC_STATUS_ADDRESS_IN_USE) {
        serverAddress.SockAddr.Ipv4.sin_port = GetNextPort();
        Status =
            CxPlatSocketCreateUdp(
                Datapath,
                &serverAddress.SockAddr,
                nullptr,
                &RecvContext,
                0,
                &server);
#ifdef _WIN32
        if (Status == HRESULT_FROM_WIN32(WSAEACCES)) {
            Status = QUIC_STATUS_ADDRESS_IN_USE;
            std::cout << "Replacing EACCESS with ADDRINUSE for port: " <<
                htons(serverAddress.SockAddr.Ipv4.sin_port) << std::endl;
        }
#endif //_WIN32
    }
    VERIFY_QUIC_SUCCESS(Status);
    ASSERT_NE(nullptr, server);
    CxPlatSocketGetLocalAddress(server, &RecvContext.ServerAddress);
    ASSERT_NE(RecvContext.ServerAddress.Ipv4.sin_port, (uint16_t)0);
    serverAddress.SetPort(RecvContext.ServerAddress.Ipv4.sin_port);

    VERIFY_QUIC_SUCCESS(
        CxPlatSocketCreateUdp(
            Datapath,
            nullptr,
            &serverAddress.SockAddr,
            &RecvContext,
            0,
            &client));
    ASSERT_NE(nullptr, client);

    auto ClientSendContext =
        CxPlatSendDataAlloc(client, CXPLAT_ECN_NON_ECT, 0);
    ASSERT_NE(nullptr, ClientSendContext);

    auto ClientDatagram =
        CxPlatSendDataAllocBuffer(ClientSendContext, ExpectedDataSize);
    ASSERT_NE(nullptr, ClientDatagram);

    memcpy(ClientDatagram->Buffer, ExpectedData, ExpectedDataSize);

    QUIC_ADDR ClientAddress;
    CxPlatSocketGetLocalAddress(client, &ClientAddress);

    VERIFY_QUIC_SUCCESS(
        CxPlatSocketSend(
            client,
            &ClientAddress,
            &serverAddress.SockAddr,
            ClientSendContext));

    ASSERT_TRUE(CxPlatEventWaitWithTimeout(RecvContext.ClientCompletion, 2000));

    CxPlatSocketDelete(client);
    client = nullptr;
    CxPlatEventReset(RecvContext.ClientCompletion);

    VERIFY_QUIC_SUCCESS(
        CxPlatSocketCreateUdp(
            Datapath,
            nullptr,
            &serverAddress.SockAddr,
            &RecvContext,
            0,
            &client));
    ASSERT_NE(nullptr, client);

    ClientSendContext =
        CxPlatSendDataAlloc(client, CXPLAT_ECN_NON_ECT, 0);
    ASSERT_NE(nullptr, ClientSendContext);

    ClientDatagram =
        CxPlatSendDataAllocBuffer(ClientSendContext, ExpectedDataSize);
    ASSERT_NE(nullptr, ClientDatagram);

    memcpy(ClientDatagram->Buffer, ExpectedData, ExpectedDataSize);

    CxPlatSocketGetLocalAddress(client, &ClientAddress);

    VERIFY_QUIC_SUCCESS(
        CxPlatSocketSend(
            client,
            &ClientAddress,
            &serverAddress.SockAddr,
            ClientSendContext));

    ASSERT_TRUE(CxPlatEventWaitWithTimeout(RecvContext.ClientCompletion, 2000));

    CxPlatSocketDelete(client);
    CxPlatSocketDelete(server);

    CxPlatDataPathUninitialize(
        Datapath);

    CxPlatEventUninitialize(RecvContext.ClientCompletion);
}

TEST_P(DataPathTest, UdpDataECT0)
{
    CXPLAT_DATAPATH* Datapath = nullptr;
    CXPLAT_SOCKET* server = nullptr;
    CXPLAT_SOCKET* client = nullptr;
    auto serverAddress = GetNewLocalAddr();

    UdpRecvContext RecvContext = {};

    CxPlatEventInitialize(&RecvContext.ClientCompletion, FALSE, FALSE);

    VERIFY_QUIC_SUCCESS(
        CxPlatDataPathInitialize(
            0,
            &UdpRecvECT0Callbacks,
            nullptr,
            &Datapath));
    ASSERT_NE(nullptr, Datapath);

    QUIC_STATUS Status = QUIC_STATUS_ADDRESS_IN_USE;
    while (Status == QUIC_STATUS_ADDRESS_IN_USE) {
        serverAddress.SockAddr.Ipv4.sin_port = GetNextPort();
        Status =
            CxPlatSocketCreateUdp(
                Datapath,
                &serverAddress.SockAddr,
                nullptr,
                &RecvContext,
                0,
                &server);
#ifdef _WIN32
        if (Status == HRESULT_FROM_WIN32(WSAEACCES)) {
            Status = QUIC_STATUS_ADDRESS_IN_USE;
            std::cout << "Replacing EACCESS with ADDRINUSE for port: " <<
                htons(serverAddress.SockAddr.Ipv4.sin_port) << std::endl;
        }
#endif //_WIN32
    }
    VERIFY_QUIC_SUCCESS(Status);
    ASSERT_NE(nullptr, server);
    CxPlatSocketGetLocalAddress(server, &RecvContext.ServerAddress);
    ASSERT_NE(RecvContext.ServerAddress.Ipv4.sin_port, (uint16_t)0);
    serverAddress.SetPort(RecvContext.ServerAddress.Ipv4.sin_port);

    VERIFY_QUIC_SUCCESS(
        CxPlatSocketCreateUdp(
            Datapath,
            nullptr,
            &serverAddress.SockAddr,
            &RecvContext,
            0,
            &client));
    ASSERT_NE(nullptr, client);

    auto ClientSendContext =
        CxPlatSendDataAlloc(client, CXPLAT_ECN_ECT_0, 0);
    ASSERT_NE(nullptr, ClientSendContext);

    auto ClientDatagram =
        CxPlatSendDataAllocBuffer(ClientSendContext, ExpectedDataSize);
    ASSERT_NE(nullptr, ClientDatagram);

    memcpy(ClientDatagram->Buffer, ExpectedData, ExpectedDataSize);

    QUIC_ADDR ClientAddress;
    CxPlatSocketGetLocalAddress(client, &ClientAddress);

    VERIFY_QUIC_SUCCESS(
        CxPlatSocketSend(
            client,
            &ClientAddress,
            &serverAddress.SockAddr,
            ClientSendContext));

    ASSERT_TRUE(CxPlatEventWaitWithTimeout(RecvContext.ClientCompletion, 2000));

    CxPlatSocketDelete(client);
    CxPlatSocketDelete(server);

    CxPlatDataPathUninitialize(
        Datapath);

    CxPlatEventUninitialize(RecvContext.ClientCompletion);
}

TEST_F(DataPathTest, TcpListener)
{
    CXPLAT_DATAPATH* Datapath = nullptr;
    CXPLAT_SOCKET* Socket = nullptr;

    TcpListenerContext ListenerContext;

    VERIFY_QUIC_SUCCESS(
        CxPlatDataPathInitialize(
            0,
            nullptr,
            &EmptyTcpCallbacks,
            &Datapath));
    ASSERT_NE(Datapath, nullptr);

    VERIFY_QUIC_SUCCESS(
        CxPlatSocketCreateTcpListener(
            Datapath,
            nullptr,
            &ListenerContext,
            &Socket));
    ASSERT_NE(nullptr, Socket);

    QUIC_ADDR Address;
    CxPlatSocketGetLocalAddress(Socket, &Address);
    ASSERT_NE(Address.Ipv4.sin_port, (uint16_t)0);

    CxPlatSocketDelete(Socket);

    CxPlatDataPathUninitialize(
        Datapath);
}

TEST_P(DataPathTest, TcpConnect)
{
    CXPLAT_DATAPATH* Datapath = nullptr;
    CXPLAT_SOCKET* Listener = nullptr;
    CXPLAT_SOCKET* Client = nullptr;
    auto serverAddress = GetNewLocalAddr();

    TcpListenerContext ListenerContext;
    TcpClientContext ClientContext;

    VERIFY_QUIC_SUCCESS(
        CxPlatDataPathInitialize(
            0,
            nullptr,
            &TcpRecvCallbacks,
            &Datapath));
    ASSERT_NE(Datapath, nullptr);

    QUIC_STATUS Status = QUIC_STATUS_ADDRESS_IN_USE;
    while (Status == QUIC_STATUS_ADDRESS_IN_USE) {
        serverAddress.SockAddr.Ipv4.sin_port = GetNextPort();
        Status =
            CxPlatSocketCreateTcpListener(
                Datapath,
                &serverAddress.SockAddr,
                &ListenerContext,
                &Listener);
#ifdef _WIN32
        if (Status == HRESULT_FROM_WIN32(WSAEACCES)) {
            Status = QUIC_STATUS_ADDRESS_IN_USE;
            std::cout << "Replacing EACCESS with ADDRINUSE for port: " <<
                htons(serverAddress.SockAddr.Ipv4.sin_port) << std::endl;
        }
#endif //_WIN32
    }
    VERIFY_QUIC_SUCCESS(Status);
    ASSERT_NE(nullptr, Listener);

    QUIC_ADDR Address;
    CxPlatSocketGetLocalAddress(Listener, &Address);
    ASSERT_NE(Address.Ipv4.sin_port, (uint16_t)0);
    serverAddress.SetPort(Address.Ipv4.sin_port);

    VERIFY_QUIC_SUCCESS(
        CxPlatSocketCreateTcp(
            Datapath,
            nullptr,
            &serverAddress.SockAddr,
            &ClientContext,
            &Client));
    ASSERT_NE(nullptr, Client);

    ASSERT_TRUE(CxPlatEventWaitWithTimeout(ClientContext.ConnectEvent, 100));
    ASSERT_TRUE(CxPlatEventWaitWithTimeout(ListenerContext.AcceptEvent, 100));
    ASSERT_NE(nullptr, ListenerContext.Server);

    CxPlatSocketDelete(ListenerContext.Server);
    ListenerContext.Server = nullptr;

    ASSERT_TRUE(CxPlatEventWaitWithTimeout(ClientContext.DisconnectEvent, 100));

    CxPlatSocketDelete(Client);
    CxPlatSocketDelete(Listener);

    CxPlatDataPathUninitialize(
        Datapath);
}

TEST_P(DataPathTest, TcpDisconnect)
{
    CXPLAT_DATAPATH* Datapath = nullptr;
    CXPLAT_SOCKET* Listener = nullptr;
    CXPLAT_SOCKET* Client = nullptr;
    auto serverAddress = GetNewLocalAddr();

    TcpListenerContext ListenerContext;
    TcpClientContext ClientContext;

    VERIFY_QUIC_SUCCESS(
        CxPlatDataPathInitialize(
            0,
            nullptr,
            &TcpRecvCallbacks,
            &Datapath));
    ASSERT_NE(Datapath, nullptr);

    QUIC_STATUS Status = QUIC_STATUS_ADDRESS_IN_USE;
    while (Status == QUIC_STATUS_ADDRESS_IN_USE) {
        serverAddress.SockAddr.Ipv4.sin_port = GetNextPort();
        Status =
            CxPlatSocketCreateTcpListener(
                Datapath,
                &serverAddress.SockAddr,
                &ListenerContext,
                &Listener);
#ifdef _WIN32
        if (Status == HRESULT_FROM_WIN32(WSAEACCES)) {
            Status = QUIC_STATUS_ADDRESS_IN_USE;
            std::cout << "Replacing EACCESS with ADDRINUSE for port: " <<
                htons(serverAddress.SockAddr.Ipv4.sin_port) << std::endl;
        }
#endif //_WIN32
    }
    VERIFY_QUIC_SUCCESS(Status);
    ASSERT_NE(nullptr, Listener);

    QUIC_ADDR Address;
    CxPlatSocketGetLocalAddress(Listener, &Address);
    ASSERT_NE(Address.Ipv4.sin_port, (uint16_t)0);
    serverAddress.SetPort(Address.Ipv4.sin_port);

    VERIFY_QUIC_SUCCESS(
        CxPlatSocketCreateTcp(
            Datapath,
            nullptr,
            &serverAddress.SockAddr,
            &ClientContext,
            &Client));
    ASSERT_NE(nullptr, Client);

    ASSERT_TRUE(CxPlatEventWaitWithTimeout(ClientContext.ConnectEvent, 100));
    ASSERT_TRUE(CxPlatEventWaitWithTimeout(ListenerContext.AcceptEvent, 100));
    ASSERT_NE(nullptr, ListenerContext.Server);

    CxPlatSocketDelete(Client);

    ASSERT_TRUE(CxPlatEventWaitWithTimeout(ListenerContext.ServerContext.DisconnectEvent, 100));

    CxPlatSocketDelete(ListenerContext.Server);
    CxPlatSocketDelete(Listener);

    CxPlatDataPathUninitialize(
        Datapath);
}

TEST_P(DataPathTest, TcpDataClient)
{
    CXPLAT_DATAPATH* Datapath = nullptr;
    CXPLAT_SOCKET* Listener = nullptr;
    CXPLAT_SOCKET* Client = nullptr;
    auto serverAddress = GetNewLocalAddr();

    TcpListenerContext ListenerContext;
    TcpClientContext ClientContext;

    VERIFY_QUIC_SUCCESS(
        CxPlatDataPathInitialize(
            0,
            nullptr,
            &TcpRecvCallbacks,
            &Datapath));
    ASSERT_NE(Datapath, nullptr);

    QUIC_STATUS Status = QUIC_STATUS_ADDRESS_IN_USE;
    while (Status == QUIC_STATUS_ADDRESS_IN_USE) {
        serverAddress.SockAddr.Ipv4.sin_port = GetNextPort();
        Status =
            CxPlatSocketCreateTcpListener(
                Datapath,
                &serverAddress.SockAddr,
                &ListenerContext,
                &Listener);
#ifdef _WIN32
        if (Status == HRESULT_FROM_WIN32(WSAEACCES)) {
            Status = QUIC_STATUS_ADDRESS_IN_USE;
            std::cout << "Replacing EACCESS with ADDRINUSE for port: " <<
                htons(serverAddress.SockAddr.Ipv4.sin_port) << std::endl;
        }
#endif //_WIN32
    }
    VERIFY_QUIC_SUCCESS(Status);
    ASSERT_NE(nullptr, Listener);

    QUIC_ADDR ServerAddress;
    CxPlatSocketGetLocalAddress(Listener, &ServerAddress);
    ASSERT_NE(ServerAddress.Ipv4.sin_port, (uint16_t)0);
    serverAddress.SetPort(ServerAddress.Ipv4.sin_port);

    VERIFY_QUIC_SUCCESS(
        CxPlatSocketCreateTcp(
            Datapath,
            nullptr,
            &serverAddress.SockAddr,
            &ClientContext,
            &Client));
    ASSERT_NE(nullptr, Client);

    QUIC_ADDR ClientAddress;
    CxPlatSocketGetLocalAddress(Client, &ClientAddress);

    ASSERT_TRUE(CxPlatEventWaitWithTimeout(ClientContext.ConnectEvent, 100));
    ASSERT_TRUE(CxPlatEventWaitWithTimeout(ListenerContext.AcceptEvent, 100));
    ASSERT_NE(nullptr, ListenerContext.Server);

    auto SendContext =
        CxPlatSendDataAlloc(Client, CXPLAT_ECN_NON_ECT, 0);
    ASSERT_NE(nullptr, SendContext);

    auto SendBuffer =
        CxPlatSendDataAllocBuffer(SendContext, ExpectedDataSize);
    ASSERT_NE(nullptr, SendBuffer);

    memcpy(SendBuffer->Buffer, ExpectedData, ExpectedDataSize);

    VERIFY_QUIC_SUCCESS(
        CxPlatSocketSend(
            Client,
            &ServerAddress,
            &ClientAddress,
            SendContext));

    ASSERT_TRUE(CxPlatEventWaitWithTimeout(ListenerContext.ServerContext.ReceiveEvent, 100));

    CxPlatSocketDelete(Client);
    CxPlatSocketDelete(ListenerContext.Server);
    CxPlatSocketDelete(Listener);

    CxPlatDataPathUninitialize(
        Datapath);
}

TEST_P(DataPathTest, TcpDataServer)
{
    CXPLAT_DATAPATH* Datapath = nullptr;
    CXPLAT_SOCKET* Listener = nullptr;
    CXPLAT_SOCKET* Client = nullptr;
    auto serverAddress = GetNewLocalAddr();

    TcpListenerContext ListenerContext;
    TcpClientContext ClientContext;

    VERIFY_QUIC_SUCCESS(
        CxPlatDataPathInitialize(
            0,
            nullptr,
            &TcpRecvCallbacks,
            &Datapath));
    ASSERT_NE(Datapath, nullptr);

    QUIC_STATUS Status = QUIC_STATUS_ADDRESS_IN_USE;
    while (Status == QUIC_STATUS_ADDRESS_IN_USE) {
        serverAddress.SockAddr.Ipv4.sin_port = GetNextPort();
        Status =
            CxPlatSocketCreateTcpListener(
                Datapath,
                &serverAddress.SockAddr,
                &ListenerContext,
                &Listener);
#ifdef _WIN32
        if (Status == HRESULT_FROM_WIN32(WSAEACCES)) {
            Status = QUIC_STATUS_ADDRESS_IN_USE;
            std::cout << "Replacing EACCESS with ADDRINUSE for port: " <<
                htons(serverAddress.SockAddr.Ipv4.sin_port) << std::endl;
        }
#endif //_WIN32
    }
    VERIFY_QUIC_SUCCESS(Status);
    ASSERT_NE(nullptr, Listener);

    QUIC_ADDR ServerAddress;
    CxPlatSocketGetLocalAddress(Listener, &ServerAddress);
    ASSERT_NE(ServerAddress.Ipv4.sin_port, (uint16_t)0);
    serverAddress.SetPort(ServerAddress.Ipv4.sin_port);

    VERIFY_QUIC_SUCCESS(
        CxPlatSocketCreateTcp(
            Datapath,
            nullptr,
            &serverAddress.SockAddr,
            &ClientContext,
            &Client));
    ASSERT_NE(nullptr, Client);

    QUIC_ADDR ClientAddress;
    CxPlatSocketGetLocalAddress(Client, &ClientAddress);

    ASSERT_TRUE(CxPlatEventWaitWithTimeout(ClientContext.ConnectEvent, 100));
    ASSERT_TRUE(CxPlatEventWaitWithTimeout(ListenerContext.AcceptEvent, 100));
    ASSERT_NE(nullptr, ListenerContext.Server);

    auto SendContext =
        CxPlatSendDataAlloc(ListenerContext.Server, CXPLAT_ECN_NON_ECT, 0);
    ASSERT_NE(nullptr, SendContext);

    auto SendBuffer =
        CxPlatSendDataAllocBuffer(SendContext, ExpectedDataSize);
    ASSERT_NE(nullptr, SendBuffer);

    memcpy(SendBuffer->Buffer, ExpectedData, ExpectedDataSize);

    VERIFY_QUIC_SUCCESS(
        CxPlatSocketSend(
            ListenerContext.Server,
            &ServerAddress,
            &ClientAddress,
            SendContext));

    ASSERT_TRUE(CxPlatEventWaitWithTimeout(ClientContext.ReceiveEvent, 100));

    CxPlatSocketDelete(Client);
    CxPlatSocketDelete(ListenerContext.Server);
    CxPlatSocketDelete(Listener);

    CxPlatDataPathUninitialize(
        Datapath);
}

INSTANTIATE_TEST_SUITE_P(DataPathTest, DataPathTest, ::testing::Values(4, 6), testing::PrintToStringParamName());<|MERGE_RESOLUTION|>--- conflicted
+++ resolved
@@ -485,14 +485,9 @@
             nullptr,
             nullptr,
             nullptr,
-<<<<<<< HEAD
-            0,
-            &binding));
-    ASSERT_NE(nullptr, binding);
-=======
+            0,
             &Socket));
     ASSERT_NE(nullptr, Socket);
->>>>>>> 8d595dcd
 
     QUIC_ADDR Address;
     CxPlatSocketGetLocalAddress(Socket, &Address);
