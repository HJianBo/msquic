/*++

    Copyright (c) Microsoft Corporation.
    Licensed under the MIT License.

Abstract:

    QUIC Datapath User Mode Unit test

--*/

#include "main.h"
#include "quic_datapath.h"

#include "msquic.h"
<<<<<<< HEAD
#include "DataPathTest.cpp.clog.h"
=======
#ifdef QUIC_CLOG
#include "DataPathTest.cpp.clog.h"
#endif
>>>>>>> af64e177

const uint32_t ExpectedDataSize = 1 * 1024;
char* ExpectedData;

//
// Helper class for managing the memory of a IP address.
//
struct QuicAddr
{
    QUIC_ADDR SockAddr;

    uint16_t Port() {
        if (QuicAddrGetFamily(&SockAddr) == AF_INET) {
            return SockAddr.Ipv4.sin_port;
        } else {
            return SockAddr.Ipv6.sin6_port;
        }
    }

    #undef SetPort
    void SetPort(uint16_t port) {
        if (QuicAddrGetFamily(&SockAddr) == AF_INET) {
            SockAddr.Ipv4.sin_port = port;
        } else {
            SockAddr.Ipv6.sin6_port = port;
        }
    }

    QuicAddr() {
        QuicZeroMemory(this, sizeof(*this));
    }

    void Resolve(QUIC_ADDRESS_FAMILY af, const char* hostname) {
        QUIC_DATAPATH* Datapath = nullptr;
        if (QUIC_FAILED(
            QuicDataPathInitialize(
                0,
                (QUIC_DATAPATH_RECEIVE_CALLBACK_HANDLER)(1),
                (QUIC_DATAPATH_UNREACHABLE_CALLBACK_HANDLER)(1),
                &Datapath))) {
            GTEST_FATAL_FAILURE_(" QuicDataPathInitialize failed.");
        }
        if (QUIC_FAILED(
            QuicDataPathResolveAddress(
                Datapath,
                hostname,
                &SockAddr))) {
            GTEST_FATAL_FAILURE_("Failed to resolve IP address.");
        }
        QuicDataPathUninitialize(Datapath);
    }
};

struct DataRecvContext {
    QUIC_ADDR ServerAddress;
    QUIC_EVENT ClientCompletion;
};

struct DataPathTest : public ::testing::TestWithParam<int32_t>
{
protected:
    static volatile uint16_t NextPort;
    static QuicAddr LocalIPv4;
    static QuicAddr LocalIPv6;

    //
    // Helper to get a new port to bind to.
    //
    uint16_t
    GetNextPort()
    {
        return QuicNetByteSwapShort((uint16_t)InterlockedIncrement16((volatile short*)&NextPort));
    }

    //
    // Helper to return a new local IPv4 address and port to use.
    //
    QuicAddr
    GetNewLocalIPv4(bool randomPort = true)
    {
        QuicAddr ipv4Copy = LocalIPv4;
        if (randomPort) { ipv4Copy.SockAddr.Ipv4.sin_port = GetNextPort(); }
        else { ipv4Copy.SockAddr.Ipv4.sin_port = 0; }
        return ipv4Copy;
    }

    //
    // Helper to return a new local IPv4 address and port to use.
    //
    QuicAddr
    GetNewLocalIPv6(bool randomPort = true)
    {
        QuicAddr ipv6Copy = LocalIPv6;
        if (randomPort) { ipv6Copy.SockAddr.Ipv6.sin6_port = GetNextPort(); }
        else { ipv6Copy.SockAddr.Ipv6.sin6_port = 0; }
        return ipv6Copy;
    }

    //
    // Helper to return a new local IPv4 or IPv6 address based on the test data.
    //
    QuicAddr
    GetNewLocalAddr(bool randomPort = true)
    {
        int addressFamily = GetParam();

        if (addressFamily == 4) {
            return GetNewLocalIPv4(randomPort);
        } else if (addressFamily == 6) {
            return GetNewLocalIPv6(randomPort);
        } else {
            GTEST_NONFATAL_FAILURE_("Malconfigured test data; This should never happen!!");
            return QuicAddr();
        }
    }

    static void SetUpTestSuite()
    {
        //
        // Initialize a semi-random base port number.
        //
        NextPort = 50000 + (QuicCurThreadID() % 10000) + (rand() % 5000);

        LocalIPv4.Resolve(AF_INET, "localhost");
        LocalIPv6.Resolve(AF_INET6, "localhost");

        ExpectedData = (char*)QUIC_ALLOC_NONPAGED(ExpectedDataSize);
        ASSERT_NE(ExpectedData, nullptr);
    }

    static void TearDownTestSuite()
    {
        QUIC_FREE(ExpectedData);
    }

    static void
    EmptyReceiveCallback(
        _In_ QUIC_DATAPATH_BINDING* /* Binding */,
        _In_ void * /* RecvContext */,
        _In_ QUIC_RECV_DATAGRAM* /* RecvPacketChain */
        )
    {
    }

    static void
    EmptyUnreachableCallback(
        _In_ QUIC_DATAPATH_BINDING* /* Binding */,
        _In_ void * /* Context */,
        _In_ const QUIC_ADDR* /* RemoteAddress */
        )
    {
    }

    static void
    DataRecvCallback(
        _In_ QUIC_DATAPATH_BINDING* binding,
        _In_ void * recvContext,
        _In_ QUIC_RECV_DATAGRAM* recvBufferChain
        )
    {
        DataRecvContext* RecvContext = (DataRecvContext*)recvContext;
        ASSERT_NE(nullptr, RecvContext);

        QUIC_RECV_DATAGRAM* recvBuffer = recvBufferChain;

        while (recvBuffer != NULL) {
            ASSERT_EQ(recvBuffer->BufferLength, ExpectedDataSize);
            ASSERT_EQ(0, memcmp(recvBuffer->Buffer, ExpectedData, ExpectedDataSize));

            if (recvBuffer->Tuple->LocalAddress.Ipv4.sin_port == RecvContext->ServerAddress.Ipv4.sin_port) {

                auto ServerSendContext =
                    QuicDataPathBindingAllocSendContext(binding, 0);
                ASSERT_NE(nullptr, ServerSendContext);

                auto ServerDatagram =
                    QuicDataPathBindingAllocSendDatagram(ServerSendContext, ExpectedDataSize);
                ASSERT_NE(nullptr, ServerDatagram);

                memcpy(ServerDatagram->Buffer, recvBuffer->Buffer, recvBuffer->BufferLength);

                VERIFY_QUIC_SUCCESS(
                    QuicDataPathBindingSendFromTo(
                        binding,
                        &recvBuffer->Tuple->LocalAddress,
                        &recvBuffer->Tuple->RemoteAddress,
                        ServerSendContext
                    ));

            } else {
                QuicEventSet(RecvContext->ClientCompletion);
            }

            recvBuffer = recvBuffer->Next;
        }

        QuicDataPathBindingReturnRecvDatagrams(recvBufferChain);
    }
};

volatile uint16_t DataPathTest::NextPort;
QuicAddr DataPathTest::LocalIPv4;
QuicAddr DataPathTest::LocalIPv6;

TEST_F(DataPathTest, Initialize)
{
    QUIC_DATAPATH* datapath = nullptr;

    VERIFY_QUIC_SUCCESS(
        QuicDataPathInitialize(
            0,
            EmptyReceiveCallback,
            EmptyUnreachableCallback,
            &datapath));
    ASSERT_NE(datapath, nullptr);

    QuicDataPathUninitialize(
        datapath);
}

TEST_F(DataPathTest, InitializeInvalid)
{
    ASSERT_EQ(QUIC_STATUS_INVALID_PARAMETER,
        QuicDataPathInitialize(
            0,
            EmptyReceiveCallback,
            EmptyUnreachableCallback,
            nullptr));

    QUIC_DATAPATH* datapath = nullptr;
    ASSERT_EQ(QUIC_STATUS_INVALID_PARAMETER,
        QuicDataPathInitialize(
            0,
            nullptr,
            EmptyUnreachableCallback,
            &datapath));
    ASSERT_EQ(QUIC_STATUS_INVALID_PARAMETER,
        QuicDataPathInitialize(
            0,
            EmptyReceiveCallback,
            nullptr,
            &datapath));
}

TEST_F(DataPathTest, Bind)
{
    QUIC_DATAPATH* datapath = nullptr;
    QUIC_DATAPATH_BINDING* binding = nullptr;

    VERIFY_QUIC_SUCCESS(
        QuicDataPathInitialize(
            0,
            EmptyReceiveCallback,
            EmptyUnreachableCallback,
            &datapath));
    ASSERT_NE(datapath, nullptr);

    VERIFY_QUIC_SUCCESS(
        QuicDataPathBindingCreate(
            datapath,
            nullptr,
            nullptr,
            nullptr,
            &binding));
    ASSERT_NE(nullptr, binding);

    QUIC_ADDR Address;
    QuicDataPathBindingGetLocalAddress(binding, &Address);
    ASSERT_NE(Address.Ipv4.sin_port, (uint16_t)0);

    QuicDataPathBindingDelete(binding);

    QuicDataPathUninitialize(
        datapath);
}

TEST_F(DataPathTest, Rebind)
{
    QUIC_DATAPATH* datapath = nullptr;
    QUIC_DATAPATH_BINDING* binding1 = nullptr;
    QUIC_DATAPATH_BINDING* binding2 = nullptr;

    VERIFY_QUIC_SUCCESS(
        QuicDataPathInitialize(
            0,
            EmptyReceiveCallback,
            EmptyUnreachableCallback,
            &datapath));
    ASSERT_NE(nullptr, datapath);

    VERIFY_QUIC_SUCCESS(
        QuicDataPathBindingCreate(
            datapath,
            nullptr,
            nullptr,
            nullptr,
            &binding1));
    ASSERT_NE(nullptr, binding1);

    QUIC_ADDR Address1;
    QuicDataPathBindingGetLocalAddress(binding1, &Address1);
    ASSERT_NE(Address1.Ipv4.sin_port, (uint16_t)0);

    VERIFY_QUIC_SUCCESS(
        QuicDataPathBindingCreate(
            datapath,
            nullptr,
            nullptr,
            nullptr,
            &binding2));
    ASSERT_NE(nullptr, binding2);

    QUIC_ADDR Address2;
    QuicDataPathBindingGetLocalAddress(binding2, &Address2);
    ASSERT_NE(Address2.Ipv4.sin_port, (uint16_t)0);

    QuicDataPathBindingDelete(binding1);
    QuicDataPathBindingDelete(binding2);

    QuicDataPathUninitialize(
        datapath);
}

TEST_P(DataPathTest, Data)
{
    QUIC_DATAPATH* datapath = nullptr;
    QUIC_DATAPATH_BINDING* server = nullptr;
    QUIC_DATAPATH_BINDING* client = nullptr;
    auto serverAddress = GetNewLocalAddr();

    DataRecvContext RecvContext = {};

    QuicEventInitialize(&RecvContext.ClientCompletion, FALSE, FALSE);

    VERIFY_QUIC_SUCCESS(
        QuicDataPathInitialize(
            0,
            DataRecvCallback,
            EmptyUnreachableCallback,
            &datapath));
    ASSERT_NE(nullptr, datapath);

    QUIC_STATUS Status = QUIC_STATUS_ADDRESS_IN_USE;
    while (Status == QUIC_STATUS_ADDRESS_IN_USE) {
        serverAddress.SockAddr.Ipv4.sin_port = GetNextPort();
        Status =
            QuicDataPathBindingCreate(
                datapath,
                &serverAddress.SockAddr,
                nullptr,
                &RecvContext,
                &server);
#ifdef _WIN32
        if (Status == HRESULT_FROM_WIN32(WSAEACCES)) {
            Status = QUIC_STATUS_ADDRESS_IN_USE;
            std::cout << "Replacing EACCESS with ADDRINUSE for port: " <<
                htons(serverAddress.SockAddr.Ipv4.sin_port) << std::endl;
        }
#endif //_WIN32
    }
    VERIFY_QUIC_SUCCESS(Status);
    ASSERT_NE(nullptr, server);
    QuicDataPathBindingGetLocalAddress(server, &RecvContext.ServerAddress);
    ASSERT_NE(RecvContext.ServerAddress.Ipv4.sin_port, (uint16_t)0);
    serverAddress.SetPort(RecvContext.ServerAddress.Ipv4.sin_port);

    VERIFY_QUIC_SUCCESS(
        QuicDataPathBindingCreate(
            datapath,
            nullptr,
            &serverAddress.SockAddr,
            &RecvContext,
            &client));
    ASSERT_NE(nullptr, client);

    auto ClientSendContext =
        QuicDataPathBindingAllocSendContext(client, 0);
    ASSERT_NE(nullptr, ClientSendContext);

    auto ClientDatagram =
        QuicDataPathBindingAllocSendDatagram(ClientSendContext, ExpectedDataSize);
    ASSERT_NE(nullptr, ClientDatagram);

    memcpy(ClientDatagram->Buffer, ExpectedData, ExpectedDataSize);

    VERIFY_QUIC_SUCCESS(
        QuicDataPathBindingSendTo(
            client,
            &serverAddress.SockAddr,
            ClientSendContext));

    ASSERT_TRUE(QuicEventWaitWithTimeout(RecvContext.ClientCompletion, 2000));

    QuicDataPathBindingDelete(client);
    QuicDataPathBindingDelete(server);

    QuicDataPathUninitialize(
        datapath);

    QuicEventUninitialize(RecvContext.ClientCompletion);
}

TEST_P(DataPathTest, DataRebind)
{
    QUIC_DATAPATH* datapath = nullptr;
    QUIC_DATAPATH_BINDING* server = nullptr;
    QUIC_DATAPATH_BINDING* client = nullptr;
    auto serverAddress = GetNewLocalAddr();

    DataRecvContext RecvContext = {};

    QuicEventInitialize(&RecvContext.ClientCompletion, FALSE, FALSE);

    VERIFY_QUIC_SUCCESS(
        QuicDataPathInitialize(
            0,
            DataRecvCallback,
            EmptyUnreachableCallback,
            &datapath));
    ASSERT_NE(nullptr, datapath);

    QUIC_STATUS Status = QUIC_STATUS_ADDRESS_IN_USE;
    while (Status == QUIC_STATUS_ADDRESS_IN_USE) {
        serverAddress.SockAddr.Ipv4.sin_port = GetNextPort();
        Status =
            QuicDataPathBindingCreate(
                datapath,
                &serverAddress.SockAddr,
                nullptr,
                &RecvContext,
                &server);
#ifdef _WIN32
        if (Status == HRESULT_FROM_WIN32(WSAEACCES)) {
            Status = QUIC_STATUS_ADDRESS_IN_USE;
            std::cout << "Replacing EACCESS with ADDRINUSE for port: " <<
                htons(serverAddress.SockAddr.Ipv4.sin_port) << std::endl;
        }
#endif //_WIN32
    }
    VERIFY_QUIC_SUCCESS(Status);
    ASSERT_NE(nullptr, server);
    QuicDataPathBindingGetLocalAddress(server, &RecvContext.ServerAddress);
    ASSERT_NE(RecvContext.ServerAddress.Ipv4.sin_port, (uint16_t)0);
    serverAddress.SetPort(RecvContext.ServerAddress.Ipv4.sin_port);

    VERIFY_QUIC_SUCCESS(
        QuicDataPathBindingCreate(
            datapath,
            nullptr,
            &serverAddress.SockAddr,
            &RecvContext,
            &client));
    ASSERT_NE(nullptr, client);

    auto ClientSendContext =
        QuicDataPathBindingAllocSendContext(client, 0);
    ASSERT_NE(nullptr, ClientSendContext);

    auto ClientDatagram =
        QuicDataPathBindingAllocSendDatagram(ClientSendContext, ExpectedDataSize);
    ASSERT_NE(nullptr, ClientDatagram);

    memcpy(ClientDatagram->Buffer, ExpectedData, ExpectedDataSize);

    VERIFY_QUIC_SUCCESS(
        QuicDataPathBindingSendTo(
            client,
            &serverAddress.SockAddr,
            ClientSendContext));

    ASSERT_TRUE(QuicEventWaitWithTimeout(RecvContext.ClientCompletion, 2000));

    QuicDataPathBindingDelete(client);
    client = nullptr;
    QuicEventReset(RecvContext.ClientCompletion);

    VERIFY_QUIC_SUCCESS(
        QuicDataPathBindingCreate(
            datapath,
            nullptr,
            &serverAddress.SockAddr,
            &RecvContext,
            &client));
    ASSERT_NE(nullptr, client);

    ClientSendContext =
        QuicDataPathBindingAllocSendContext(client, 0);
    ASSERT_NE(nullptr, ClientSendContext);

    ClientDatagram =
        QuicDataPathBindingAllocSendDatagram(ClientSendContext, ExpectedDataSize);
    ASSERT_NE(nullptr, ClientDatagram);

    memcpy(ClientDatagram->Buffer, ExpectedData, ExpectedDataSize);

    VERIFY_QUIC_SUCCESS(
        QuicDataPathBindingSendTo(
            client,
            &serverAddress.SockAddr,
            ClientSendContext));

    ASSERT_TRUE(QuicEventWaitWithTimeout(RecvContext.ClientCompletion, 2000));

    QuicDataPathBindingDelete(client);
    QuicDataPathBindingDelete(server);

    QuicDataPathUninitialize(
        datapath);

    QuicEventUninitialize(RecvContext.ClientCompletion);
}

INSTANTIATE_TEST_SUITE_P(DataPathTest, DataPathTest, ::testing::Values(4, 6), testing::PrintToStringParamName());<|MERGE_RESOLUTION|>--- conflicted
+++ resolved
@@ -13,13 +13,9 @@
 #include "quic_datapath.h"
 
 #include "msquic.h"
-<<<<<<< HEAD
-#include "DataPathTest.cpp.clog.h"
-=======
 #ifdef QUIC_CLOG
 #include "DataPathTest.cpp.clog.h"
 #endif
->>>>>>> af64e177
 
 const uint32_t ExpectedDataSize = 1 * 1024;
 char* ExpectedData;
