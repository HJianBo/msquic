/*++

    Copyright (c) Microsoft Corporation.
    Licensed under the MIT License.

Abstract:

    An implementation of the Toeplitz Hash Algorithm (adapted from Windows
    RTL toeplitz hash implementation).

Notes:

    The hash requires a key K that has (i + o - 1) bits, where i is the number
    of bits in the input and o is the number of bits in the output. In case,
    the input length is variable, i represents the number of bits in the
    longest possible hash input. We simplify the algorithm by stipulating that
    K must be (i + o) bits long. Since we also mandate that output length is
    always 32 bits, the length of the key K is (i + 32) bits.

    The hash input is processed from left to right -- where left represents the
    first bit, or if the input is a array of bytes, then the MSB of the 0th
    element is the leftmost bit. Same nomenclature goes for the Key, K.

    The hash computation starts off with a 32-bit result R, initialized to 0.
    Each bit of the input is scanned, and if bit number x in the hash input is
    set to 1, the the key K is shifted LEFT x bits, and the leftmost 32 bits of
    the shifted key are XORed into the result.

    The hash has the nice property that the hash input bit stream can be cut up
    into parts, and the hash output of each part can be computed separately.
    The XOR of these hash outputs will yield the hash output of the complete
    hash input bit-stream.

    The typical implementation requires the hash input to be processed one bit
    at a time, which is too slow for a software implementation.

    We have speeded the implementation by processing the hash input four bits
    at a time. This requires us to maintain a lookup table of 16 32-bit entries
    for each nibble of the hash input. 
    
    This implementation assumes that the output of the hash is always 32-bit.
    It also assumes that the caller will pass in a array of bytes to hash, and
    the number of bits in the hash input will always be a multiple of 8 -- that
    is, no byte need be processed partially in the array passed in by the
    caller.

--*/

#include "platform_internal.h"
<<<<<<< HEAD
#include "toeplitz.c.clog.h"
=======
>>>>>>> 3fa74d4a

//
// Initializes the state required for a Toeplitz hash computation. We
// maintain per-nibble lookup tables, and we initialize them here.
//
void
QuicToeplitzHashInitialize(
    _Inout_ QUIC_TOEPLITZ_HASH* Toeplitz
    )
{
    uint32_t BaseShift, StartByteOfKey;
    uint32_t Word1, Word2;
    uint32_t Signature1, Signature2, Signature3, Signature4;

    //
    // Our table based strategy works as follows. For each nibble of the
    // hash input, there is a table of 16 32-bit values. This table can
    // directly be looked up to find out what value needs to be XORed
    // into the result based on the value of the nibble. Therefore, a
    // 4 byte hash input will have 8 nibbles, and each of the nibbles
    // has a separate lookup table. This lookup table is looked up 
    // based on the nibble value, the contents are XORed into the result
    // and we then move to the next nibble of the input, and the next
    // table.
    //

    //
    // Initialize the Toeplitz->LookupTables.
    //
    for (uint32_t i = 0; i < QUIC_TOEPLITZ_LOOKUP_TABLE_COUNT; i++) {
        // 
        // First construct the 32-bit word that is obtained after
        // shifting the key left by i*4 bits. That goes into Word1
        //
        StartByteOfKey = i / NIBBLES_PER_BYTE;

        Word1 = (Toeplitz->HashKey[StartByteOfKey] << 24) +
                (Toeplitz->HashKey[StartByteOfKey + 1] << 16) +
                (Toeplitz->HashKey[StartByteOfKey + 2] << 8) +
                 Toeplitz->HashKey[StartByteOfKey + 3];

        //
        // However, we'll need the byte that succeeds Word1, because as we
        // shift Word1 left, we need to bring in bits from the successor byte.
        // The successor byte goes in Word2.
        //
        Word2 = Toeplitz->HashKey[StartByteOfKey + 4];

        BaseShift = (i % NIBBLES_PER_BYTE) * BITS_PER_NIBBLE;

        //
        // Signature1 represents the value that needs to be XORed into
        // the result if the LSB of the nibble is 1. Similarly, for
        // the other Signature values.
        //
        Signature1 = (Word1 << BaseShift) | (Word2 >> (8 * sizeof(uint8_t) - BaseShift));
        BaseShift ++;
        Signature2 = (Word1 << BaseShift) | (Word2 >> (8 * sizeof(uint8_t) - BaseShift));
        BaseShift ++;
        Signature3 = (Word1 << BaseShift) | (Word2 >> (8 * sizeof(uint8_t) - BaseShift));
        BaseShift ++;
        Signature4 = (Word1 << BaseShift) | (Word2 >> (8 * sizeof(uint8_t) - BaseShift));

        for (uint32_t j = 0; j < QUIC_TOEPLITZ_LOOKUP_TABLE_SIZE; j++) {

            Toeplitz->LookupTableArray[i].Table[j] = 0;
            if (j & 0x1) {
                Toeplitz->LookupTableArray[i].Table[j] ^= Signature4;
            }

            if (j & 0x2) {
                Toeplitz->LookupTableArray[i].Table[j] ^= Signature3;
            }

            if (j & 0x4) {
                Toeplitz->LookupTableArray[i].Table[j] ^= Signature2;
            }

            if (j & 0x8) {
                Toeplitz->LookupTableArray[i].Table[j] ^= Signature1;
            }
        }
    }
}

//
// Computes the hash by processing the input four-bits at a time. It is assumed
// that the hash input is a whole number of bytes (no partial byte-processing
// needs to be done at the end).
//
uint32_t
QuicToeplitzHashCompute(
    _In_ const QUIC_TOEPLITZ_HASH* Toeplitz,
    _In_reads_(HashInputLength)
        const uint8_t* HashInput,
    _In_ uint32_t HashInputLength,
    _In_ uint32_t HashInputOffset
    )
{
    //
    // BaseOffset is the first lookup table to be accessed.
    //
    uint32_t BaseOffset = HashInputOffset * NIBBLES_PER_BYTE;
    uint32_t Result = 0;

    QUIC_DBG_ASSERT(
        (BaseOffset + HashInputLength * NIBBLES_PER_BYTE) <= QUIC_TOEPLITZ_LOOKUP_TABLE_COUNT);

    for (uint32_t i = 0; i < HashInputLength; i++) {
        Result ^= Toeplitz->LookupTableArray[BaseOffset].Table[(HashInput[i] >> 4) & 0xf];
        BaseOffset++;
        Result ^= Toeplitz->LookupTableArray[BaseOffset].Table[HashInput[i] & 0xf];
        BaseOffset++;
    }

    return Result;
}<|MERGE_RESOLUTION|>--- conflicted
+++ resolved
@@ -36,8 +36,8 @@
 
     We have speeded the implementation by processing the hash input four bits
     at a time. This requires us to maintain a lookup table of 16 32-bit entries
-    for each nibble of the hash input. 
-    
+    for each nibble of the hash input.
+
     This implementation assumes that the output of the hash is always 32-bit.
     It also assumes that the caller will pass in a array of bytes to hash, and
     the number of bits in the hash input will always be a multiple of 8 -- that
@@ -47,10 +47,7 @@
 --*/
 
 #include "platform_internal.h"
-<<<<<<< HEAD
 #include "toeplitz.c.clog.h"
-=======
->>>>>>> 3fa74d4a
 
 //
 // Initializes the state required for a Toeplitz hash computation. We
@@ -71,7 +68,7 @@
     // directly be looked up to find out what value needs to be XORed
     // into the result based on the value of the nibble. Therefore, a
     // 4 byte hash input will have 8 nibbles, and each of the nibbles
-    // has a separate lookup table. This lookup table is looked up 
+    // has a separate lookup table. This lookup table is looked up
     // based on the nibble value, the contents are XORed into the result
     // and we then move to the next nibble of the input, and the next
     // table.
@@ -81,7 +78,7 @@
     // Initialize the Toeplitz->LookupTables.
     //
     for (uint32_t i = 0; i < QUIC_TOEPLITZ_LOOKUP_TABLE_COUNT; i++) {
-        // 
+        //
         // First construct the 32-bit word that is obtained after
         // shifting the key left by i*4 bits. That goes into Word1
         //
