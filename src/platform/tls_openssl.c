/*++

    Copyright (c) Microsoft Corporation.
    Licensed under the MIT License.

Abstract:

    Implements the TLS functions by calling OpenSSL.

--*/

#include "platform_internal.h"

#define OPENSSL_SUPPRESS_DEPRECATED 1 // For hmac.h, which was deprecated in 3.0
<<<<<<< HEAD
#ifdef _WIN32
#pragma warning(push)
#pragma warning(disable:4100) // Unreferenced parameter errcode in inline function
#endif
#include "openssl/ssl.h"
=======
>>>>>>> 3748604c
#include "openssl/err.h"
#include "openssl/hmac.h"
#include "openssl/kdf.h"
#include "openssl/pem.h"
#include "openssl/rsa.h"
#include "openssl/ssl.h"
#include "openssl/x509.h"
<<<<<<< HEAD
#include "openssl/pem.h"
#include "openssl/hmac.h"
#ifdef _WIN32
#pragma warning(pop)
#endif
=======
>>>>>>> 3748604c
#ifdef QUIC_CLOG
#include "tls_openssl.c.clog.h"
#endif

uint16_t QuicTlsTPHeaderSize = 0;

//
// The QUIC sec config object. Created once per listener on server side and
// once per connection on client side.
//

typedef struct QUIC_SEC_CONFIG {

    //
    // The SSL context associated with the sec config.
    //

    SSL_CTX *SSLCtx;

} QUIC_SEC_CONFIG;

//
// A TLS context associated per connection.
//

typedef struct QUIC_TLS {

    //
    // The TLS configuration information and credentials.
    //
    QUIC_SEC_CONFIG* SecConfig;

    //
    // Indicates if this context belongs to server side or client side
    // connection.
    //
    BOOLEAN IsServer;

    //
    // The ALPN buffer.
    //
    uint16_t AlpnBufferLength;
    const uint8_t* AlpnBuffer;

    //
    // On client side stores a NULL terminated SNI.
    //
    const char* SNI;

    //
    // Ssl - A SSL object associated with the connection.
    //
    SSL *Ssl;

    //
    // State - The TLS state associated with the connection.
    // ResultFlags - Stores the result of the TLS data processing operation.
    //

    QUIC_TLS_PROCESS_STATE* State;
    QUIC_TLS_RESULT_FLAGS ResultFlags;

    //
    // Callback context and handler for QUIC TP.
    //
    QUIC_CONNECTION* Connection;
    QUIC_TLS_RECEIVE_TP_CALLBACK_HANDLER ReceiveTPCallback;

#ifdef QUIC_TLS_SECRETS_SUPPORT
    //
    // Optional struct to log TLS traffic secrets.
    // Only non-null when the connection is configured to log these.
    //
    QUIC_TLS_SECRETS* TlsSecrets;
#endif

} QUIC_TLS;

typedef struct QUIC_HP_KEY {
    EVP_CIPHER_CTX* CipherCtx;
    QUIC_AEAD_TYPE Aead;
} QUIC_HP_KEY;

//
// Default list of Cipher used.
//
#define QUIC_TLS_DEFAULT_SSL_CIPHERS    "TLS_AES_256_GCM_SHA384:TLS_AES_128_GCM_SHA256"

//
// Default list of curves for ECDHE ciphers.
//
#define QUIC_TLS_DEFAULT_SSL_CURVES     "P-256:X25519:P-384:P-521"

//
// Default cert verify depth.
//
#define QUIC_TLS_DEFAULT_VERIFY_DEPTH  10

//
// Hack to set trusted cert file on client side.
//
char *QuicOpenSslClientTrustedCert = NULL;

QUIC_STATUS
QuicTlsLibraryInitialize(
    void
    )
{
    if (OPENSSL_init_ssl(OPENSSL_INIT_LOAD_CONFIG, NULL) == 0) {
        QuicTraceEvent(
            LibraryError,
            "[ lib] ERROR, %s.",
            "OPENSSL_init_ssl failed");
        return QUIC_STATUS_TLS_ERROR;
    }

    //
    // OPENSSL_init_ssl() may leave errors in the error queue while returning
    // success.
    //

    ERR_clear_error();

    //
    // LINUX_TODO:Add Check for openssl library QUIC support.
    //

    return QUIC_STATUS_SUCCESS;
}

void
QuicTlsLibraryUninitialize(
    void
    )
{
}

static
int
QuicTlsAlpnSelectCallback(
    _In_ SSL *Ssl,
    _Out_writes_bytes_(Outlen) const unsigned char **Out,
    _Out_ unsigned char *OutLen,
    _In_reads_bytes_(Inlen) const unsigned char *In,
    _In_ unsigned int InLen,
    _In_ void *Arg
    )
{
    UNREFERENCED_PARAMETER(In);
    UNREFERENCED_PARAMETER(InLen);
    UNREFERENCED_PARAMETER(Arg);

    QUIC_TLS* TlsContext = SSL_get_app_data(Ssl);

    //
    // QUIC already parsed and picked the ALPN to use and set it in the
    // NegotiatedAlpn variable.
    //

    QUIC_DBG_ASSERT(TlsContext->State->NegotiatedAlpn != NULL);
    *OutLen = TlsContext->State->NegotiatedAlpn[0];
    *Out = TlsContext->State->NegotiatedAlpn + 1;

    return SSL_TLSEXT_ERR_OK;
}

QUIC_STATIC_ASSERT((int)ssl_encryption_initial == (int)QUIC_PACKET_KEY_INITIAL, "Code assumes exact match!");
QUIC_STATIC_ASSERT((int)ssl_encryption_early_data == (int)QUIC_PACKET_KEY_0_RTT, "Code assumes exact match!");
QUIC_STATIC_ASSERT((int)ssl_encryption_handshake == (int)QUIC_PACKET_KEY_HANDSHAKE, "Code assumes exact match!");
QUIC_STATIC_ASSERT((int)ssl_encryption_application == (int)QUIC_PACKET_KEY_1_RTT, "Code assumes exact match!");

void
QuicTlsNegotiatedCiphers(
    _In_ QUIC_TLS* TlsContext,
    _Out_ QUIC_AEAD_TYPE *AeadType,
    _Out_ QUIC_HASH_TYPE *HashType
    )
{
    switch (SSL_CIPHER_get_id(SSL_get_current_cipher(TlsContext->Ssl))) {
    case 0x03001301U: // TLS_AES_128_GCM_SHA256
        *AeadType = QUIC_AEAD_AES_128_GCM;
        *HashType = QUIC_HASH_SHA256;
        break;
    case 0x03001302U: // TLS_AES_256_GCM_SHA384
        *AeadType = QUIC_AEAD_AES_256_GCM;
        *HashType = QUIC_HASH_SHA384;
        break;
    case 0x03001303U: // TLS_CHACHA20_POLY1305_SHA256
        *AeadType = QUIC_AEAD_CHACHA20_POLY1305;
        *HashType = QUIC_HASH_SHA256;
        break;
    default:
        QUIC_FRE_ASSERT(FALSE);
    }
}

int
QuicTlsSetEncryptionSecretsCallback(
    _In_ SSL *Ssl,
    _In_ OSSL_ENCRYPTION_LEVEL Level,
    _In_reads_(SecretLen) const uint8_t* ReadSecret,
    _In_reads_(SecretLen) const uint8_t* WriteSecret,
    _In_ size_t SecretLen
    )
{
    QUIC_TLS* TlsContext = SSL_get_app_data(Ssl);
    QUIC_TLS_PROCESS_STATE* TlsState = TlsContext->State;
    QUIC_PACKET_KEY_TYPE KeyType = (QUIC_PACKET_KEY_TYPE)Level;
    QUIC_STATUS Status;

    QuicTraceLogConnVerbose(
        OpenSslNewEncryptionSecrets,
        TlsContext->Connection,
        "New encryption secrets (Level = %u)",
        Level);

    QUIC_SECRET Secret;
    QuicTlsNegotiatedCiphers(TlsContext, &Secret.Aead, &Secret.Hash);
    QuicCopyMemory(Secret.Secret, WriteSecret, SecretLen);

    QUIC_DBG_ASSERT(TlsState->WriteKeys[KeyType] == NULL);
    Status =
        QuicPacketKeyDerive(
            KeyType,
            &Secret,
            "write secret",
            TRUE,
            &TlsState->WriteKeys[KeyType]);
    if (QUIC_FAILED(Status)) {
        TlsContext->ResultFlags |= QUIC_TLS_RESULT_ERROR;
        return -1;
    }

    TlsState->WriteKey = KeyType;
    TlsContext->ResultFlags |= QUIC_TLS_RESULT_WRITE_KEY_UPDATED;
    QuicCopyMemory(Secret.Secret, ReadSecret, SecretLen);

    QUIC_DBG_ASSERT(TlsState->ReadKeys[KeyType] == NULL);
    Status =
        QuicPacketKeyDerive(
            KeyType,
            &Secret,
            "read secret",
            TRUE,
            &TlsState->ReadKeys[KeyType]);
    if (QUIC_FAILED(Status)) {
        TlsContext->ResultFlags |= QUIC_TLS_RESULT_ERROR;
        return -1;
    }

    if (TlsContext->IsServer && KeyType == QUIC_PACKET_KEY_1_RTT) {
        //
        // The 1-RTT read keys aren't actually allowed to be used until the
        // handshake completes.
        //
    } else {
        TlsState->ReadKey = KeyType;
        TlsContext->ResultFlags |= QUIC_TLS_RESULT_READ_KEY_UPDATED;
    }
#ifdef QUIC_TLS_SECRETS_SUPPORT
    if (TlsContext->TlsSecrets != NULL) {
        TlsContext->TlsSecrets->SecretLength = (uint8_t)SecretLen;
        switch (KeyType) {
        case QUIC_PACKET_KEY_HANDSHAKE:
            if (TlsContext->IsServer) {
                memcpy(TlsContext->TlsSecrets->ClientHandshakeTrafficSecret, ReadSecret, SecretLen);
                memcpy(TlsContext->TlsSecrets->ServerHandshakeTrafficSecret, WriteSecret, SecretLen);
            } else {
                memcpy(TlsContext->TlsSecrets->ClientHandshakeTrafficSecret, WriteSecret, SecretLen);
                memcpy(TlsContext->TlsSecrets->ServerHandshakeTrafficSecret, ReadSecret, SecretLen);
            }
            TlsContext->TlsSecrets->IsSet.ClientHandshakeTrafficSecret = TRUE;
            TlsContext->TlsSecrets->IsSet.ServerHandshakeTrafficSecret = TRUE;
            break;
        case QUIC_PACKET_KEY_1_RTT:
            if (TlsContext->IsServer) {
                memcpy(TlsContext->TlsSecrets->ClientTrafficSecret0, ReadSecret, SecretLen);
                memcpy(TlsContext->TlsSecrets->ServerTrafficSecret0, WriteSecret, SecretLen);
            } else {
                memcpy(TlsContext->TlsSecrets->ClientTrafficSecret0, WriteSecret, SecretLen);
                memcpy(TlsContext->TlsSecrets->ServerTrafficSecret0, ReadSecret, SecretLen);
            }
            TlsContext->TlsSecrets->IsSet.ClientTrafficSecret0 = TRUE;
            TlsContext->TlsSecrets->IsSet.ServerTrafficSecret0 = TRUE;
            //
            // We're done with the TlsSecrets.
            //
            TlsContext->TlsSecrets = NULL;
            break;
        case QUIC_PACKET_KEY_0_RTT:
            if (!TlsContext->IsServer) {
                memcpy(TlsContext->TlsSecrets->ClientEarlyTrafficSecret, WriteSecret, SecretLen);
                TlsContext->TlsSecrets->IsSet.ClientEarlyTrafficSecret = TRUE;
            }
            break;
        default:
            break;
        }
    }
#endif

    return 1;
}

int
QuicTlsAddHandshakeDataCallback(
    _In_ SSL *Ssl,
    _In_ OSSL_ENCRYPTION_LEVEL Level,
    _In_reads_(Length) const uint8_t *Data,
    _In_ size_t Length
    )
{
    QUIC_TLS* TlsContext = SSL_get_app_data(Ssl);
    QUIC_TLS_PROCESS_STATE* TlsState = TlsContext->State;

    QUIC_PACKET_KEY_TYPE KeyType = (QUIC_PACKET_KEY_TYPE)Level;
    QUIC_DBG_ASSERT(KeyType == 0 || TlsState->WriteKeys[KeyType] != NULL);

    QuicTraceLogConnVerbose(
        OpenSslAddHandshakeData,
        TlsContext->Connection,
        "Sending %llu handshake bytes (Level = %u)",
        (uint64_t)Length,
        Level);

    if (Length + TlsState->BufferLength > 0xF000) {
        QuicTraceEvent(
            TlsError,
            "[ tls][%p] ERROR, %s.",
            TlsContext->Connection,
            "Too much handshake data");
        TlsContext->ResultFlags |= QUIC_TLS_RESULT_ERROR;
        return -1;
    }

    if (Length + TlsState->BufferLength > (size_t)TlsState->BufferAllocLength) {
        //
        // Double the allocated buffer length until there's enough room for the
        // new data.
        //
        uint16_t NewBufferAllocLength = TlsState->BufferAllocLength;
        while (Length + TlsState->BufferLength > (size_t)NewBufferAllocLength) {
            NewBufferAllocLength <<= 1;
        }

        uint8_t* NewBuffer = QUIC_ALLOC_NONPAGED(NewBufferAllocLength, QUIC_POOL_TLS_BUFFER);
        if (NewBuffer == NULL) {
            QuicTraceEvent(
                AllocFailure,
                "Allocation of '%s' failed. (%llu bytes)",
                "New crypto buffer",
                NewBufferAllocLength);
            TlsContext->ResultFlags |= QUIC_TLS_RESULT_ERROR;
            return -1;
        }

        QuicCopyMemory(
            NewBuffer,
            TlsState->Buffer,
            TlsState->BufferLength);
        QUIC_FREE(TlsState->Buffer, QUIC_POOL_TLS_BUFFER);
        TlsState->Buffer = NewBuffer;
        TlsState->BufferAllocLength = NewBufferAllocLength;
    }

    switch (KeyType) {
    case QUIC_PACKET_KEY_HANDSHAKE:
        if (TlsState->BufferOffsetHandshake == 0) {
            TlsState->BufferOffsetHandshake = TlsState->BufferTotalLength;
            QuicTraceLogConnInfo(
                OpenSslHandshakeDataStart,
                TlsContext->Connection,
                "Writing Handshake data starts at %u",
                TlsState->BufferOffsetHandshake);
        }
        break;
    case QUIC_PACKET_KEY_1_RTT:
        if (TlsState->BufferOffset1Rtt == 0) {
            TlsState->BufferOffset1Rtt = TlsState->BufferTotalLength;
            QuicTraceLogConnInfo(
                OpenSsl1RttDataStart,
                TlsContext->Connection,
                "Writing 1-RTT data starts at %u",
                TlsState->BufferOffset1Rtt);
        }
        break;
    default:
        break;
    }

    QuicCopyMemory(
        TlsState->Buffer + TlsState->BufferLength,
        Data,
        Length);
    TlsState->BufferLength += (uint16_t)Length;
    TlsState->BufferTotalLength += (uint16_t)Length;

    TlsContext->ResultFlags |= QUIC_TLS_RESULT_DATA;

    return 1;
}

int
QuicTlsFlushFlightCallback(
    _In_ SSL *Ssl
    )
{
    UNREFERENCED_PARAMETER(Ssl);
    return 1;
}

int
QuicTlsSendAlertCallback(
    _In_ SSL *Ssl,
    _In_ enum ssl_encryption_level_t Level,
    _In_ uint8_t Alert
    )
{
    UNREFERENCED_PARAMETER(Level);

    QUIC_TLS* TlsContext = SSL_get_app_data(Ssl);

    QuicTraceLogConnError(
        OpenSslAlert,
        TlsContext->Connection,
        "Send alert = %u (Level = %u)",
        Alert,
        Level);

    TlsContext->State->AlertCode = Alert;
    TlsContext->ResultFlags |= QUIC_TLS_RESULT_ERROR;

    return 1;
}

int
QuicTlsClientHelloCallback(
    _In_ SSL *Ssl,
    _Out_opt_ int *Alert,
    _In_ void *arg
    )
{
    UNREFERENCED_PARAMETER(arg);
    QUIC_TLS* TlsContext = SSL_get_app_data(Ssl);

    const uint8_t* TransportParams;
    size_t TransportParamLen;

    if (!SSL_client_hello_get0_ext(
            Ssl,
            TLS_EXTENSION_TYPE_QUIC_TRANSPORT_PARAMETERS,
            &TransportParams,
            &TransportParamLen)) {
        TlsContext->ResultFlags |= QUIC_TLS_RESULT_ERROR;
        *Alert = SSL_AD_INTERNAL_ERROR;
        return SSL_CLIENT_HELLO_ERROR;
    }

    return SSL_CLIENT_HELLO_SUCCESS;
}

SSL_QUIC_METHOD OpenSslQuicCallbacks = {
    QuicTlsSetEncryptionSecretsCallback,
    QuicTlsAddHandshakeDataCallback,
    QuicTlsFlushFlightCallback,
    QuicTlsSendAlertCallback
};

QUIC_STATUS
QuicTlsSecConfigCreate(
    _In_ const QUIC_CREDENTIAL_CONFIG* CredConfig,
    _In_opt_ void* Context,
    _In_ QUIC_SEC_CONFIG_CREATE_COMPLETE_HANDLER CompletionHandler
    )
{
    if (CredConfig->Flags & QUIC_CREDENTIAL_FLAG_LOAD_ASYNCHRONOUS &&
        CredConfig->AsyncHandler == NULL) {
        return QUIC_STATUS_INVALID_PARAMETER;
    }

    if (CredConfig->Flags & QUIC_CREDENTIAL_FLAG_ENABLE_OCSP) {
        return QUIC_STATUS_NOT_SUPPORTED; // Not supported by this TLS implementation
    }

    if (CredConfig->TicketKey != NULL) {
        return QUIC_STATUS_NOT_SUPPORTED; // Not currently supported
    }

    QUIC_CERTIFICATE_FILE* CertFile = CredConfig->CertificateFile;

    if (CredConfig->Flags & QUIC_CREDENTIAL_FLAG_CLIENT) {
        if (CredConfig->Type != QUIC_CREDENTIAL_TYPE_NONE) {
            return QUIC_STATUS_NOT_SUPPORTED; // Not supported for client (yet)
        }
    } else {
        if (CredConfig->Type == QUIC_CREDENTIAL_TYPE_NONE) {
            return QUIC_STATUS_INVALID_PARAMETER; // Required for server
        }

        if (CredConfig->Type != QUIC_CREDENTIAL_TYPE_CERTIFICATE_FILE) {
            return QUIC_STATUS_NOT_SUPPORTED; // Only support file currently
        }

        if (CertFile == NULL ||
            CertFile->CertificateFile == NULL ||
            CertFile->PrivateKeyFile == NULL) {
            return QUIC_STATUS_INVALID_PARAMETER;
        }
    }

    QUIC_STATUS Status = QUIC_STATUS_SUCCESS;
    int Ret = 0;
    QUIC_SEC_CONFIG* SecurityConfig = NULL;

    //
    // Create a security config.
    //

    SecurityConfig = QUIC_ALLOC_NONPAGED(sizeof(QUIC_SEC_CONFIG), QUIC_POOL_TLS_SECCONF);
    if (SecurityConfig == NULL) {
        QuicTraceEvent(
            AllocFailure,
            "Allocation of '%s' failed. (%llu bytes)",
            "QUIC_SEC_CONFIG",
            sizeof(QUIC_SEC_CONFIG));
        Status = QUIC_STATUS_OUT_OF_MEMORY;
        goto Exit;
    }

    //
    // Create the a SSL context for the security config.
    //

    SecurityConfig->SSLCtx = SSL_CTX_new(TLS_method());
    if (SecurityConfig->SSLCtx == NULL) {
        QuicTraceEvent(
            LibraryErrorStatus,
            "[ lib] ERROR, %u, %s.",
            ERR_get_error(),
            "SSL_CTX_new failed");
        Status = QUIC_STATUS_TLS_ERROR;
        goto Exit;
    }

    //
    // Configure the SSL context with the defaults.
    //

    Ret = SSL_CTX_set_min_proto_version(SecurityConfig->SSLCtx, TLS1_3_VERSION);
    if (Ret != 1) {
        QuicTraceEvent(
            LibraryErrorStatus,
            "[ lib] ERROR, %u, %s.",
            ERR_get_error(),
            "SSL_CTX_set_min_proto_version failed");
        Status = QUIC_STATUS_TLS_ERROR;
        goto Exit;
    }

    Ret = SSL_CTX_set_max_proto_version(SecurityConfig->SSLCtx, TLS1_3_VERSION);
    if (Ret != 1) {
        QuicTraceEvent(
            LibraryErrorStatus,
            "[ lib] ERROR, %u, %s.",
            ERR_get_error(),
            "SSL_CTX_set_max_proto_version failed");
        Status = QUIC_STATUS_TLS_ERROR;
        goto Exit;
    }

    Ret =
        SSL_CTX_set_ciphersuites(
            SecurityConfig->SSLCtx,
            QUIC_TLS_DEFAULT_SSL_CIPHERS);
    if (Ret != 1) {
        QuicTraceEvent(
            LibraryErrorStatus,
            "[ lib] ERROR, %u, %s.",
            ERR_get_error(),
            "SSL_CTX_set_ciphersuites failed");
        Status = QUIC_STATUS_TLS_ERROR;
        goto Exit;
    }

    Ret = SSL_CTX_set_default_verify_paths(SecurityConfig->SSLCtx);
    if (Ret != 1) {
        QuicTraceEvent(
            LibraryErrorStatus,
            "[ lib] ERROR, %u, %s.",
            ERR_get_error(),
            "SSL_CTX_set_default_verify_paths failed");
        Status = QUIC_STATUS_TLS_ERROR;
        goto Exit;
    }

    Ret =
        SSL_CTX_set1_groups_list(
            SecurityConfig->SSLCtx,
            QUIC_TLS_DEFAULT_SSL_CURVES);
    if (Ret != 1) {
        QuicTraceEvent(
            LibraryErrorStatus,
            "[ lib] ERROR, %u, %s.",
            ERR_get_error(),
            "SSL_CTX_set1_groups_list failed");
        Status = QUIC_STATUS_TLS_ERROR;
        goto Exit;
    }

    Ret = SSL_CTX_set_quic_method(SecurityConfig->SSLCtx, &OpenSslQuicCallbacks);
    if (Ret != 1) {
        QuicTraceEvent(
            LibraryErrorStatus,
            "[ lib] ERROR, %u, %s.",
            ERR_get_error(),
            "SSL_CTX_set_quic_method failed");
        Status = QUIC_STATUS_TLS_ERROR;
        goto Exit;
    }

    if (CredConfig->Flags & QUIC_CREDENTIAL_FLAG_CLIENT) {
        BOOLEAN VerifyServerCertificate = TRUE; // !(Flags & QUIC_CERTIFICATE_FLAG_DISABLE_CERT_VALIDATION);
        if (!VerifyServerCertificate) { // cppcheck-suppress knownConditionTrueFalse
            SSL_CTX_set_verify(SecurityConfig->SSLCtx, SSL_VERIFY_PEER, NULL);
        } else {
            SSL_CTX_set_verify_depth(SecurityConfig->SSLCtx, QUIC_TLS_DEFAULT_VERIFY_DEPTH);

            if (QuicOpenSslClientTrustedCert != NULL) {
                //
                // LINUX_TODO: This is a hack to set a client side trusted cert in order
                //   to verify server cert. Fix this once MsQuic formally supports
                //   passing TLS related config from APP layer to TAL.
                //

                /*Ret =
                    SSL_CTX_load_verify_locations(
                        SecurityConfig->SSLCtx,
                        QuicOpenSslClientTrustedCert,
                        NULL);
                if (Ret != 1) {
                    QuicTraceEvent(
                        LibraryErrorStatus,
                        "[ lib] ERROR, %u, %s.",
                        ERR_get_error(),
                        "SSL_CTX_load_verify_locations failed");
                    Status = QUIC_STATUS_TLS_ERROR;
                    goto Exit;
                }*/
            }
        }
    } else {
        SSL_CTX_set_options(
            SecurityConfig->SSLCtx,
            (SSL_OP_ALL & ~SSL_OP_DONT_INSERT_EMPTY_FRAGMENTS) |
            SSL_OP_SINGLE_ECDH_USE |
            SSL_OP_CIPHER_SERVER_PREFERENCE |
            SSL_OP_NO_ANTI_REPLAY);
        SSL_CTX_clear_options(SecurityConfig->SSLCtx, SSL_OP_ENABLE_MIDDLEBOX_COMPAT);
        SSL_CTX_set_mode(SecurityConfig->SSLCtx, SSL_MODE_RELEASE_BUFFERS);

        SSL_CTX_set_alpn_select_cb(SecurityConfig->SSLCtx, QuicTlsAlpnSelectCallback, NULL);

        //
        // Set the server certs.
        //

        Ret =
            SSL_CTX_use_PrivateKey_file(
                SecurityConfig->SSLCtx,
                CertFile->PrivateKeyFile,
                SSL_FILETYPE_PEM);
        if (Ret != 1) {
            QuicTraceEvent(
                LibraryErrorStatus,
                "[ lib] ERROR, %u, %s.",
                ERR_get_error(),
                "SSL_CTX_use_PrivateKey_file failed");
            Status = QUIC_STATUS_TLS_ERROR;
            goto Exit;
        }

        Ret =
            SSL_CTX_use_certificate_chain_file(
                SecurityConfig->SSLCtx,
                CertFile->CertificateFile);
        if (Ret != 1) {
            QuicTraceEvent(
                LibraryErrorStatus,
                "[ lib] ERROR, %u, %s.",
                ERR_get_error(),
                "SSL_CTX_use_certificate_chain_file failed");
            Status = QUIC_STATUS_TLS_ERROR;
            goto Exit;
        }

        Ret = SSL_CTX_check_private_key(SecurityConfig->SSLCtx);
        if (Ret != 1) {
            QuicTraceEvent(
                LibraryErrorStatus,
                "[ lib] ERROR, %u, %s.",
                ERR_get_error(),
                "SSL_CTX_check_private_key failed");
            Status = QUIC_STATUS_TLS_ERROR;
            goto Exit;
        }

        SSL_CTX_set_max_early_data(SecurityConfig->SSLCtx, UINT32_MAX);
        SSL_CTX_set_client_hello_cb(SecurityConfig->SSLCtx, QuicTlsClientHelloCallback, NULL);
    }

    //
    // Invoke completion inline.
    //

    CompletionHandler(CredConfig, Context, Status, SecurityConfig);
    SecurityConfig = NULL;

    if (CredConfig->Flags & QUIC_CREDENTIAL_FLAG_LOAD_ASYNCHRONOUS) {
        Status = QUIC_STATUS_PENDING;
    } else {
        Status = QUIC_STATUS_SUCCESS;
    }

Exit:

    if (SecurityConfig != NULL) {
        QuicTlsSecConfigDelete(SecurityConfig);
    }

    return Status;
}

void
QuicTlsSecConfigDelete(
    _In_ QUIC_SEC_CONFIG* SecurityConfig
    )
{
    if (SecurityConfig->SSLCtx != NULL) {
        SSL_CTX_free(SecurityConfig->SSLCtx);
        SecurityConfig->SSLCtx = NULL;
    }

    QUIC_FREE(SecurityConfig, QUIC_POOL_TLS_SECCONF);
}

QUIC_STATUS
QuicTlsInitialize(
    _In_ const QUIC_TLS_CONFIG* Config,
    _Inout_ QUIC_TLS_PROCESS_STATE* State,
    _Out_ QUIC_TLS** NewTlsContext
    )
{
    QUIC_STATUS Status = QUIC_STATUS_SUCCESS;
    QUIC_TLS* TlsContext = NULL;
    uint16_t ServerNameLength = 0;

    TlsContext = QUIC_ALLOC_NONPAGED(sizeof(QUIC_TLS), QUIC_POOL_TLS_CTX);
    if (TlsContext == NULL) {
        QuicTraceEvent(
            AllocFailure,
            "Allocation of '%s' failed. (%llu bytes)",
            "QUIC_TLS",
            sizeof(QUIC_TLS));
        Status = QUIC_STATUS_OUT_OF_MEMORY;
        goto Exit;
    }

    QuicZeroMemory(TlsContext, sizeof(QUIC_TLS));

    TlsContext->Connection = Config->Connection;
    TlsContext->IsServer = Config->IsServer;
    TlsContext->SecConfig = Config->SecConfig;
    TlsContext->AlpnBufferLength = Config->AlpnBufferLength;
    TlsContext->AlpnBuffer = Config->AlpnBuffer;
    TlsContext->ReceiveTPCallback = Config->ReceiveTPCallback;
#ifdef QUIC_TLS_SECRETS_SUPPORT
    TlsContext->TlsSecrets = Config->TlsSecrets;
#endif

    QuicTraceLogConnVerbose(
        OpenSslContextCreated,
        TlsContext->Connection,
        "TLS context Created");

    if (!Config->IsServer) {

        if (Config->ServerName != NULL) {

            ServerNameLength = (uint16_t)strnlen(Config->ServerName, QUIC_MAX_SNI_LENGTH);
            if (ServerNameLength == QUIC_MAX_SNI_LENGTH) {
                QuicTraceEvent(
                    TlsError,
                    "[ tls][%p] ERROR, %s.",
                    TlsContext->Connection,
                    "SNI Too Long");
                Status = QUIC_STATUS_INVALID_PARAMETER;
                goto Exit;
            }

            TlsContext->SNI = QUIC_ALLOC_NONPAGED(ServerNameLength + 1, QUIC_POOL_TLS_SNI);
            if (TlsContext->SNI == NULL) {
                QuicTraceEvent(
                    AllocFailure,
                    "Allocation of '%s' failed. (%llu bytes)",
                    "SNI",
                    ServerNameLength + 1);
                Status = QUIC_STATUS_OUT_OF_MEMORY;
                goto Exit;
            }

            memcpy((char*)TlsContext->SNI, Config->ServerName, ServerNameLength + 1);
        }
    }

    //
    // Create a SSL object for the connection.
    //

    TlsContext->Ssl = SSL_new(Config->SecConfig->SSLCtx);
    if (TlsContext->Ssl == NULL) {
        QuicTraceEvent(
            TlsError,
            "[ tls][%p] ERROR, %s.",
            TlsContext->Connection,
            "SSL_new failed");
        Status = QUIC_STATUS_OUT_OF_MEMORY;
        goto Exit;
    }

    SSL_set_app_data(TlsContext->Ssl, TlsContext);

    if (Config->IsServer) {
        SSL_set_accept_state(TlsContext->Ssl);
        //SSL_set_quic_early_data_enabled(TlsContext->Ssl, 1);
    } else {
        SSL_set_connect_state(TlsContext->Ssl);
        SSL_set_tlsext_host_name(TlsContext->Ssl, TlsContext->SNI);
        SSL_set_alpn_protos(TlsContext->Ssl, TlsContext->AlpnBuffer, TlsContext->AlpnBufferLength);
    }

    if (SSL_set_quic_transport_params(
            TlsContext->Ssl,
            Config->LocalTPBuffer,
            Config->LocalTPLength) != 1) {
        QuicTraceEvent(
            TlsError,
            "[ tls][%p] ERROR, %s.",
            TlsContext->Connection,
            "SSL_set_quic_transport_params failed");
        Status = QUIC_STATUS_TLS_ERROR;
        goto Exit;
    }
    QUIC_FREE(Config->LocalTPBuffer, QUIC_POOL_TLS_TRANSPARAMS);

    State->EarlyDataState = QUIC_TLS_EARLY_DATA_UNSUPPORTED; // 0-RTT not currently supported.

    *NewTlsContext = TlsContext;
    TlsContext = NULL;

Exit:

    if (TlsContext != NULL) {
        QuicTlsUninitialize(TlsContext);
        TlsContext = NULL;
    }

    return Status;
}

void
QuicTlsUninitialize(
    _In_opt_ QUIC_TLS* TlsContext
    )
{
    if (TlsContext != NULL) {
        QuicTraceLogConnVerbose(
            OpenSslContextCleaningUp,
            TlsContext->Connection,
            "Cleaning up");

        if (TlsContext->SNI != NULL) {
            QUIC_FREE(TlsContext->SNI, QUIC_POOL_TLS_SNI);
            TlsContext->SNI = NULL;
        }

        if (TlsContext->Ssl != NULL) {
            SSL_free(TlsContext->Ssl);
            TlsContext->Ssl = NULL;
        }

        QUIC_FREE(TlsContext, QUIC_POOL_TLS_CTX);
    }
}

void
QuicTlsReset(
    _In_ QUIC_TLS* TlsContext
    )
{
    QuicTraceLogConnInfo(
        OpenSslContextReset,
        TlsContext->Connection,
        "Resetting TLS state");

    QUIC_DBG_ASSERT(TlsContext->IsServer == FALSE);

    //
    // Free the old SSL state.
    //

    if (TlsContext->Ssl != NULL) {
        SSL_free(TlsContext->Ssl);
        TlsContext->Ssl = NULL;
    }

    //
    // Create a new SSL state.
    //

    TlsContext->Ssl = SSL_new(TlsContext->SecConfig->SSLCtx);
    if (TlsContext->Ssl == NULL) {
        QuicTraceEvent(
            LibraryError,
            "[ lib] ERROR, %s.",
            "SSL_new failed");
        QUIC_DBG_ASSERT(FALSE);
        goto Exit;
    }

    SSL_set_app_data(TlsContext->Ssl, TlsContext);

    SSL_set_connect_state(TlsContext->Ssl);
    SSL_set_tlsext_host_name(TlsContext->Ssl, TlsContext->SNI);
    SSL_set_alpn_protos(TlsContext->Ssl, TlsContext->AlpnBuffer, TlsContext->AlpnBufferLength);

    QUIC_FRE_ASSERT(FALSE); // Currently unsupported!!
    /* TODO - Figure out if this is necessary.
    if (SSL_set_quic_transport_params(
            TlsContext->Ssl,
            Config->LocalTPBuffer,
            Config->LocalTPLength) != 1) {
        QuicTraceEvent(
            LibraryError,
            "[ lib] ERROR, %s.",
            "SSL_set_quic_transport_params failed");
        Status = QUIC_STATUS_TLS_ERROR;
        goto Exit;
    }*/

Exit:

    return;
}

QUIC_TLS_RESULT_FLAGS
QuicTlsProcessData(
    _In_ QUIC_TLS* TlsContext,
    _In_ QUIC_TLS_DATA_TYPE DataType,
    _In_reads_bytes_(*BufferLength) const uint8_t* Buffer,
    _Inout_ uint32_t* BufferLength,
    _Inout_ QUIC_TLS_PROCESS_STATE* State
    )
{
    int Ret = 0;
    int Err = 0;

    QUIC_DBG_ASSERT(Buffer != NULL || *BufferLength == 0);

    if (DataType == QUIC_TLS_TICKET_DATA) {
        TlsContext->ResultFlags = QUIC_TLS_RESULT_ERROR;

        QuicTraceLogConnVerbose(
            OpenSsslIgnoringTicket,
            TlsContext->Connection,
            "Ignoring %u ticket bytes",
            *BufferLength);
        goto Exit;
    }

    if (*BufferLength != 0) {
        QuicTraceLogConnVerbose(
            OpenSslProcessData,
            TlsContext->Connection,
            "Processing %u received bytes",
            *BufferLength);
    }

    TlsContext->State = State;
    TlsContext->ResultFlags = 0;

    if (SSL_provide_quic_data(
            TlsContext->Ssl,
            (OSSL_ENCRYPTION_LEVEL)TlsContext->State->ReadKey,
            Buffer,
            *BufferLength) != 1) {
        TlsContext->ResultFlags |= QUIC_TLS_RESULT_ERROR;
        goto Exit;
    }

    if (!State->HandshakeComplete) {
        Ret = SSL_do_handshake(TlsContext->Ssl);
        if (Ret <= 0) {
            Err = SSL_get_error(TlsContext->Ssl, Ret);
            switch (Err) {
            case SSL_ERROR_WANT_READ:
            case SSL_ERROR_WANT_WRITE:
                goto Exit;

            case SSL_ERROR_SSL:
                QuicTraceLogConnError(
                    OpenSslHandshakeErrorStr,
                    TlsContext->Connection,
                    "TLS handshake error: %s",
                    ERR_error_string(ERR_get_error(), NULL));
                TlsContext->ResultFlags |= QUIC_TLS_RESULT_ERROR;
                goto Exit;

            default:
                QuicTraceLogConnError(
                    OpenSslHandshakeError,
                    TlsContext->Connection,
                    "TLS handshake error: %d",
                    Err);
                TlsContext->ResultFlags |= QUIC_TLS_RESULT_ERROR;
                goto Exit;
            }
        }

        if (!TlsContext->IsServer) {
            const uint8_t* NegotiatedAlpn;
            uint32_t NegotiatedAlpnLength;
            SSL_get0_alpn_selected(TlsContext->Ssl, &NegotiatedAlpn, &NegotiatedAlpnLength);
            if (NegotiatedAlpnLength == 0) {
                QuicTraceLogConnError(
                    OpenSslAlpnNegotiationFailure,
                    TlsContext->Connection,
                    "Failed to negotiate ALPN");
                TlsContext->ResultFlags |= QUIC_TLS_RESULT_ERROR;
                goto Exit;
            }
            if (NegotiatedAlpnLength > UINT8_MAX) {
                QuicTraceLogConnError(
                    OpenSslInvalidAlpnLength,
                    TlsContext->Connection,
                    "Invalid negotiated ALPN length");
                TlsContext->ResultFlags |= QUIC_TLS_RESULT_ERROR;
                goto Exit;
            }
            TlsContext->State->NegotiatedAlpn =
                QuicTlsAlpnFindInList(
                    TlsContext->AlpnBufferLength,
                    TlsContext->AlpnBuffer,
                    (uint8_t)NegotiatedAlpnLength,
                    NegotiatedAlpn);
            if (TlsContext->State->NegotiatedAlpn == NULL) {
                QuicTraceLogConnError(
                    OpenSslNoMatchingAlpn,
                    TlsContext->Connection,
                    "Failed to find a matching ALPN");
                TlsContext->ResultFlags |= QUIC_TLS_RESULT_ERROR;
                goto Exit;
            }
        }

        QuicTraceLogConnInfo(
            OpenSslHandshakeComplete,
            TlsContext->Connection,
            "Handshake complete");
        State->HandshakeComplete = TRUE;
        TlsContext->ResultFlags |= QUIC_TLS_RESULT_COMPLETE;

        if (TlsContext->IsServer) {
            TlsContext->State->ReadKey = QUIC_PACKET_KEY_1_RTT;
            TlsContext->ResultFlags |= QUIC_TLS_RESULT_READ_KEY_UPDATED;
        } else {
            const uint8_t* TransportParams;
            size_t TransportParamLen;
            SSL_get_peer_quic_transport_params(
                    TlsContext->Ssl, &TransportParams, &TransportParamLen);
            if (TransportParams == NULL || TransportParamLen == 0) {
                QuicTraceLogConnError(
                    OpenSslMissingTransportParameters,
                    TlsContext->Connection,
                    "No transport parameters received");
                TlsContext->ResultFlags |= QUIC_TLS_RESULT_ERROR;
                goto Exit;
            }
            if (!TlsContext->ReceiveTPCallback(
                    TlsContext->Connection,
                    (uint16_t)TransportParamLen,
                    TransportParams)) {
                TlsContext->ResultFlags |= QUIC_TLS_RESULT_ERROR;
                goto Exit;
            }
        }
    }

    Ret = SSL_do_handshake(TlsContext->Ssl);
    if (Ret != 1) {
        Err = SSL_get_error(TlsContext->Ssl, Ret);
        switch (Err) {
        case SSL_ERROR_WANT_READ:
        case SSL_ERROR_WANT_WRITE:
            goto Exit;

        case SSL_ERROR_SSL:
            QuicTraceLogConnError(
                OpenSslHandshakeErrorStr,
                TlsContext->Connection,
                "TLS handshake error: %s",
                ERR_error_string(ERR_get_error(), NULL));
            TlsContext->ResultFlags |= QUIC_TLS_RESULT_ERROR;
            goto Exit;

        default:
            QuicTraceLogConnError(
                OpenSslHandshakeError,
                TlsContext->Connection,
                "TLS handshake error: %d",
                Err);
            TlsContext->ResultFlags |= QUIC_TLS_RESULT_ERROR;
            goto Exit;
        }
    }

Exit:

    if (!(TlsContext->ResultFlags & QUIC_TLS_RESULT_ERROR)) {
        if (State->WriteKeys[QUIC_PACKET_KEY_HANDSHAKE] != NULL &&
            State->BufferOffsetHandshake == 0) {
            State->BufferOffsetHandshake = State->BufferTotalLength;
            QuicTraceLogConnInfo(
                OpenSslHandshakeDataStart,
                TlsContext->Connection,
                "Writing Handshake data starts at %u",
                State->BufferOffsetHandshake);
        }
        if (State->WriteKeys[QUIC_PACKET_KEY_1_RTT] != NULL &&
            State->BufferOffset1Rtt == 0) {
            State->BufferOffset1Rtt = State->BufferTotalLength;
            QuicTraceLogConnInfo(
                OpenSsl1RttDataStart,
                TlsContext->Connection,
                "Writing 1-RTT data starts at %u",
                State->BufferOffset1Rtt);
        }
    }

    return TlsContext->ResultFlags;
}

QUIC_TLS_RESULT_FLAGS
QuicTlsProcessDataComplete(
    _In_ QUIC_TLS* TlsContext,
    _Out_ uint32_t * ConsumedBuffer
    )
{
    UNREFERENCED_PARAMETER(TlsContext);
    UNREFERENCED_PARAMETER(ConsumedBuffer);
    return QUIC_TLS_RESULT_ERROR;
}

QUIC_STATUS
QuicTlsParamSet(
    _In_ QUIC_TLS* TlsContext,
    _In_ uint32_t Param,
    _In_ uint32_t BufferLength,
    _In_reads_bytes_(BufferLength)
        const void* Buffer
    )
{
    UNREFERENCED_PARAMETER(TlsContext);
    UNREFERENCED_PARAMETER(Param);
    UNREFERENCED_PARAMETER(BufferLength);
    UNREFERENCED_PARAMETER(Buffer);
    return QUIC_STATUS_NOT_SUPPORTED;
}

QUIC_STATUS
QuicTlsParamGet(
    _In_ QUIC_TLS* TlsContext,
    _In_ uint32_t Param,
    _Inout_ uint32_t* BufferLength,
    _Out_writes_bytes_opt_(*BufferLength)
        void* Buffer
    )
{
    UNREFERENCED_PARAMETER(TlsContext);
    UNREFERENCED_PARAMETER(Param);
    UNREFERENCED_PARAMETER(BufferLength);
    UNREFERENCED_PARAMETER(Buffer);
    return QUIC_STATUS_NOT_SUPPORTED;
}

//
// Crypto / Key Functionality
//

#ifdef DEBUG
void
QuicTlsLogSecret(
    _In_z_ const char* const Prefix,
    _In_reads_(Length)
        const uint8_t* const Secret,
    _In_ uint32_t Length
    )
{
    #define HEX_TO_CHAR(x) ((x) > 9 ? ('a' + ((x) - 10)) : '0' + (x))
    char SecretStr[256 + 1] = {0};
    QUIC_DBG_ASSERT(Length * 2 < sizeof(SecretStr));
    for (uint32_t i = 0; i < Length; i++) {
        SecretStr[i*2]     = HEX_TO_CHAR(Secret[i] >> 4);
        SecretStr[i*2 + 1] = HEX_TO_CHAR(Secret[i] & 0xf);
    }
    QuicTraceLogVerbose(
        OpenSslLogSecret,
        "[ tls] %s[%u]: %s",
        Prefix,
        Length,
        SecretStr);
}
#else
#define QuicTlsLogSecret(Prefix, Secret, Length) UNREFERENCED_PARAMETER(Prefix);
#endif

_IRQL_requires_max_(DISPATCH_LEVEL)
void
QuicHkdfFormatLabel(
    _In_z_ const char* const Label,
    _In_ uint16_t HashLength,
    _Out_writes_all_(5 + QUIC_HKDF_PREFIX_LEN + strlen(Label))
        uint8_t* const Data,
    _Inout_ uint32_t* const DataLength
    )
{
    QUIC_DBG_ASSERT(strlen(Label) <= UINT8_MAX - QUIC_HKDF_PREFIX_LEN);
    uint8_t LabelLength = (uint8_t)strlen(Label);

    Data[0] = HashLength >> 8;
    Data[1] = HashLength & 0xff;
    Data[2] = QUIC_HKDF_PREFIX_LEN + LabelLength;
    memcpy(Data + 3, QUIC_HKDF_PREFIX, QUIC_HKDF_PREFIX_LEN);
    memcpy(Data + 3 + QUIC_HKDF_PREFIX_LEN, Label, LabelLength);
    Data[3 + QUIC_HKDF_PREFIX_LEN + LabelLength] = 0;
    *DataLength = 3 + QUIC_HKDF_PREFIX_LEN + LabelLength + 1;

    Data[*DataLength] = 0x1;
    *DataLength += 1;
}

_IRQL_requires_max_(DISPATCH_LEVEL)
QUIC_STATUS
QuicHkdfExpandLabel(
    _In_ QUIC_HASH* Hash,
    _In_z_ const char* const Label,
    _In_ uint16_t KeyLength,
    _In_ uint32_t OutputLength, // Writes QuicHashLength(HashType) bytes.
    _Out_writes_all_(OutputLength)
        uint8_t* const Output
    )
{
    uint8_t LabelBuffer[64];
    uint32_t LabelLength = sizeof(LabelBuffer);

    _Analysis_assume_(strlen(Label) <= 23);
    QuicHkdfFormatLabel(Label, KeyLength, LabelBuffer, &LabelLength);

    return
        QuicHashCompute(
            Hash,
            LabelBuffer,
            LabelLength,
            OutputLength,
            Output);
}

_IRQL_requires_max_(DISPATCH_LEVEL)
QUIC_STATUS
QuicTlsDeriveInitialSecrets(
    _In_reads_(QUIC_VERSION_SALT_LENGTH)
        const uint8_t* const Salt,
    _In_reads_(CIDLength)
        const uint8_t* const CID,
    _In_ uint8_t CIDLength,
    _Out_ QUIC_SECRET *ClientInitial,
    _Out_ QUIC_SECRET *ServerInitial
    )
{
    QUIC_STATUS Status;
    QUIC_HASH* InitialHash = NULL;
    QUIC_HASH* DerivedHash = NULL;
    uint8_t InitialSecret[QUIC_HASH_SHA256_SIZE];

    QuicTlsLogSecret("init cid", CID, CIDLength);

    Status =
        QuicHashCreate(
            QUIC_HASH_SHA256,
            Salt,
            QUIC_VERSION_SALT_LENGTH,
            &InitialHash);
    if (QUIC_FAILED(Status)) {
        goto Error;
    }

    //
    // Extract secret for client and server secret expansion.
    //
    Status =
        QuicHashCompute(
            InitialHash,
            CID,
            CIDLength,
            sizeof(InitialSecret),
            InitialSecret);
    if (QUIC_FAILED(Status)) {
        goto Error;
    }

    QuicTlsLogSecret("init secret", InitialSecret, sizeof(InitialSecret));

    //
    // Create hash for client and server secret expansion.
    //
    Status =
        QuicHashCreate(
            QUIC_HASH_SHA256,
            InitialSecret,
            sizeof(InitialSecret),
            &DerivedHash);
    if (QUIC_FAILED(Status)) {
        goto Error;
    }

    //
    // Expand client secret.
    //
    ClientInitial->Hash = QUIC_HASH_SHA256;
    ClientInitial->Aead = QUIC_AEAD_AES_128_GCM;
    Status =
        QuicHkdfExpandLabel(
            DerivedHash,
            "client in",
            sizeof(InitialSecret),
            QUIC_HASH_SHA256_SIZE,
            ClientInitial->Secret);
    if (QUIC_FAILED(Status)) {
        goto Error;
    }

    //
    // Expand server secret.
    //
    ServerInitial->Hash = QUIC_HASH_SHA256;
    ServerInitial->Aead = QUIC_AEAD_AES_128_GCM;
    Status =
        QuicHkdfExpandLabel(
            DerivedHash,
            "server in",
            sizeof(InitialSecret),
            QUIC_HASH_SHA256_SIZE,
            ServerInitial->Secret);
    if (QUIC_FAILED(Status)) {
        goto Error;
    }

Error:

    QuicHashFree(InitialHash);
    QuicHashFree(DerivedHash);

    QuicSecureZeroMemory(InitialSecret, sizeof(InitialSecret));

    return Status;
}

_IRQL_requires_max_(PASSIVE_LEVEL)
QUIC_STATUS
QuicPacketKeyDerive(
    _In_ QUIC_PACKET_KEY_TYPE KeyType,
    _In_ const QUIC_SECRET* const Secret,
    _In_z_ const char* const SecretName,
    _In_ BOOLEAN CreateHpKey,
    _Out_ QUIC_PACKET_KEY **NewKey
    )
{
    const uint16_t SecretLength = QuicHashLength(Secret->Hash);
    const uint16_t KeyLength = QuicKeyLength(Secret->Aead);

    QUIC_DBG_ASSERT(SecretLength >= KeyLength);
    QUIC_DBG_ASSERT(SecretLength >= QUIC_IV_LENGTH);
    QUIC_DBG_ASSERT(SecretLength <= QUIC_HASH_MAX_SIZE);

    QuicTlsLogSecret(SecretName, Secret->Secret, SecretLength);

    const uint16_t PacketKeyLength =
        sizeof(QUIC_PACKET_KEY) +
        (KeyType == QUIC_PACKET_KEY_1_RTT ? sizeof(QUIC_SECRET) : 0);
    QUIC_PACKET_KEY *Key = QUIC_ALLOC_NONPAGED(PacketKeyLength, QUIC_POOL_TLS_PACKETKEY);
    if (Key == NULL) {
        QuicTraceEvent(
            AllocFailure,
            "Allocation of '%s' failed. (%llu bytes)",
            "QUIC_PACKET_KEY",
            PacketKeyLength);
        return QUIC_STATUS_OUT_OF_MEMORY;
    }
    QuicZeroMemory(Key, sizeof(QUIC_PACKET_KEY));
    Key->Type = KeyType;

    QUIC_HASH* Hash = NULL;
    uint8_t Temp[QUIC_HASH_MAX_SIZE];

    QUIC_STATUS Status =
        QuicHashCreate(
            Secret->Hash,
            Secret->Secret,
            SecretLength,
            &Hash);
    if (QUIC_FAILED(Status)) {
        goto Error;
    }

    Status =
        QuicHkdfExpandLabel(
            Hash,
            "quic iv",
            QUIC_IV_LENGTH,
            SecretLength,
            Temp);
    if (QUIC_FAILED(Status)) {
        goto Error;
    }

    memcpy(Key->Iv, Temp, QUIC_IV_LENGTH);
    QuicTlsLogSecret("static iv", Key->Iv, QUIC_IV_LENGTH);

    Status =
        QuicHkdfExpandLabel(
            Hash,
            "quic key",
            KeyLength,
            SecretLength,
            Temp);
    if (QUIC_FAILED(Status)) {
        goto Error;
    }

    QuicTlsLogSecret("key", Temp, KeyLength);

    Status =
        QuicKeyCreate(
            Secret->Aead,
            Temp,
            &Key->PacketKey);
    if (QUIC_FAILED(Status)) {
        goto Error;
    }

    if (CreateHpKey) {
        Status =
            QuicHkdfExpandLabel(
                Hash,
                "quic hp",
                KeyLength,
                SecretLength,
                Temp);
        if (QUIC_FAILED(Status)) {
            goto Error;
        }

        QuicTlsLogSecret("hp", Temp, KeyLength);

        Status =
            QuicHpKeyCreate(
                Secret->Aead,
                Temp,
                &Key->HeaderKey);
        if (QUIC_FAILED(Status)) {
            goto Error;
        }
    }

    if (KeyType == QUIC_PACKET_KEY_1_RTT) {
        QuicCopyMemory(Key->TrafficSecret, Secret, sizeof(QUIC_SECRET));
    }

    *NewKey = Key;
    Key = NULL;

Error:

    QuicPacketKeyFree(Key);
    QuicHashFree(Hash);

    QuicSecureZeroMemory(Temp, sizeof(Temp));

    return Status;
}

_IRQL_requires_max_(DISPATCH_LEVEL)
_When_(NewReadKey != NULL, _At_(*NewReadKey, __drv_allocatesMem(Mem)))
_When_(NewWriteKey != NULL, _At_(*NewWriteKey, __drv_allocatesMem(Mem)))
QUIC_STATUS
QuicPacketKeyCreateInitial(
    _In_ BOOLEAN IsServer,
    _In_reads_(QUIC_VERSION_SALT_LENGTH)
        const uint8_t* const Salt,  // Version Specific
    _In_ uint8_t CIDLength,
    _In_reads_(CIDLength)
        const uint8_t* const CID,
    _Out_opt_ QUIC_PACKET_KEY** NewReadKey,
    _Out_opt_ QUIC_PACKET_KEY** NewWriteKey
    )
{
    QUIC_STATUS Status;
    QUIC_SECRET ClientInitial, ServerInitial;
    QUIC_PACKET_KEY* ReadKey = NULL, *WriteKey = NULL;

    Status =
        QuicTlsDeriveInitialSecrets(
            Salt,
            CID,
            CIDLength,
            &ClientInitial,
            &ServerInitial);
    if (QUIC_FAILED(Status)) {
        goto Error;
    }

    if (NewWriteKey != NULL) {
        Status =
            QuicPacketKeyDerive(
                QUIC_PACKET_KEY_INITIAL,
                IsServer ? &ServerInitial : &ClientInitial,
                IsServer ? "srv secret" : "cli secret",
                TRUE,
                &WriteKey);
        if (QUIC_FAILED(Status)) {
            goto Error;
        }
    }

    if (NewReadKey != NULL) {
        Status =
            QuicPacketKeyDerive(
                QUIC_PACKET_KEY_INITIAL,
                IsServer ? &ClientInitial : &ServerInitial,
                IsServer ? "cli secret" : "srv secret",
                TRUE,
                &ReadKey);
        if (QUIC_FAILED(Status)) {
            goto Error;
        }
    }

    if (NewWriteKey != NULL) {
        *NewWriteKey = WriteKey;
        WriteKey = NULL;
    }

    if (NewReadKey != NULL) {
        *NewReadKey = ReadKey;
        ReadKey = NULL;
    }

Error:

    QuicPacketKeyFree(ReadKey);
    QuicPacketKeyFree(WriteKey);

    QuicSecureZeroMemory(ClientInitial.Secret, sizeof(ClientInitial.Secret));
    QuicSecureZeroMemory(ServerInitial.Secret, sizeof(ServerInitial.Secret));

    return Status;
}

void
QuicPacketKeyFree(
    _In_opt_ QUIC_PACKET_KEY* Key
    )
{
    if (Key != NULL) {
        QuicKeyFree(Key->PacketKey);
        QuicHpKeyFree(Key->HeaderKey);
        if (Key->Type >= QUIC_PACKET_KEY_1_RTT) {
            QuicSecureZeroMemory(Key->TrafficSecret, sizeof(QUIC_SECRET));
        }
        QUIC_FREE(Key, QUIC_POOL_TLS_PACKETKEY);
    }
}

QUIC_STATUS
QuicPacketKeyUpdate(
    _In_ QUIC_PACKET_KEY* OldKey,
    _Out_ QUIC_PACKET_KEY** NewKey
    )
{
    if (OldKey->Type != QUIC_PACKET_KEY_1_RTT) {
        return QUIC_STATUS_INVALID_STATE;
    }

    QUIC_HASH* Hash = NULL;
    QUIC_SECRET NewTrafficSecret;
    const uint16_t SecretLength = QuicHashLength(OldKey->TrafficSecret->Hash);

    QUIC_STATUS Status =
        QuicHashCreate(
            OldKey->TrafficSecret->Hash,
            OldKey->TrafficSecret->Secret,
            SecretLength,
            &Hash);
    if (QUIC_FAILED(Status)) {
        goto Error;
    }

    Status =
        QuicHkdfExpandLabel(
            Hash,
            "quic ku",
            SecretLength,
            SecretLength,
            NewTrafficSecret.Secret);
    if (QUIC_FAILED(Status)) {
        goto Error;
    }

    NewTrafficSecret.Hash = OldKey->TrafficSecret->Hash;
    NewTrafficSecret.Aead = OldKey->TrafficSecret->Aead;

    Status =
        QuicPacketKeyDerive(
            QUIC_PACKET_KEY_1_RTT,
            &NewTrafficSecret,
            "update traffic secret",
            FALSE,
            NewKey);

    QuicSecureZeroMemory(&NewTrafficSecret, sizeof(QUIC_SECRET));
    QuicSecureZeroMemory(OldKey->TrafficSecret, sizeof(QUIC_SECRET));

Error:

    QuicHashFree(Hash);

    return Status;
}

QUIC_STATUS
QuicKeyCreate(
    _In_ QUIC_AEAD_TYPE AeadType,
    _When_(AeadType == QUIC_AEAD_AES_128_GCM, _In_reads_(16))
    _When_(AeadType == QUIC_AEAD_AES_256_GCM, _In_reads_(32))
    _When_(AeadType == QUIC_AEAD_CHACHA20_POLY1305, _In_reads_(32))
        const uint8_t* const RawKey,
    _Out_ QUIC_KEY** NewKey
    )
{
    QUIC_STATUS Status = QUIC_STATUS_SUCCESS;
    const EVP_CIPHER *Aead;

    EVP_CIPHER_CTX* CipherCtx = EVP_CIPHER_CTX_new();
    if (CipherCtx == NULL) {
        QuicTraceEvent(
            LibraryError,
            "[ lib] ERROR, %s.",
            "EVP_CIPHER_CTX_new failed");
        Status = QUIC_STATUS_OUT_OF_MEMORY;
        goto Exit;
    }

    switch (AeadType) {
    case QUIC_AEAD_AES_128_GCM:
        Aead = EVP_aes_128_gcm();
        break;
    case QUIC_AEAD_AES_256_GCM:
        Aead = EVP_aes_256_gcm();
        break;
    case QUIC_AEAD_CHACHA20_POLY1305:
        Aead = EVP_chacha20_poly1305();
        break;
    default:
        Status = QUIC_STATUS_NOT_SUPPORTED;
        goto Exit;
    }

    if (EVP_CipherInit_ex(CipherCtx, Aead, NULL, RawKey, NULL, 1) != 1) {
        QuicTraceEvent(
            LibraryError,
            "[ lib] ERROR, %s.",
            "EVP_CipherInit_ex failed");
        Status = QUIC_STATUS_TLS_ERROR;
        goto Exit;
    }

    if (EVP_CIPHER_CTX_ctrl(CipherCtx, EVP_CTRL_AEAD_SET_IVLEN, QUIC_IV_LENGTH, NULL) != 1) {
        QuicTraceEvent(
            LibraryErrorStatus,
            "[ lib] ERROR, %u, %s.",
            ERR_get_error(),
            "EVP_CIPHER_CTX_ctrl (SET_IVLEN) failed");
        Status = QUIC_STATUS_TLS_ERROR;
        goto Exit;
    }

    *NewKey = (QUIC_KEY*)CipherCtx;
    CipherCtx = NULL;

Exit:

    QuicKeyFree((QUIC_KEY*)CipherCtx);

    return Status;
}

void
QuicKeyFree(
    _In_opt_ QUIC_KEY* Key
    )
{
    EVP_CIPHER_CTX_free((EVP_CIPHER_CTX*)Key);
}

QUIC_STATUS
QuicEncrypt(
    _In_ QUIC_KEY* Key,
    _In_reads_bytes_(QUIC_IV_LENGTH) const uint8_t* const Iv,
    _In_ uint16_t AuthDataLength,
    _In_reads_bytes_opt_(AuthDataLength) const uint8_t* const AuthData,
    _In_ uint16_t BufferLength,
    _When_(BufferLength > QUIC_ENCRYPTION_OVERHEAD, _Inout_updates_bytes_(BufferLength))
    _When_(BufferLength <= QUIC_ENCRYPTION_OVERHEAD, _Out_writes_bytes_(BufferLength))
        uint8_t* Buffer
    )
{
    QUIC_DBG_ASSERT(QUIC_ENCRYPTION_OVERHEAD <= BufferLength);

    const uint16_t PlainTextLength = BufferLength - QUIC_ENCRYPTION_OVERHEAD;
    uint8_t *Tag = Buffer + PlainTextLength;
    int OutLen;

    EVP_CIPHER_CTX* CipherCtx = (EVP_CIPHER_CTX*)Key;

    if (EVP_EncryptInit_ex(CipherCtx, NULL, NULL, NULL, Iv) != 1) {
        QuicTraceEvent(
            LibraryError,
            "[ lib] ERROR, %s.",
            "EVP_EncryptInit_ex failed");
        return QUIC_STATUS_TLS_ERROR;
    }

    if (AuthData != NULL &&
        EVP_EncryptUpdate(CipherCtx, NULL, &OutLen, AuthData, (int)AuthDataLength) != 1) {
        QuicTraceEvent(
            LibraryError,
            "[ lib] ERROR, %s.",
            "EVP_EncryptUpdate (AD) failed");
        return QUIC_STATUS_TLS_ERROR;
    }

    if (EVP_EncryptUpdate(CipherCtx, Buffer, &OutLen, Buffer, (int)PlainTextLength) != 1) {
        QuicTraceEvent(
            LibraryError,
            "[ lib] ERROR, %s.",
            "EVP_EncryptUpdate (Cipher) failed");
        return QUIC_STATUS_TLS_ERROR;
    }

    if (EVP_EncryptFinal_ex(CipherCtx, Tag, &OutLen) != 1) {
        QuicTraceEvent(
            LibraryError,
            "[ lib] ERROR, %s.",
            "EVP_EncryptFinal_ex failed");
        return QUIC_STATUS_TLS_ERROR;
    }

    if (EVP_CIPHER_CTX_ctrl(CipherCtx, EVP_CTRL_AEAD_GET_TAG, QUIC_ENCRYPTION_OVERHEAD, Tag) != 1) {
        QuicTraceEvent(
            LibraryError,
            "[ lib] ERROR, %s.",
            "EVP_CIPHER_CTX_ctrl (GET_TAG) failed");
        return QUIC_STATUS_TLS_ERROR;
    }

    return QUIC_STATUS_SUCCESS;
}

QUIC_STATUS
QuicDecrypt(
    _In_ QUIC_KEY* Key,
    _In_reads_bytes_(QUIC_IV_LENGTH) const uint8_t* const Iv,
    _In_ uint16_t AuthDataLength,
    _In_reads_bytes_opt_(AuthDataLength) const uint8_t* const AuthData,
    _In_ uint16_t BufferLength,
    _Inout_updates_bytes_(BufferLength) uint8_t* Buffer
    )
{
    QUIC_DBG_ASSERT(QUIC_ENCRYPTION_OVERHEAD <= BufferLength);

    const uint16_t CipherTextLength = BufferLength - QUIC_ENCRYPTION_OVERHEAD;
    uint8_t *Tag = Buffer + CipherTextLength;
    int OutLen;

    EVP_CIPHER_CTX* CipherCtx = (EVP_CIPHER_CTX*)Key;

    if (EVP_DecryptInit_ex(CipherCtx, NULL, NULL, NULL, Iv) != 1) {
        QuicTraceEvent(
            LibraryErrorStatus,
            "[ lib] ERROR, %u, %s.",
            ERR_get_error(),
            "EVP_DecryptInit_ex failed");
        return QUIC_STATUS_TLS_ERROR;
    }

    if (AuthData != NULL &&
        EVP_DecryptUpdate(CipherCtx, NULL, &OutLen, AuthData, (int)AuthDataLength) != 1) {
        QuicTraceEvent(
            LibraryErrorStatus,
            "[ lib] ERROR, %u, %s.",
            ERR_get_error(),
            "EVP_DecryptUpdate (AD) failed");
        return QUIC_STATUS_TLS_ERROR;
    }

    if (EVP_DecryptUpdate(CipherCtx, Buffer, &OutLen, Buffer, (int)CipherTextLength) != 1) {
        QuicTraceEvent(
            LibraryErrorStatus,
            "[ lib] ERROR, %u, %s.",
            ERR_get_error(),
            "EVP_DecryptUpdate (Cipher) failed");
        return QUIC_STATUS_TLS_ERROR;
    }

    if (EVP_CIPHER_CTX_ctrl(CipherCtx, EVP_CTRL_AEAD_SET_TAG, QUIC_ENCRYPTION_OVERHEAD, Tag) != 1) {
        QuicTraceEvent(
            LibraryErrorStatus,
            "[ lib] ERROR, %u, %s.",
            ERR_get_error(),
            "EVP_CIPHER_CTX_ctrl (SET_TAG) failed");
        return QUIC_STATUS_TLS_ERROR;
    }

    if (EVP_DecryptFinal_ex(CipherCtx, Tag, &OutLen) != 1) {
        QuicTraceEvent(
            LibraryErrorStatus,
            "[ lib] ERROR, %u, %s.",
            ERR_get_error(),
            "EVP_DecryptFinal_ex failed");
        return QUIC_STATUS_TLS_ERROR;
    }

    return QUIC_STATUS_SUCCESS;
}

QUIC_STATUS
QuicHpKeyCreate(
    _In_ QUIC_AEAD_TYPE AeadType,
    _When_(AeadType == QUIC_AEAD_AES_128_GCM, _In_reads_(16))
    _When_(AeadType == QUIC_AEAD_AES_256_GCM, _In_reads_(32))
    _When_(AeadType == QUIC_AEAD_CHACHA20_POLY1305, _In_reads_(32))
        const uint8_t* const RawKey,
    _Out_ QUIC_HP_KEY** NewKey
    )
{
    QUIC_STATUS Status = QUIC_STATUS_SUCCESS;
    const EVP_CIPHER *Aead;
    QUIC_HP_KEY* Key = QUIC_ALLOC_NONPAGED(sizeof(QUIC_HP_KEY), QUIC_POOL_TLS_HP_KEY);
    if (Key == NULL) {
        QuicTraceEvent(
            AllocFailure,
            "Allocation of '%s' failed. (%llu bytes)",
            "QUIC_HP_KEY",
            sizeof(QUIC_HP_KEY));
        return QUIC_STATUS_OUT_OF_MEMORY;
    }

    Key->Aead = AeadType;

    Key->CipherCtx = EVP_CIPHER_CTX_new();
    if (Key->CipherCtx == NULL) {
        QuicTraceEvent(
            LibraryError,
            "[ lib] ERROR, %s.",
            "Cipherctx alloc failed");
        Status = QUIC_STATUS_OUT_OF_MEMORY;
        goto Exit;
    }

    switch (AeadType) {
    case QUIC_AEAD_AES_128_GCM:
        Aead = EVP_aes_128_ecb();
        break;
    case QUIC_AEAD_AES_256_GCM:
        Aead = EVP_aes_256_ecb();
        break;
    case QUIC_AEAD_CHACHA20_POLY1305:
        Aead = EVP_chacha20();
        break;
    default:
        Status = QUIC_STATUS_NOT_SUPPORTED;
        goto Exit;
    }

    if (EVP_EncryptInit_ex(Key->CipherCtx, Aead, NULL, RawKey, NULL) != 1) {
        QuicTraceEvent(
            LibraryError,
            "[ lib] ERROR, %s.",
            "EVP_EncryptInit_ex failed");
        Status = QUIC_STATUS_TLS_ERROR;
        goto Exit;
    }

    *NewKey = Key;
    Key = NULL;

Exit:

    QuicHpKeyFree(Key);

    return Status;
}

void
QuicHpKeyFree(
    _In_opt_ QUIC_HP_KEY* Key
    )
{
    if (Key != NULL) {
        EVP_CIPHER_CTX_free(Key->CipherCtx);
        QUIC_FREE(Key, QUIC_POOL_TLS_HP_KEY);
    }
}

QUIC_STATUS
QuicHpComputeMask(
    _In_ QUIC_HP_KEY* Key,
    _In_ uint8_t BatchSize,
    _In_reads_bytes_(QUIC_HP_SAMPLE_LENGTH * BatchSize) const uint8_t* const Cipher,
    _Out_writes_bytes_(QUIC_HP_SAMPLE_LENGTH * BatchSize) uint8_t* Mask
    )
{
    int OutLen = 0;
    if (Key->Aead == QUIC_AEAD_CHACHA20_POLY1305) {
        static const uint8_t Zero[] = { 0, 0, 0, 0, 0 };
        for (uint32_t i = 0, Offset = 0; i < BatchSize; ++i, Offset += QUIC_HP_SAMPLE_LENGTH) {
            if (EVP_EncryptInit_ex(Key->CipherCtx, NULL, NULL, NULL, Cipher + Offset) != 1) {
                QuicTraceEvent(
                    LibraryError,
                    "[ lib] ERROR, %s.",
                    "EVP_EncryptInit_ex (hp) failed");
                return QUIC_STATUS_TLS_ERROR;
            }
            if (EVP_EncryptUpdate(Key->CipherCtx, Mask + Offset, &OutLen, Zero, sizeof(Zero)) != 1) {
                QuicTraceEvent(
                    LibraryError,
                    "[ lib] ERROR, %s.",
                    "EVP_EncryptUpdate (hp) failed");
                return QUIC_STATUS_TLS_ERROR;
            }
        }
    } else {
        if (EVP_EncryptUpdate(Key->CipherCtx, Mask, &OutLen, Cipher, QUIC_HP_SAMPLE_LENGTH * BatchSize) != 1) {
            QuicTraceEvent(
                LibraryError,
                "[ lib] ERROR, %s.",
                "EVP_EncryptUpdate failed");
            return QUIC_STATUS_TLS_ERROR;
        }
    }
    return QUIC_STATUS_SUCCESS;
}

//
// Hash abstraction
//

typedef struct QUIC_HASH {
    //
    // The message digest.
    //
    const EVP_MD *Md;

    //
    // Context used for hashing.
    //
    HMAC_CTX* HashContext;

} QUIC_HASH;

QUIC_STATUS
QuicHashCreate(
    _In_ QUIC_HASH_TYPE HashType,
    _In_reads_(SaltLength) const uint8_t* const Salt,
    _In_ uint32_t SaltLength,
    _Out_ QUIC_HASH** NewHash
    )
{
    QUIC_STATUS Status = QUIC_STATUS_SUCCESS;
    const EVP_MD *Md;

    HMAC_CTX* HashContext = HMAC_CTX_new();
    if (HashContext == NULL) {
        QuicTraceEvent(
            LibraryError,
            "[ lib] ERROR, %s.",
            "HMAC_CTX_new failed");
        Status = QUIC_STATUS_OUT_OF_MEMORY;
        goto Exit;
    }

    switch (HashType) {
    case QUIC_HASH_SHA256:
        Md = EVP_sha256();
        break;
    case QUIC_HASH_SHA384:
        Md = EVP_sha384();
        break;
    case QUIC_HASH_SHA512:
        Md = EVP_sha512();
        break;
    default:
        Status = QUIC_STATUS_NOT_SUPPORTED;
        goto Exit;
    }

    if (HMAC_Init_ex(HashContext, Salt, SaltLength, Md, NULL) != 1) {
        QuicTraceEvent(
            LibraryError,
            "[ lib] ERROR, %s.",
            "HMAC_Init_ex failed");
        Status = QUIC_STATUS_TLS_ERROR;
        goto Exit;
    }

    *NewHash = (QUIC_HASH*)HashContext;
    HashContext = NULL;

Exit:

    QuicHashFree((QUIC_HASH*)HashContext);

    return Status;
}

void
QuicHashFree(
    _In_opt_ QUIC_HASH* Hash
    )
{
    HMAC_CTX_free((HMAC_CTX*)Hash);
}

QUIC_STATUS
QuicHashCompute(
    _In_ QUIC_HASH* Hash,
    _In_reads_(InputLength) const uint8_t* const Input,
    _In_ uint32_t InputLength,
    _In_ uint32_t OutputLength,
    _Out_writes_all_(OutputLength) uint8_t* const Output
    )
{
    HMAC_CTX* HashContext = (HMAC_CTX*)Hash;

    if (!HMAC_Init_ex(HashContext, NULL, 0, NULL, NULL)) {
        QuicTraceEvent(
            LibraryError,
            "[ lib] ERROR, %s.",
            "HMAC_Init_ex(NULL) failed");
        return QUIC_STATUS_INTERNAL_ERROR;
    }

    if (!HMAC_Update(HashContext, Input, InputLength)) {
        QuicTraceEvent(
            LibraryError,
            "[ lib] ERROR, %s.",
            "HMAC_Update failed");
        return QUIC_STATUS_INTERNAL_ERROR;
    }

    uint32_t ActualOutputSize = OutputLength;
    if (!HMAC_Final(HashContext, Output, &ActualOutputSize)) {
        QuicTraceEvent(
            LibraryError,
            "[ lib] ERROR, %s.",
            "HMAC_Final failed");
        return QUIC_STATUS_INTERNAL_ERROR;
    }

    QUIC_FRE_ASSERT(ActualOutputSize == OutputLength);
    return QUIC_STATUS_SUCCESS;
}<|MERGE_RESOLUTION|>--- conflicted
+++ resolved
@@ -12,14 +12,10 @@
 #include "platform_internal.h"
 
 #define OPENSSL_SUPPRESS_DEPRECATED 1 // For hmac.h, which was deprecated in 3.0
-<<<<<<< HEAD
 #ifdef _WIN32
 #pragma warning(push)
 #pragma warning(disable:4100) // Unreferenced parameter errcode in inline function
 #endif
-#include "openssl/ssl.h"
-=======
->>>>>>> 3748604c
 #include "openssl/err.h"
 #include "openssl/hmac.h"
 #include "openssl/kdf.h"
@@ -27,14 +23,9 @@
 #include "openssl/rsa.h"
 #include "openssl/ssl.h"
 #include "openssl/x509.h"
-<<<<<<< HEAD
-#include "openssl/pem.h"
-#include "openssl/hmac.h"
 #ifdef _WIN32
 #pragma warning(pop)
 #endif
-=======
->>>>>>> 3748604c
 #ifdef QUIC_CLOG
 #include "tls_openssl.c.clog.h"
 #endif
