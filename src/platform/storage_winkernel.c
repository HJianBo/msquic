--- conflicted
+++ resolved
@@ -16,10 +16,7 @@
 
 
 #include "platform_internal.h"
-<<<<<<< HEAD
 #include "storage_winkernel.c.clog.h"
-=======
->>>>>>> 216f0a59
 
 //
 // Copied from wdm.h
@@ -220,7 +217,7 @@
     QuicLockInitialize(&Storage->Lock);
     Storage->Callback = Callback;
     Storage->CallbackContext = CallbackContext;
-    
+
     ExInitializeWorkItem(
         &Storage->WorkItem,
         QuicStorageRegKeyChangeCallback,
@@ -234,7 +231,7 @@
     if (QUIC_FAILED(Status)) {
         goto Exit;
     }
-    
+
     Status =
         ZwNotifyChangeKey(
             Storage->RegKey,
