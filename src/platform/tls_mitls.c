/*++

    Copyright (c) Microsoft Corporation.
    Licensed under the MIT License.

Abstract:

    miTLS TLS Implementation for QUIC

--*/

#include "platform_internal.h"
#include "tls_mitls.c.clog.h"

#define IS_WINDOWS 1
#pragma warning(disable:4996) // Deprecated APIs
#include <EverCrypt.h>
#include <mitlsffi.h>

uint16_t QuicTlsTPHeaderSize = 0;

#define QUIC_SUPPORTED_CIPHER_SUITES        "TLS_AES_128_GCM_SHA256"
#define QUIC_SERVER_SIGNATURE_ALGORITHMS    "ECDSA+SHA256:ECDSA+SHA384:ECDSA+SHA512:RSAPSS+SHA256:RSAPSS+SHA384:RSAPSS+SHA512"
#define QUIC_CLIENT_SIGNATURE_ALGORITHMS    "ECDSA+SHA256:ECDSA+SHA384:ECDSA+SHA512:RSAPSS+SHA256:RSAPSS+SHA384:RSAPSS+SHA512"
#if QUIC_PROD_MITLS
#define QUIC_SERVER_NAMED_GROUPS            "P-521:P-384:P-256:X25519:FFDHE4096:FFDHE3072:FFDHE2048"
#define QUIC_CLIENT_NAMED_GROUPS            "P-384:P-256:X25519"
#else
#define QUIC_SERVER_NAMED_GROUPS            "X25519"
#define QUIC_CLIENT_NAMED_GROUPS            "X25519"
#endif

//
// The maximum message buffer length.
//
#define QUIC_TLS_MAX_MESSAGE_LENGTH (8 * 1024)

const QUIC_PACKET_KEY_TYPE miTlsKeyTypes[2][4] =
{
    { QUIC_PACKET_KEY_INITIAL, QUIC_PACKET_KEY_HANDSHAKE, QUIC_PACKET_KEY_1_RTT, QUIC_PACKET_KEY_1_RTT },
    { QUIC_PACKET_KEY_INITIAL, QUIC_PACKET_KEY_0_RTT, QUIC_PACKET_KEY_HANDSHAKE, QUIC_PACKET_KEY_1_RTT }
};

//
// Callback for miTLS when a new ticket is ready.
//
_IRQL_requires_max_(PASSIVE_LEVEL)
_Success_(return != TLS_nego_abort)
mitls_nego_action
MITLS_CALLCONV
QuicTlsOnNegotiate(
    _In_ void *Context,
    _In_ mitls_version Version,
    _In_reads_(RawExtensionsLength)
        const uint8_t *RawExtensions,
    _In_ size_t RawExtensionsLength,
    _Deref_post_opt_count_(*CustomExtensionsLength)
        mitls_extension **CustomExtensions,
    _Out_ size_t *CustomExtensionsLength,
    _Deref_pre_opt_count_(*CookieLength)
    _Deref_post_opt_count_(*CookieLength)
        uint8_t **Cookie,
    _Inout_ size_t *CookieLength
    );

//
// Callback for miTLS when a new ticket is ready.
//
_IRQL_requires_max_(PASSIVE_LEVEL)
void
MITLS_CALLCONV
QuicTlsOnTicketReady(
    void *Context,
    const char *ServerNameIndication, // SNI
    const mitls_ticket *Ticket
    );

//
// Select a certificate based on the given SNI and list of signatures.
// Signature algorithms are represented as 16-bit integers using the
// TLS 1.3 RFC code points.
//
_IRQL_requires_max_(PASSIVE_LEVEL)
void*
MITLS_CALLCONV
QuicTlsOnCertSelect(
    void *Context,
    mitls_version TlsVersion,
    const uint8_t *ServerNameIndication,
    size_t ServerNameIndicationLength,
    const uint8_t *Alpn,
    size_t AlpnLength,
    const mitls_signature_scheme *SignatureAlgorithms,
    size_t SignatureAlgorithmsLength,
    mitls_signature_scheme *SelectedSignature
    );

//
// Write the certificate chain to 'Buffer', returning the number of written
// bytes. The chain should be written by prefixing each certificate by its
// length encoded over 3 bytes.
//
_IRQL_requires_max_(PASSIVE_LEVEL)
size_t
MITLS_CALLCONV
QuicTlsOnCertFormat(
    void *Context,
    const void *SecContext,
    uint8_t Buffer[MAX_CHAIN_LEN]
    );

//
// Tries to sign and write the signature to 'Signature', returning the
// signature size or 0 if signature failed.
//
_IRQL_requires_max_(PASSIVE_LEVEL)
size_t
MITLS_CALLCONV
QuicTlsOnCertSign(
    void *Context,
    const void *SecContext,
    const mitls_signature_scheme SignatureAlgorithm,
    const uint8_t *CertListToBeSigned, // TBS
    size_t CertListToBeSignedLength,
    uint8_t *Signature
    );

//
// Verifies that the chain (given in the same format as above) is valid, and
// that 'Signature' is a valid signature of 'CertListToBeSigned' for
// 'SignatureAlgorithm' using the public key stored in the leaf of the chain.
// N.B. this function must validate the chain (including applcation checks such
// as hostname matching).
//
_IRQL_requires_max_(PASSIVE_LEVEL)
int
MITLS_CALLCONV
QuicTlsOnCertVerify(
    void *Context,
    const uint8_t* ChainBuffer,
    size_t ChainBufferLength,
    const mitls_signature_scheme SignatureAlgorithm,
    const uint8_t* CertListToBeSigned, // TBS
    size_t CertListToBeSignedLength,
    const uint8_t *Signature,
    size_t SignatureLength
    );

//
// Helper function for miTLS to export the key we need.
//
_IRQL_requires_max_(PASSIVE_LEVEL)
_Success_(return != FALSE)
BOOLEAN
QuicPacketKeyCreate(
    _In_ QUIC_TLS* TlsContext,
    _In_ QUIC_PACKET_KEY_TYPE KeyType,
    _In_ int Epoch,
    _In_ quic_direction rw,
    _Out_ QUIC_PACKET_KEY** NewKey
    );

//
// TLS Security Config
//
typedef struct QUIC_SEC_CONFIG {

    //
    // Rundown tracking the clean up of all server security configs.
    //
    QUIC_RUNDOWN_REF* CleanupRundown;

    //
    // Reference count to keep credentials alive long enough.
    //
    long RefCount;

    //
    // Configuration flags.
    //
    uint32_t Flags;

    //
    // The certificate context, used for signing.
    //
    QUIC_CERT* Certificate;
    void* PrivateKey;

    //
    // Formatted certificate bytes for sending on the wire.
    //
    uint16_t FormatLength;
    uint8_t FormatBuffer[QUIC_TLS_MAX_MESSAGE_LENGTH];

} QUIC_SEC_CONFIG;

//
// The TLS session.
//
typedef struct QUIC_TLS_SESSION {

    //
    // Total number of references on the TLS session. Only freed once all
    // references are released.
    //
    long RefCount;

    //
    // Lock protecting parallel access to the ticket store.
    //
    QUIC_RW_LOCK TicketStoreLock;

    //
    // The in memory ticket store for this session.
    //
    QUIC_HASHTABLE TicketStore;

} QUIC_TLS_SESSION;

//
// Contiguous memory representation of a ticket.
//
typedef struct QUIC_TLS_TICKET {

    uint16_t ServerNameLength;
    uint16_t TicketLength;
    uint16_t SessionLength;
    _Field_size_(ServerNameLength + TicketLength + SessionLength)
    uint8_t Buffer[0];

} QUIC_TLS_TICKET;

//
// Entry into the TLS ticket store.
//
typedef struct QUIC_TLS_TICKET_ENTRY {

    QUIC_HASHTABLE_ENTRY Entry;
    long RefCount;
    QUIC_TLS_TICKET Ticket;

} QUIC_TLS_TICKET_ENTRY;

//
// Releases a reference on the TLS ticket, and frees it if it was the last ref.
//
_IRQL_requires_max_(PASSIVE_LEVEL)
void
QuicTlsTicketRelease(
    _In_ QUIC_TLS_TICKET* Ticket
    )
{
    QUIC_TLS_TICKET_ENTRY* TicketEntry =
        QUIC_CONTAINING_RECORD(Ticket, QUIC_TLS_TICKET_ENTRY, Ticket);
    if (InterlockedDecrement(&TicketEntry->RefCount) == 0) {
        QUIC_FREE(TicketEntry);
    }
}

//
// The TLS interface context.
//
typedef struct QUIC_TLS {

    //
    // Flag indicating if the TLS represents a server.
    //
    BOOLEAN IsServer : 1;

    //
    // Indicates the client attempted 0-RTT.
    //
    BOOLEAN EarlyDataAttempted;

    //
    // Flag indicating the server has sent an updated ticket.
    //
    BOOLEAN TicketReady : 1;

    //
    // Index into the miTlsKeyTypes array.
    //
    uint8_t TlsKeySchedule : 1;
    uint8_t TlsKeyScheduleSet : 1;

    //
    // Parent TLS session.
    //
    QUIC_TLS_SESSION* TlsSession;

    //
    // The TLS configuration information and credentials.
    //
    QUIC_SEC_CONFIG* SecConfig;

    //
    // Server Name Indication.
    //
    const char* SNI;

    //
    // The current write buffer length.
    //
    uint32_t BufferLength;

    //
    // Buffer for writing.
    //
    const uint8_t* Buffer;

    //
    // Current reader epoch.
    //
    int32_t CurrentReaderKey;

    //
    // Current writer epoch.
    //
    int32_t CurrentWriterKey;

    //
    // Ticket from the ticket store.
    //
    QUIC_TLS_TICKET* Ticket;

    //
    // Process state for the outstanding process call.
    //
    QUIC_TLS_PROCESS_STATE* State;

    //
    // Callback handlers and input connection.
    //
    QUIC_CONNECTION* Connection;
    QUIC_TLS_PROCESS_COMPLETE_CALLBACK_HANDLER ProcessCompleteCallback;
    QUIC_TLS_RECEIVE_TP_CALLBACK_HANDLER ReceiveTPCallback;

    //
    // miTLS Config.
    //
    quic_config miTlsConfig;

    //
    // Callbacks used my miTLS to operate on certificates.
    //
    mitls_cert_cb miTlsCertCallbacks;

    //
    // The miTLS library state.
    //
    quic_state *miTlsState;

    //
    // Storage for the ticket passed to miTLS.
    //
    mitls_ticket miTlsTicket;

    //
    // Storage for encoded TLS extensions.
    //
    mitls_extension Extensions[2];

} QUIC_TLS;

//
// Callback from mitls for logging purposes.
//
void
MITLS_CALLCONV
MiTlsTraceCallback(
    _In_z_ const char *Msg
    )
{
    // TODO - Save connection in thread-local storage and retrieve it?
    QuicTraceEvent(TlsMessage, "[ tls][%p] %s", NULL, Msg);
}

QUIC_STATUS
QuicTlsLibraryInitialize(
    void
    )
{
    QUIC_STATUS Status;

    QuicTraceLogVerbose(FN_tls_mitlsee8f6b180e9e167e75c198da16331d6f, "[ tls] Initializing miTLS library");
    FFI_mitls_set_trace_callback(MiTlsTraceCallback);
    if (!FFI_mitls_init()) {
        Status = QUIC_STATUS_INVALID_STATE;
        QuicTraceLogError(FN_tls_mitls5f774ae702b68187997eb72066d87b56, "[ tls] FFI_mitls_init failed.");
        goto Error;
    }

    uint8_t Key[QUIC_IV_LENGTH + 32] = { 0 }; // Always use the same null key client side right now.
    if (!FFI_mitls_set_sealing_key("AES256-GCM", Key, sizeof(Key))) {
        Status = QUIC_STATUS_INVALID_STATE;
        QuicTraceLogError(FN_tls_mitls6ff6eb9343dd649b1f7aa3bb8d750154, "[ tls] FFI_mitls_set_sealing_key failed.");
        FFI_mitls_cleanup();
        goto Error;
    }

    //
    // Randomly initialize the server's 0-RTT ticket encryption key.
    //
    QuicRandom(sizeof(Key), Key);
    if (!FFI_mitls_set_ticket_key("AES256-GCM", Key, sizeof(Key))) {
        Status = QUIC_STATUS_INVALID_STATE;
        QuicTraceLogError(FN_tls_mitlsa1c5c3d40991dec478a2ee8e8c7bbcaf, "[ tls] FFI_mitls_set_ticket_key failed.");
        FFI_mitls_cleanup();
        goto Error;
    }

    Status = QUIC_STATUS_SUCCESS;

Error:

    return Status;
}

void
QuicTlsLibraryUninitialize(
    void
    )
{
    QuicTraceLogVerbose(FN_tls_mitlsb0546e97fcfe55d767dbf3adb980385f, "[ tls] Cleaning up miTLS library");
    FFI_mitls_cleanup();
}

_IRQL_requires_max_(PASSIVE_LEVEL)
void
QuicTlsSecConfigDelete(
    _In_ QUIC_SEC_CONFIG* SecurityConfig
    )
{
    if (SecurityConfig->PrivateKey != NULL) {
        QuicCertDeletePrivateKey(SecurityConfig->PrivateKey);
    }
    if (SecurityConfig->Certificate != NULL &&
        !(SecurityConfig->Flags & QUIC_SEC_CONFIG_FLAG_CERTIFICATE_CONTEXT)) {
        QuicCertFree(SecurityConfig->Certificate);
    }
    QUIC_RUNDOWN_REF* Rundown = SecurityConfig->CleanupRundown;
    QUIC_FREE(SecurityConfig);
    if (Rundown != NULL) {
        QuicRundownRelease(Rundown);
    }
}

_IRQL_requires_max_(PASSIVE_LEVEL)
QUIC_STATUS
QuicTlsServerSecConfigCreate(
    _Inout_ QUIC_RUNDOWN_REF* Rundown,
    _In_ QUIC_SEC_CONFIG_FLAGS Flags,
    _In_opt_ void* Certificate,
    _In_opt_z_ const char* Principal,
    _In_opt_ void* Context,
    _In_ QUIC_SEC_CONFIG_CREATE_COMPLETE_HANDLER CompletionHandler
    )
{
    QUIC_STATUS Status;
    QUIC_SEC_CONFIG* SecurityConfig = NULL;

    if (Flags & QUIC_SEC_CONFIG_FLAG_CERTIFICATE_FILE) {
        Status = QUIC_STATUS_INVALID_PARAMETER;
        goto Error;
    }

    if (!QuicRundownAcquire(Rundown)) {
        QuicTraceLogError(FN_tls_mitls6a3b951ae6d9ca0d66a249fc67e1038e, "[ tls] Failed to acquire sec config rundown.");
        Status = QUIC_STATUS_INVALID_STATE;
        goto Error;
    }

#pragma prefast(suppress: __WARNING_6014, "Memory is correctly freed (QuicTlsSecConfigDelete).")
    SecurityConfig = QUIC_ALLOC_PAGED(sizeof(QUIC_SEC_CONFIG));
    if (SecurityConfig == NULL) {
        QuicRundownRelease(Rundown);
        Status = QUIC_STATUS_OUT_OF_MEMORY;
        goto Error;
    }

    SecurityConfig->CleanupRundown = Rundown;
    SecurityConfig->Flags = Flags;
    SecurityConfig->RefCount = 1;
    SecurityConfig->Certificate = NULL;
    SecurityConfig->PrivateKey = NULL;

    if (Flags == QUIC_SEC_CONFIG_FLAG_CERTIFICATE_NULL) {
        //
        // Using NULL certificate and private key.
        //
        goto Format;
    } else if (Flags & QUIC_SEC_CONFIG_FLAG_CERTIFICATE_CONTEXT) {
        if (Certificate == NULL) {
            Status = QUIC_STATUS_INVALID_PARAMETER;
            goto Error;
        }
        SecurityConfig->Certificate = (QUIC_CERT*)Certificate;
    } else {
        Status =
            QuicCertCreate(
                Flags,
                Certificate,
                Principal,
                &SecurityConfig->Certificate);
        if (QUIC_FAILED(Status)) {
            goto Error;
        }
    }

    SecurityConfig->PrivateKey =
        QuicCertGetPrivateKey(SecurityConfig->Certificate);
    if (SecurityConfig->PrivateKey == NULL) {
        Status = QUIC_STATUS_INVALID_PARAMETER;
        goto Error;
    }

Format:

    SecurityConfig->FormatLength =
        (uint16_t)QuicCertFormat(
            SecurityConfig->Certificate,
            sizeof(SecurityConfig->FormatBuffer),
            SecurityConfig->FormatBuffer);

    Status = QUIC_STATUS_SUCCESS;

    CompletionHandler(
        Context,
        Status,
        SecurityConfig);
    SecurityConfig = NULL;

Error:

    if (SecurityConfig != NULL) {
        QuicTlsSecConfigDelete(SecurityConfig);
    }

    return Status;
}

_IRQL_requires_max_(PASSIVE_LEVEL)
QUIC_STATUS
QuicTlsClientSecConfigCreate(
    _In_ uint32_t Flags,
    _Outptr_ QUIC_SEC_CONFIG** ClientConfig
    )
{
    #pragma prefast(suppress: __WARNING_6014, "Memory is correctly freed (QuicTlsSecConfigDelete).")
    QUIC_SEC_CONFIG* SecurityConfig = QUIC_ALLOC_PAGED(sizeof(QUIC_SEC_CONFIG));
    if (SecurityConfig == NULL) {
        return QUIC_STATUS_OUT_OF_MEMORY;
    }

    QuicZeroMemory(SecurityConfig, sizeof(*SecurityConfig));
    SecurityConfig->Flags = (uint32_t)Flags;
    SecurityConfig->RefCount = 1;

    *ClientConfig = SecurityConfig;
    return QUIC_STATUS_SUCCESS;
}

_IRQL_requires_max_(PASSIVE_LEVEL)
QUIC_SEC_CONFIG*
QuicTlsSecConfigAddRef(
    _In_ QUIC_SEC_CONFIG* SecurityConfig
    )
{
    InterlockedIncrement(&SecurityConfig->RefCount);
    return SecurityConfig;
}

_IRQL_requires_max_(PASSIVE_LEVEL)
void
QUIC_API
QuicTlsSecConfigRelease(
    _In_ QUIC_SEC_CONFIG* SecurityConfig
    )
{
    if (InterlockedDecrement(&SecurityConfig->RefCount) == 0) {
        QuicTlsSecConfigDelete(SecurityConfig);
    }
}

_IRQL_requires_max_(PASSIVE_LEVEL)
QUIC_STATUS
QuicTlsSessionInitialize(
    _Out_ QUIC_TLS_SESSION** NewTlsSession
    )
{
    QUIC_STATUS Status;
    QUIC_TLS_SESSION* TlsSession = QUIC_ALLOC_PAGED(sizeof(QUIC_TLS_SESSION));
    if (TlsSession == NULL) {
        Status = QUIC_STATUS_OUT_OF_MEMORY;
        goto Error;
    }

    if (!QuicHashtableInitializeEx(&TlsSession->TicketStore, QUIC_HASH_MIN_SIZE)) {
        Status = QUIC_STATUS_OUT_OF_MEMORY;
        goto Error;
    }

    QuicRwLockInitialize(&TlsSession->TicketStoreLock);
    TlsSession->RefCount = 1;

    *NewTlsSession = TlsSession;
    TlsSession = NULL;

    Status = QUIC_STATUS_SUCCESS;

Error:

    if (TlsSession != NULL) {
        QUIC_FREE(TlsSession);
    }

    return Status;
}

_IRQL_requires_max_(PASSIVE_LEVEL)
void
QuicTlsSessionFree(
    _In_opt_ QUIC_TLS_SESSION* TlsSession
    )
{
    if (TlsSession != NULL) {

        //
        // Enumerate and free all entries in the table.
        //
        QUIC_HASHTABLE_ENTRY* Entry;
        QUIC_HASHTABLE_ENUMERATOR Enumerator;
        QuicHashtableEnumerateBegin(&TlsSession->TicketStore, &Enumerator);
        while (TRUE) {
            Entry = QuicHashtableEnumerateNext(&TlsSession->TicketStore, &Enumerator);
            if (Entry == NULL) {
                QuicHashtableEnumerateEnd(&TlsSession->TicketStore, &Enumerator);
                break;
            }
            QuicHashtableRemove(&TlsSession->TicketStore, Entry, NULL);
            QUIC_FREE(Entry);
        }

        QuicHashtableUninitialize(&TlsSession->TicketStore);
        QuicRwLockUninitialize(&TlsSession->TicketStoreLock);
        QUIC_FREE(TlsSession);
    }
}

_IRQL_requires_max_(PASSIVE_LEVEL)
QUIC_TLS_SESSION*
QuicTlsSessionAddRef(
    _In_ QUIC_TLS_SESSION* TlsSession
    )
{
    InterlockedIncrement(&TlsSession->RefCount);
    return TlsSession;
}

_IRQL_requires_max_(PASSIVE_LEVEL)
void
QuicTlsSessionRelease(
    _In_ QUIC_TLS_SESSION* TlsSession
    )
{
    if (InterlockedDecrement(&TlsSession->RefCount) == 0) {
        QuicTlsSessionFree(TlsSession);
    }
}

_IRQL_requires_max_(PASSIVE_LEVEL)
void
QuicTlsSessionUninitialize(
    _In_opt_ QUIC_TLS_SESSION* TlsSession
    )
{
    if (TlsSession != NULL) {
        QuicTlsSessionRelease(TlsSession);
    }
}

_IRQL_requires_max_(PASSIVE_LEVEL)
QUIC_STATUS
QuicTlsSessionSetTicketKey(
    _In_ QUIC_TLS_SESSION* TlsSession,
    _In_reads_bytes_(44)
        const void* Buffer
    )
{
    UNREFERENCED_PARAMETER(TlsSession); // miTLS doesn't actually support sessions.
    if (!FFI_mitls_set_ticket_key("AES256-GCM", (uint8_t*)Buffer, 44)) {
        QuicTraceLogError(FN_tls_mitlsa1c5c3d40991dec478a2ee8e8c7bbcaf, "[ tls] FFI_mitls_set_ticket_key failed.");
        return QUIC_STATUS_INVALID_STATE;
    }
    return QUIC_STATUS_SUCCESS;
}

//
// Requires TlsSession->TicketStoreLock to be held (shared or exclusive).
//
_IRQL_requires_max_(PASSIVE_LEVEL)
QUIC_TLS_TICKET_ENTRY*
QuicTlsSessionLookupTicketEntry(
    _In_ QUIC_TLS_SESSION* TlsSession,
    _In_ uint16_t ServerNameLength,
    _In_reads_(ServerNameLength)
        const char* ServerName,
    _In_ uint32_t TicketHash
    )
{
    QUIC_HASHTABLE_LOOKUP_CONTEXT Context;
    QUIC_HASHTABLE_ENTRY* Entry =
        QuicHashtableLookup(&TlsSession->TicketStore, TicketHash, &Context);

    while (Entry != NULL) {
        QUIC_TLS_TICKET_ENTRY* Temp =
            QUIC_CONTAINING_RECORD(Entry, QUIC_TLS_TICKET_ENTRY, Entry);
        if (Temp->Ticket.ServerNameLength == ServerNameLength &&
            memcmp(Temp->Ticket.Buffer, ServerName, ServerNameLength) == 0) {
            return Temp;
        }
        Entry = QuicHashtableLookupNext(&TlsSession->TicketStore, &Context);
    }

    return NULL;
}

_IRQL_requires_max_(PASSIVE_LEVEL)
void
QuicTlsSessionInsertTicketEntry(
    _In_ QUIC_TLS_SESSION* TlsSession,
    _In_ QUIC_TLS_TICKET_ENTRY* NewTicketEntry
    )
{
    uint32_t TicketHash =
        QuicHashSimple(
            NewTicketEntry->Ticket.ServerNameLength,
            NewTicketEntry->Ticket.Buffer);

    QuicRwLockAcquireExclusive(&TlsSession->TicketStoreLock);

    //
    // Since we only allow one entry per server name, we need to see if there
    // is already a ticket in the store, and if so, remove it.
    //
    QUIC_TLS_TICKET_ENTRY* OldTicketEntry =
        QuicTlsSessionLookupTicketEntry(
            TlsSession,
            NewTicketEntry->Ticket.ServerNameLength,
            (const char*)NewTicketEntry->Ticket.Buffer,
            TicketHash);

    if (OldTicketEntry != NULL) {
        QuicHashtableRemove(
            &TlsSession->TicketStore, &OldTicketEntry->Entry, NULL);
    }

    //
    // Add the new ticket to the store.
    //
    QuicHashtableInsert(
        &TlsSession->TicketStore,
        &NewTicketEntry->Entry,
        TicketHash,
        NULL);

    QuicRwLockReleaseExclusive(&TlsSession->TicketStoreLock);

    if (OldTicketEntry != NULL) {
        //
        // Release the old ticket outside the lock.
        //
        QuicTlsTicketRelease(&OldTicketEntry->Ticket);
    }
}

_IRQL_requires_max_(PASSIVE_LEVEL)
QUIC_TLS_TICKET*
QuicTlsSessionGetTicket(
    _In_ QUIC_TLS_SESSION* TlsSession,
    _In_ uint16_t ServerNameLength,
    _In_reads_(ServerNameLength)
        const char* ServerName
    )
{
    uint32_t TicketHash =
        QuicHashSimple(ServerNameLength, (const uint8_t*)ServerName);

    QuicRwLockAcquireShared(&TlsSession->TicketStoreLock);

    QUIC_TLS_TICKET_ENTRY* TicketEntry =
        QuicTlsSessionLookupTicketEntry(
            TlsSession, ServerNameLength, ServerName, TicketHash);

    if (TicketEntry != NULL) {
        InterlockedIncrement(&TicketEntry->RefCount);
    }

    QuicRwLockReleaseShared(&TlsSession->TicketStoreLock);

    return TicketEntry  == NULL ? NULL : &TicketEntry->Ticket;
}

_IRQL_requires_max_(PASSIVE_LEVEL)
QUIC_STATUS
QuicTlsSessionAddTicket(
    _In_ QUIC_TLS_SESSION* TlsSession,
    _In_ uint32_t BufferLength,
    _In_reads_bytes_(BufferLength)
        const uint8_t * const Buffer
    )
{
    const QUIC_TLS_TICKET* const Ticket = (const QUIC_TLS_TICKET* const)Buffer;

    if (BufferLength < sizeof(QUIC_TLS_TICKET)) {
        return QUIC_STATUS_INVALID_PARAMETER;
    }

    uint32_t ExpectedBufferLength =
        sizeof(QUIC_TLS_TICKET) +
        Ticket->ServerNameLength +
        Ticket->TicketLength +
        Ticket->SessionLength;

    if (BufferLength < ExpectedBufferLength) {
        return QUIC_STATUS_INVALID_PARAMETER;
    }

    size_t TicketEntryLength =
        sizeof(QUIC_TLS_TICKET_ENTRY) +
        Ticket->ServerNameLength +
        Ticket->TicketLength +
        Ticket->SessionLength;

#pragma prefast(suppress: __WARNING_6014, "Memory is correctly freed (TLS Session is cleaned up).")
    QUIC_TLS_TICKET_ENTRY* TicketEntry =
        (QUIC_TLS_TICKET_ENTRY*)QUIC_ALLOC_PAGED(TicketEntryLength);

    if (TicketEntry == NULL) {
        QuicTraceLogWarning(FN_tls_mitls102c19f4bec59d3dace660aab6fdc606, "[tlss][%p] Failed to allocate ticket entry of %u bytes.", TlsSession, (uint32_t)TicketEntryLength);
        return QUIC_STATUS_OUT_OF_MEMORY;
    }

    TicketEntry->RefCount = 1; // 1 for the store.
    memcpy(&TicketEntry->Ticket, Ticket, ExpectedBufferLength);

    QuicTlsSessionInsertTicketEntry(TlsSession, TicketEntry);

    return QUIC_STATUS_SUCCESS;
}

_IRQL_requires_max_(PASSIVE_LEVEL)
QUIC_TLS_TICKET*
QuicTlsSessionCreateTicket(
    _In_ QUIC_TLS_SESSION* TlsSession,
    _In_z_ const char* ServerName,
    _In_ const mitls_ticket* miTlsTicket
    )
{
    uint16_t ServerNameLength = (uint16_t)strlen(ServerName);

    size_t TicketEntryLength =
        sizeof(QUIC_TLS_TICKET_ENTRY) +
        ServerNameLength +
        miTlsTicket->ticket_len +
        miTlsTicket->session_len;

    QUIC_TLS_TICKET_ENTRY* TicketEntry =
        (QUIC_TLS_TICKET_ENTRY*)QUIC_ALLOC_PAGED(TicketEntryLength);

    if (TicketEntry == NULL) {
        QuicTraceLogWarning(FN_tls_mitls102c19f4bec59d3dace660aab6fdc606, "[tlss][%p] Failed to allocate ticket entry of %u bytes.", TlsSession, (uint32_t)TicketEntryLength);
        return NULL;
    }

    TicketEntry->RefCount = 2; // 1 for the store, 1 for the return.
    TicketEntry->Ticket.ServerNameLength = ServerNameLength;
    TicketEntry->Ticket.TicketLength = (uint16_t)miTlsTicket->ticket_len;
    TicketEntry->Ticket.SessionLength = (uint16_t)miTlsTicket->session_len;
    memcpy(TicketEntry->Ticket.Buffer, ServerName, ServerNameLength);
    memcpy(TicketEntry->Ticket.Buffer + ServerNameLength, miTlsTicket->ticket, miTlsTicket->ticket_len);
    memcpy(TicketEntry->Ticket.Buffer + ServerNameLength + miTlsTicket->ticket_len, miTlsTicket->session, miTlsTicket->session_len);

    QuicTlsSessionInsertTicketEntry(TlsSession, TicketEntry);

    return &TicketEntry->Ticket;
}

_IRQL_requires_max_(PASSIVE_LEVEL)
QUIC_STATUS
QuicTlsInitialize(
    _In_ const QUIC_TLS_CONFIG* Config,
    _Inout_ QUIC_TLS_PROCESS_STATE* State,
    _Out_ QUIC_TLS** NewTlsContext
    )
{
    QUIC_STATUS Status;
    QUIC_TLS* TlsContext;

    QUIC_DBG_ASSERT(Config != NULL);
    QUIC_DBG_ASSERT(NewTlsContext != NULL);
    UNREFERENCED_PARAMETER(State);

    TlsContext = QUIC_ALLOC_PAGED(sizeof(QUIC_TLS) + sizeof(uint16_t) + Config->AlpnBufferLength);
    if (TlsContext == NULL) {
        QuicTraceLogWarning(FN_tls_mitlsd06ff44316f93f70545d466d919b1c5a, "[ tls] Failed to allocate QUIC_TLS.");
        Status = QUIC_STATUS_OUT_OF_MEMORY;
        goto Exit;
    }

    QuicZeroMemory(TlsContext, sizeof(QUIC_TLS));

    //
    // Initialize internal variables.
    //
    TlsContext->IsServer = Config->IsServer;
    TlsContext->TlsSession = QuicTlsSessionAddRef(Config->TlsSession);
    TlsContext->SecConfig = QuicTlsSecConfigAddRef(Config->SecConfig);
    TlsContext->CurrentReaderKey = -1;
    TlsContext->CurrentWriterKey = -1;
    TlsContext->Connection = Config->Connection;
    TlsContext->ProcessCompleteCallback = Config->ProcessCompleteCallback;
    TlsContext->ReceiveTPCallback = Config->ReceiveTPCallback;

    TlsContext->Extensions[0].ext_type = TLS_EXTENSION_TYPE_APPLICATION_LAYER_PROTOCOL_NEGOTIATION;
    TlsContext->Extensions[0].ext_data_len = sizeof(uint16_t) + Config->AlpnBufferLength;
    TlsContext->Extensions[0].ext_data = (uint8_t*)(TlsContext + 1);
    *(uint16_t*)TlsContext->Extensions[0].ext_data = QuicByteSwapUint16(Config->AlpnBufferLength);
    QuicCopyMemory(
        (uint8_t*)TlsContext->Extensions[0].ext_data + sizeof(uint16_t),
        Config->AlpnBuffer,
        Config->AlpnBufferLength);

    TlsContext->Extensions[1].ext_type = TLS_EXTENSION_TYPE_QUIC_TRANSPORT_PARAMETERS;
    TlsContext->Extensions[1].ext_data_len = Config->LocalTPLength;
    TlsContext->Extensions[1].ext_data = Config->LocalTPBuffer;

    TlsContext->miTlsConfig.enable_0rtt = TRUE;
    TlsContext->miTlsConfig.exts = TlsContext->Extensions;
    TlsContext->miTlsConfig.exts_count = ARRAYSIZE(TlsContext->Extensions);
    TlsContext->miTlsConfig.cipher_suites = QUIC_SUPPORTED_CIPHER_SUITES;
    TlsContext->miTlsConfig.nego_callback = QuicTlsOnNegotiate;
    TlsContext->miTlsConfig.cert_callbacks = &TlsContext->miTlsCertCallbacks;

    if (Config->IsServer) {

        TlsContext->miTlsConfig.is_server = TRUE;
        TlsContext->miTlsConfig.callback_state = TlsContext;

        TlsContext->miTlsCertCallbacks.select = QuicTlsOnCertSelect;
        TlsContext->miTlsCertCallbacks.format = QuicTlsOnCertFormat;
        TlsContext->miTlsCertCallbacks.sign = QuicTlsOnCertSign;

        //
        // Specific algorithm depending on the cert we are using.
        //
        TlsContext->miTlsConfig.signature_algorithms = QUIC_SERVER_SIGNATURE_ALGORITHMS;
        TlsContext->miTlsConfig.named_groups = QUIC_SERVER_NAMED_GROUPS;

    } else {
        TlsContext->miTlsConfig.is_server = FALSE;

        if (Config->ServerName != NULL) {
            const size_t ServerNameLength =
                strnlen(Config->ServerName, QUIC_MAX_SNI_LENGTH + 1);
            if (ServerNameLength == QUIC_MAX_SNI_LENGTH + 1) {
                QuicTraceLogError(FN_tls_mitlsfe2e4dc1785fc8e14fd6539f359922af, "[ tls][%p] Invalid / Too long server name!", TlsContext);
                Status = QUIC_STATUS_INVALID_PARAMETER;
                goto Error;
            }

            TlsContext->SNI = QUIC_ALLOC_PAGED(ServerNameLength + 1);
            if (TlsContext->SNI == NULL) {
                QuicTraceLogWarning(FN_tls_mitls37ba0d472b40dadbf1d5b15d772bb1a9, "[ tls][%p] Failed to allocate SNI.", TlsContext);
                Status = QUIC_STATUS_OUT_OF_MEMORY;
                goto Error;
            }
            memcpy((char*)TlsContext->SNI, Config->ServerName, ServerNameLength + 1);

            //
            // Look up a 0-RTT ticket from TlsSession ticket store.
            //
            TlsContext->Ticket =
                QuicTlsSessionGetTicket(
                    TlsContext->TlsSession,
                    (uint16_t)ServerNameLength,
                    Config->ServerName);

            if (TlsContext->Ticket != NULL) {

                QuicTraceLogVerbose(FN_tls_mitlsc37fe137f61cf0e10b81aa5fe1e5d1ea, "[ tls][%p] Using 0-RTT ticket.", TlsContext);

                TlsContext->miTlsTicket.ticket_len = TlsContext->Ticket->TicketLength;
                TlsContext->miTlsTicket.ticket =
                    TlsContext->Ticket->Buffer + TlsContext->Ticket->ServerNameLength;

                TlsContext->miTlsTicket.session_len = TlsContext->Ticket->SessionLength;
                TlsContext->miTlsTicket.session =
                    TlsContext->miTlsTicket.ticket + TlsContext->Ticket->TicketLength;

                TlsContext->miTlsConfig.server_ticket = &TlsContext->miTlsTicket;
            }
        }

        TlsContext->miTlsConfig.host_name = TlsContext->SNI;
        TlsContext->miTlsConfig.callback_state = TlsContext;

        TlsContext->miTlsConfig.ticket_callback = QuicTlsOnTicketReady;
        TlsContext->miTlsCertCallbacks.verify = QuicTlsOnCertVerify;

        //
        // List of supported algorithms for the client.
        //
        TlsContext->miTlsConfig.signature_algorithms = QUIC_CLIENT_SIGNATURE_ALGORITHMS;
        TlsContext->miTlsConfig.named_groups = QUIC_CLIENT_NAMED_GROUPS;
    }

    //
    // Initialize the miTLS library.
    //
    if (!FFI_mitls_quic_create(&TlsContext->miTlsState, &TlsContext->miTlsConfig)) {
        QuicTraceLogError(FN_tls_mitlsfdedc6c9a907c587410284650a074b1c, "[ tls][%p] FFI_mitls_quic_create failed.", TlsContext);
        Status = QUIC_STATUS_INVALID_PARAMETER;
        goto Error;
    }

    *NewTlsContext = TlsContext;
    Status = QUIC_STATUS_SUCCESS;

Error:

    if (QUIC_FAILED(Status)) {
        QuicTlsSecConfigRelease(TlsContext->SecConfig);
        if (TlsContext->SNI) {
            QUIC_FREE(TlsContext->SNI);
        }
        QuicTlsSessionRelease(TlsContext->TlsSession);
        QUIC_FREE(TlsContext);
    }

Exit:

    return Status;
}

_IRQL_requires_max_(PASSIVE_LEVEL)
void
QuicTlsUninitialize(
    _In_opt_ QUIC_TLS* TlsContext
    )
{
    if (TlsContext != NULL) {

        FFI_mitls_quic_free(TlsContext->miTlsState);

        if (TlsContext->Ticket != NULL) {
            QuicTlsTicketRelease(TlsContext->Ticket);
        }

        if (TlsContext->SecConfig != NULL) {
            QuicTlsSecConfigRelease(TlsContext->SecConfig);
        }

        if (TlsContext->SNI != NULL) {
            QUIC_FREE(TlsContext->SNI);
        }

        if (TlsContext->Extensions[1].ext_data != NULL) {
            QUIC_FREE(TlsContext->Extensions[1].ext_data);
        }

        QuicTlsSessionRelease(TlsContext->TlsSession);
        QUIC_FREE(TlsContext);
    }
}

_IRQL_requires_max_(PASSIVE_LEVEL)
void
QuicTlsReset(
    _In_ QUIC_TLS* TlsContext
    )
{
    QUIC_DBG_ASSERT(TlsContext->IsServer == FALSE);

    TlsContext->BufferLength = 0;
    TlsContext->CurrentReaderKey = -1;
    TlsContext->CurrentWriterKey = -1;
    TlsContext->TlsKeyScheduleSet = FALSE;

    //
    // Free old miTLS state.
    //
    FFI_mitls_quic_free(TlsContext->miTlsState);
    TlsContext->miTlsState = NULL;

    //
    // Reinitialize new miTLS state.
    //
    if (!FFI_mitls_quic_create(&TlsContext->miTlsState, &TlsContext->miTlsConfig)) {
        QuicTraceLogError(FN_tls_mitlsfdedc6c9a907c587410284650a074b1c, "[ tls][%p] FFI_mitls_quic_create failed.", TlsContext);
        QUIC_DBG_ASSERT(FALSE);
    }
}

_IRQL_requires_max_(PASSIVE_LEVEL)
QUIC_SEC_CONFIG*
QuicTlsGetSecConfig(
    _In_ QUIC_TLS* TlsContext
    )
{
    return QuicTlsSecConfigAddRef(TlsContext->SecConfig);
}

_IRQL_requires_max_(PASSIVE_LEVEL)
QUIC_TLS_RESULT_FLAGS
QuicTlsProcessData(
    _In_ QUIC_TLS* TlsContext,
    _In_reads_bytes_(*BufferLength)
        const uint8_t * Buffer,
    _Inout_ uint32_t * BufferLength,
    _Inout_ QUIC_TLS_PROCESS_STATE* State
    )
{
    QUIC_TLS_RESULT_FLAGS ResultFlags = 0;
    uint32_t ConsumedBytes;

    QUIC_DBG_ASSERT(Buffer != NULL || *BufferLength == 0);

    //
    // Validate buffer lengths.
    //
    if (TlsContext->BufferLength + *BufferLength > QUIC_TLS_MAX_MESSAGE_LENGTH) {
        ResultFlags = QUIC_TLS_RESULT_ERROR;
        QuicTraceLogError(FN_tls_mitls99a2b668fe15eb273d54e7662830d8b3, "[ tls][%p] Error: Attempt to write too much buffer.", TlsContext);
        goto Error;
    }

    TlsContext->State = State;

    if (*BufferLength) {
        QuicTraceLogVerbose(FN_tls_mitls90b4187f661fa35a9bcb6b2851622a29, "[ tls][%p] Writing %d bytes", TlsContext, *BufferLength);

        //
        // Copy the data pointer into our buffer pointer.
        //
        TlsContext->Buffer = Buffer;

        //
        // Store new buffer length.
        //
        TlsContext->BufferLength = *BufferLength;

        //
        // Indicate that we will return pending, but just immediately invoke
        // the completed callback.
        //
        ResultFlags = QUIC_TLS_RESULT_PENDING;
        TlsContext->ProcessCompleteCallback(TlsContext->Connection);

    } else {

        //
        // We process the inital data inline.
        //
        TlsContext->BufferLength = 0;
        ResultFlags = QuicTlsProcessDataComplete(TlsContext, &ConsumedBytes);
        *BufferLength = ConsumedBytes;
    }

Error:

    return ResultFlags;
}

_IRQL_requires_max_(PASSIVE_LEVEL)
QUIC_TLS_RESULT_FLAGS
QuicTlsProcessDataComplete(
    _In_ QUIC_TLS* TlsContext,
    _Out_ uint32_t * BufferConsumed
    )
{
    QUIC_TLS_RESULT_FLAGS ResultFlags = 0;
    QUIC_TLS_PROCESS_STATE* State = TlsContext->State;

    if (TlsContext->IsServer) {
        QUIC_DBG_ASSERT(TlsContext->Buffer != NULL);
    }

    uint32_t BufferOffset = 0;

    while (!(ResultFlags & QUIC_TLS_RESULT_ERROR)) {

        quic_process_ctx Context = {
            TlsContext->Buffer + BufferOffset,              // input
            TlsContext->BufferLength - BufferOffset,        // input_len
            State->Buffer + State->BufferLength,            // output
            State->BufferAllocLength - State->BufferLength, // output_len
            0
        };

        QuicTraceLogVerbose(FN_tls_mitls132772e24a8d5bcdbe582fd727d20951, "[ tls][%p] FFI_mitls_quic_process processing %d input bytes.",
            TlsContext, (uint32_t)Context.input_len);

        //
        // Pass the data to miTLS for processing.
        //
        if (!FFI_mitls_quic_process(TlsContext->miTlsState, &Context)) {
            QuicTraceLogError(FN_tls_mitls4d46f6b660e1026c4da88729df6f96db, "[ tls][%p] FFI_mitls_quic_process failed, tls_error %hu, %s.",
                TlsContext, Context.tls_error, Context.tls_error_desc);
            State->AlertCode = Context.tls_error;
            ResultFlags |= QUIC_TLS_RESULT_ERROR;
            break;
        }

        QuicTraceLogVerbose(FN_tls_mitlsa836a06071c174bb5f77cd091b797299, "[ tls][%p] FFI_mitls_quic_process read %u bytes and has %u bytes ready to send.",
            TlsContext, (uint32_t)Context.consumed_bytes, (uint32_t)Context.output_len);

        QUIC_DBG_ASSERT(Context.consumed_bytes <= Context.input_len);
        QUIC_DBG_ASSERT((int64_t)Context.output_len <= State->BufferAllocLength - State->BufferLength);
        QUIC_FRE_ASSERT(Context.to_be_written == 0); // TODO - Support dynamic sizes?

        //
        // Update the buffer offsets based on the output of miTLS.
        //
        BufferOffset += (uint32_t)Context.consumed_bytes;
        State->BufferLength += (uint16_t)Context.output_len;
        State->BufferTotalLength += (uint16_t)Context.output_len;

        if (Context.output_len != 0) {
            ResultFlags |= QUIC_TLS_RESULT_DATA;
        }

        if (Context.flags & QFLAG_COMPLETE && !State->HandshakeComplete) {
            QuicTraceLogVerbose(FN_tls_mitlsd6a6b895c5e1f67b6060fbd2a230dfc7, "[ tls][%p] Handshake complete", TlsContext);
            State->HandshakeComplete = TRUE;
            ResultFlags |= QUIC_TLS_RESULT_COMPLETE;

            if (TlsContext->IsServer) {
                QuicTraceLogVerbose(FN_tls_mitlsb4de992040201004014e478e328769de, "[ tls][%p] Sending new 0-RTT ticket", TlsContext);
                if (!FFI_mitls_quic_send_ticket(TlsContext->miTlsState, NULL, 0)) {
                    QuicTraceLogError(FN_tls_mitls7f69bdd34ceea10602f3120ba5a81f99, "[ tls][%p] Failed to send 0-RTT ticket!", TlsContext);
                }
            }
        }

        if (Context.flags & QFLAG_REJECTED_0RTT) {
            if (TlsContext->IsServer) {
                TlsContext->EarlyDataAttempted = TRUE;
            }
            if (TlsContext->EarlyDataAttempted) {
                ResultFlags |= QUIC_TLS_RESULT_EARLY_DATA_REJECT;
            }
<<<<<<< HEAD
            QuicTraceLogVerbose(FN_tls_mitls6569b967d8a1c7512d904b2db00acdb0, "[ tls][%p] Early data rejected", TlsContext);
=======
            State->EarlyDataState = QUIC_TLS_EARLY_DATA_REJECTED;
            QuicTraceLogVerbose("[ tls][%p] Early data rejected", TlsContext);
>>>>>>> 351b9321
        }

        BOOLEAN ReadKeyUpdated = Context.cur_reader_key != TlsContext->CurrentReaderKey;
        BOOLEAN WriteKeyUpdated = Context.cur_writer_key != TlsContext->CurrentWriterKey;

        //
        // If there was no state change or output, break out now.
        //
        if (Context.output_len == 0 && !ReadKeyUpdated && !WriteKeyUpdated) {
            break;
        }

        if (!TlsContext->TlsKeyScheduleSet) {
            //
            // Some magic code that determines if we are using the 0-RTT key enum or not.
            //
            if (TlsContext->IsServer) {
                if (ReadKeyUpdated) {
                    //
                    // We know early data is accepted if we get 0-RTT keys.
                    //
                    ResultFlags |= QUIC_TLS_RESULT_EARLY_DATA_ACCEPT;
                    QuicTraceLogVerbose(FN_tls_mitls2130252c98cd8adeb814586ee3472ac3, "[ tls][%p] Early data accepted", TlsContext);
                    TlsContext->TlsKeySchedule = 1; // 0-RTT allowed.
                    State->SessionResumed = TRUE;
                    TlsContext->EarlyDataAttempted = TRUE;
                    State->EarlyDataState = QUIC_TLS_EARLY_DATA_ACCEPTED;
                } else {
                    TlsContext->TlsKeySchedule = 0;
                    if (!(Context.flags & QFLAG_REJECTED_0RTT)) {
                        QuicTraceLogVerbose(FN_tls_mitls72a905e2901486384b7e113b953ce9d3, "[ tls][%p] Early data not attempted", TlsContext);
                    }
                }
            } else {
                if (WriteKeyUpdated) {
                    QuicTraceLogVerbose(FN_tls_mitls04b56a24f67a73651ade622c07b162fc, "[ tls][%p] Early data attempted", TlsContext);
                    TlsContext->TlsKeySchedule = 1; // 0-RTT allowed.
                    TlsContext->EarlyDataAttempted = TRUE;
                } else {
                    TlsContext->TlsKeySchedule = 0;
                }
            }
            QuicTraceLogVerbose(FN_tls_mitls3f100d18a021034819b20c71dd66909d, "[ tls][%p] Key schedule = %hu", TlsContext, TlsContext->TlsKeySchedule);
            TlsContext->TlsKeyScheduleSet = TRUE;
        }

        if (ReadKeyUpdated) {
            QUIC_PACKET_KEY_TYPE NewKeyType =
                miTlsKeyTypes[TlsContext->TlsKeySchedule][Context.cur_reader_key + 1];
            if (QuicPacketKeyCreate(
                    TlsContext,
                    NewKeyType,
                    Context.cur_reader_key,
                    QUIC_Reader,
                    &State->ReadKeys[NewKeyType])) {
                switch (NewKeyType) {
                case QUIC_PACKET_KEY_0_RTT:
                    QuicTraceLogVerbose(FN_tls_mitls1f9f25bed22c8725bc630dd86bde3952, "[ tls][%p] 0-RTT read key exported", TlsContext);
                    break;
                case QUIC_PACKET_KEY_HANDSHAKE:
                    QuicTraceLogVerbose(FN_tls_mitlse55f267d5e0a22759daaf356bfe41fe4, "[ tls][%p] Handshake read key exported", TlsContext);
                    break;
                case QUIC_PACKET_KEY_1_RTT:
                    QuicTraceLogVerbose(FN_tls_mitls80105292c04d4510435e66b70bb98a6c, "[ tls][%p] 1-RTT read key exported", TlsContext);
                    if (!TlsContext->IsServer) {
                        if (TlsContext->EarlyDataAttempted &&
                            !(Context.flags & QFLAG_REJECTED_0RTT)) {
                            //
                            // We know 0-RTT was accepted by the server once we have
                            // the 1-RTT keys and we haven't received any 0-RTT
                            // rejected event/flag from miTLS.
                            //
                            ResultFlags |= QUIC_TLS_RESULT_EARLY_DATA_ACCEPT;
                            State->SessionResumed = TRUE;
<<<<<<< HEAD
                            State->EarlyDataAccepted = TRUE;
                            QuicTraceLogVerbose(FN_tls_mitls2130252c98cd8adeb814586ee3472ac3, "[ tls][%p] Early data accepted", TlsContext);
=======
                            State->EarlyDataState = QUIC_TLS_EARLY_DATA_ACCEPTED;
                            QuicTraceLogVerbose("[ tls][%p] Early data accepted", TlsContext);
>>>>>>> 351b9321
                        }
                    }
                    break;
                default:
                    QUIC_FRE_ASSERT(FALSE);
                    break;
                }
            }

            ResultFlags |= QUIC_TLS_RESULT_READ_KEY_UPDATED;
            State->ReadKey = NewKeyType;
            TlsContext->CurrentReaderKey = Context.cur_reader_key;

            if (State->ReadKey > State->WriteKey &&
                State->ReadKey != QUIC_PACKET_KEY_0_RTT) {
                //
                // Must always have corresponding write key for every read key.
                //
                ResultFlags |= QUIC_TLS_RESULT_WRITE_KEY_UPDATED;
                State->WriteKey = QUIC_PACKET_KEY_HANDSHAKE;
            }
        }

        if (WriteKeyUpdated) {
            QUIC_PACKET_KEY_TYPE NewKeyType =
                miTlsKeyTypes[TlsContext->TlsKeySchedule][Context.cur_writer_key + 1];
            if (QuicPacketKeyCreate(
                    TlsContext,
                    NewKeyType,
                    Context.cur_writer_key,
                    QUIC_Writer,
                    &State->WriteKeys[NewKeyType])) {
                switch (NewKeyType) {
                case QUIC_PACKET_KEY_0_RTT:
                    QuicTraceLogVerbose(FN_tls_mitls4af6288f56becc3c173700d7f2199b4f, "[ tls][%p] 0-RTT write key exported", TlsContext);
                    break;
                case QUIC_PACKET_KEY_HANDSHAKE:
                    QuicTraceLogVerbose(FN_tls_mitls045814212696220bb1bc6aa0d64da1c7, "[ tls][%p] Handshake write key exported", TlsContext);
                    break;
                case QUIC_PACKET_KEY_1_RTT:
                    QuicTraceLogVerbose(FN_tls_mitls72ed17fb7d2ba16fd94175d492326096, "[ tls][%p] 1-RTT write key exported", TlsContext);
                    break;
                default:
                    QUIC_FRE_ASSERT(FALSE);
                    break;
                }
            }

            switch (NewKeyType) {
            case QUIC_PACKET_KEY_0_RTT:
                break;
            case QUIC_PACKET_KEY_HANDSHAKE:
                State->BufferOffsetHandshake = State->BufferTotalLength;
                QuicTraceLogVerbose(FN_tls_mitls33003c454b08c9edaddad6f8f76b8466, "[ tls][%p] Handshake write offset = %u", TlsContext, State->BufferOffsetHandshake);
                break;
            case QUIC_PACKET_KEY_1_RTT:
                State->BufferOffset1Rtt = State->BufferTotalLength;
                QuicTraceLogVerbose(FN_tls_mitls149c710690f9774242c8b8bb6a173ac2, "[ tls][%p] 1-RTT write offset = %u", TlsContext, State->BufferOffset1Rtt);
                break;
            default:
                QUIC_FRE_ASSERT(FALSE);
                break;
            }

            ResultFlags |= QUIC_TLS_RESULT_WRITE_KEY_UPDATED;
            TlsContext->CurrentWriterKey = Context.cur_writer_key;

            if (NewKeyType > State->WriteKey &&
                NewKeyType != QUIC_PACKET_KEY_0_RTT) {
                ResultFlags |= QUIC_TLS_RESULT_WRITE_KEY_UPDATED;
                State->WriteKey = NewKeyType;
            }
        }
    }

    //
    // Report how much buffer was drained, and reset the Buffer and Length.
    //
    TlsContext->BufferLength = 0;
    TlsContext->Buffer = NULL;
    *BufferConsumed = BufferOffset;

    QuicTraceLogVerbose(FN_tls_mitlsd0901bbb86524cd16d6b969fb96e4a2b, "[ tls][%p] Consumed %d bytes", TlsContext, BufferOffset);

    if (TlsContext->TicketReady) {
        ResultFlags |= QUIC_TLS_RESULT_TICKET;
    }

    return ResultFlags;
}

_IRQL_requires_max_(PASSIVE_LEVEL)
void*
MITLS_CALLCONV
QuicTlsOnCertSelect(
    void *Context,
    mitls_version TlsVersion,
    const uint8_t *ServerNameIndication,
    size_t ServerNameIndicationLength,
    const uint8_t *AlpnBuffer,
    size_t AlpnBufferLength,
    const mitls_signature_scheme *SignatureAlgorithms,
    size_t SignatureAlgorithmsLength,
    mitls_signature_scheme *SelectedSignature
    )
{
    UNREFERENCED_PARAMETER(AlpnBuffer);
    UNREFERENCED_PARAMETER(AlpnBufferLength);
    QUIC_TLS* TlsContext = (QUIC_TLS*)Context;
    const QUIC_SEC_CONFIG* SecurityConfig = NULL;

    QUIC_DBG_ASSERT(TlsContext);
    QUIC_DBG_ASSERT(TlsContext->IsServer);

    QuicTraceLogVerbose(FN_tls_mitlsd36099cedc66c6c8c16ade212b1767ed, "[ tls][%p] OnCertSelect", TlsContext);

    //
    // Only allow TLS 1.3.
    //
    if (TlsVersion != TLS_1p3) {
        QuicTraceLogError(FN_tls_mitls3c9b3c3271eb5184119a5a8843fdb741, "[ tls][%p] Unsupported TLS version %hu", TlsContext, TlsVersion);
        goto Error;
    }

    //
    // Validate and save a copy of the SNI.
    //

    if (ServerNameIndicationLength >= QUIC_MAX_SNI_LENGTH) {
        QuicTraceLogError(FN_tls_mitls151ede0577965fb7c0e4753f4ad25ec3, "[ tls][%p] Too long server name!", TlsContext);
        goto Error;
    }

    if (ServerNameIndicationLength != 0) {
        TlsContext->SNI = QUIC_ALLOC_PAGED((uint16_t)(ServerNameIndicationLength + 1));
        if (TlsContext->SNI == NULL) {
            QuicTraceLogWarning(FN_tls_mitls37ba0d472b40dadbf1d5b15d772bb1a9, "[ tls][%p] Failed to allocate SNI.", TlsContext);
            goto Error;
        }

        memcpy((char*)TlsContext->SNI, ServerNameIndication, ServerNameIndicationLength);
        ((char*)TlsContext->SNI)[ServerNameIndicationLength] = 0;
    } else {
        TlsContext->SNI = NULL;
    }

    //
    // Use the application layer-selected certificate.
    //
    SecurityConfig = TlsContext->SecConfig;
    QUIC_DBG_ASSERT(SecurityConfig != NULL);
    QUIC_DBG_ASSERT(TlsContext->TlsSession != NULL);

    //
    // Select a matching signature algorithm for the certificate.
    //
    QUIC_DBG_ASSERT(SignatureAlgorithmsLength != 0);
    if (!QuicCertSelect(
            SecurityConfig->Certificate,
            SignatureAlgorithms,
            SignatureAlgorithmsLength,
            SelectedSignature)) {
        if (SignatureAlgorithmsLength == 1) {
            QuicTraceLogError(FN_tls_mitls2b57b65b0be1f0fdb281e1055ffea064, "[ tls][%p] No matching signature algorithms, {0x%hx}",
                TlsContext, SignatureAlgorithms[0]);
        } else if (SignatureAlgorithmsLength == 2) {
            QuicTraceLogError(FN_tls_mitlsd14369f0b74ba6fbe50a4ebf000568ac, "[ tls][%p] No matching signature algorithms, {0x%hx, 0x%hx}",
                TlsContext, SignatureAlgorithms[0], SignatureAlgorithms[1]);
        } else if (SignatureAlgorithmsLength == 3) {
            QuicTraceLogError(FN_tls_mitls35bbf79e5ec73d02e30e54182a1200bc, "[ tls][%p] No matching signature algorithms, {0x%hx, 0x%hx, 0x%hx}",
                TlsContext, SignatureAlgorithms[0], SignatureAlgorithms[1], SignatureAlgorithms[2]);
        } else if (SignatureAlgorithmsLength == 4) {
            QuicTraceLogError(FN_tls_mitls67827f4a72ead14a3264b46d8597cf76, "[ tls][%p] No matching signature algorithms, {0x%hx, 0x%hx, 0x%hx, 0x%hx}",
                TlsContext, SignatureAlgorithms[0], SignatureAlgorithms[1], SignatureAlgorithms[2],
                SignatureAlgorithms[3]);
        } else if (SignatureAlgorithmsLength == 5) {
            QuicTraceLogError(FN_tls_mitlsa7f4e79bb9f5e0cd46deb27512358d7a, "[ tls][%p] No matching signature algorithms, {0x%hx, 0x%hx, 0x%hx, 0x%hx, 0x%hx}",
                TlsContext, SignatureAlgorithms[0], SignatureAlgorithms[1], SignatureAlgorithms[2],
                SignatureAlgorithms[3], SignatureAlgorithms[4]);
        } else {
            QuicTraceLogError(FN_tls_mitlsa5378f9628151212f0604036bb6fb20c, "[ tls][%p] No matching signature algorithms, {0x%hx, 0x%hx, 0x%hx, 0x%hx, 0x%hx, 0x%hx, ...}",
                TlsContext, SignatureAlgorithms[0], SignatureAlgorithms[1], SignatureAlgorithms[2],
                SignatureAlgorithms[3], SignatureAlgorithms[4], SignatureAlgorithms[5]);
        }
        SecurityConfig = NULL;
        goto Error;
    }

    QuicTraceLogInfo(FN_tls_mitlsf40198db99564073aa3e5226589a4243, "[ tls][%p] Server certificate selected. SNI: %s; Algorithm: 0x%4.4x",
        TlsContext, TlsContext->SNI, *SelectedSignature);

Error:

    return (void*)SecurityConfig;
}

_IRQL_requires_max_(PASSIVE_LEVEL)
_Success_(return != TLS_nego_abort)
mitls_nego_action
MITLS_CALLCONV
QuicTlsOnNegotiate(
    _In_ void *Context,
    _In_ mitls_version Version,
    _In_reads_(RawExtensionsLength)
        const uint8_t *RawExtensions,
    _In_ size_t RawExtensionsLength,
    _Deref_post_opt_count_(*CustomExtensionsLength)
        mitls_extension **CustomExtensions,
    _Out_ size_t *CustomExtensionsLength,
    _Deref_pre_opt_count_(*CookieLength)
    _Deref_post_opt_count_(*CookieLength)
        uint8_t **Cookie,
    _Inout_ size_t *CookieLength
    )
{
    QUIC_TLS* TlsContext = (QUIC_TLS*)Context;
    QUIC_DBG_ASSERT(TlsContext);

    mitls_nego_action Action = TLS_nego_abort;
    uint8_t *ExtensionData;
    size_t ExtensionDataLength;

    UNREFERENCED_PARAMETER(Cookie);
    UNREFERENCED_PARAMETER(CookieLength);

    QuicTraceLogVerbose(FN_tls_mitlsb3bcc727603086bb5e8fbd7bb6d384aa, "[ tls][%p] OnNegotiate", TlsContext);

    //
    // Only allow TLS 1.3.
    //
    if (Version != TLS_1p3) {
        QuicTraceLogError(FN_tls_mitls41fd58a3e931b88224db90da542d72a0, "[ tls][%p] Unsupported TLS version %hu", TlsContext, Version);
        goto Exit;
    }

    if (!TlsContext->IsServer) {
        //
        // Decode and extract the negotiated ALPN.
        //
        if (!FFI_mitls_find_custom_extension(
                TlsContext->IsServer,
                RawExtensions,
                RawExtensionsLength,
                TLS_EXTENSION_TYPE_APPLICATION_LAYER_PROTOCOL_NEGOTIATION,
                &ExtensionData,
                &ExtensionDataLength)) {
            QuicTraceLogError(TlsMissingAlpnExtension, "[ tls][%p] Missing ALPN extension.", TlsContext);
            goto Exit;
        }
        QuicTraceLogVerbose(TlsProcessServerAlpn, "[ tls][%p] Processing server ALPN (Length=%u)", TlsContext,
            (uint32_t)ExtensionDataLength);
        if (ExtensionDataLength < 4) {
            QuicTraceLogError(TlsAlpnExtLenTooShort, "[ tls][%p] ALPN extension length is too short", TlsContext);
            goto Exit;
        }
        const uint16_t AlpnListLength = QuicByteSwapUint16(*(uint16_t*)ExtensionData);
        if (AlpnListLength + sizeof(uint16_t) != ExtensionDataLength) {
            QuicTraceLogError(TlsAlpnListLenIncorrect, "[ tls][%p] ALPN list length is incorrect", TlsContext);
            goto Exit;
        }
        const uint8_t AlpnLength = ExtensionData[2];
        if (AlpnLength + sizeof(uint8_t) != AlpnListLength) {
            QuicTraceLogError(TlsAlpnLenIncorrect, "[ tls][%p] ALPN length is incorrect", TlsContext);
            goto Exit;
        }
        const uint8_t* Alpn = ExtensionData + 3;
        TlsContext->State->NegotiatedAlpn =
            QuicTlsAlpnFindInList(
                (uint16_t)TlsContext->Extensions[0].ext_data_len - 2,
                TlsContext->Extensions[0].ext_data + 2,
                AlpnLength,
                Alpn);
        if (TlsContext->State->NegotiatedAlpn == NULL) {
            QuicTraceLogError(TlsNoMatchingAlpn, "[ tls][%p][%c] Failed to find a matching ALPN", TlsContext, 'C');
            goto Exit;
        }
    }

    //
    // Decode and validate peer's QUIC transport parameters.
    //

    if (!FFI_mitls_find_custom_extension(
            TlsContext->IsServer,
            RawExtensions,
            RawExtensionsLength,
            TLS_EXTENSION_TYPE_QUIC_TRANSPORT_PARAMETERS,
            &ExtensionData,
            &ExtensionDataLength)) {
        QuicTraceLogError(FN_tls_mitls7311dd4a8d17392e0d12243e9c2d5c55, "[ tls][%p] Missing QUIC transport parameters.", TlsContext);
        goto Exit;
    }

    if (!TlsContext->ReceiveTPCallback(
            TlsContext->Connection,
            (uint16_t)ExtensionDataLength,
            ExtensionData)) {
        QuicTraceLogError(FN_tls_mitlsbafa18c408b3446024369717200eaea3, "[ tls][%p] Failed to process the QUIC transport parameters.", TlsContext);
        goto Exit;
    }

    Action = TLS_nego_accept;

    if (TlsContext->IsServer) {

        //
        // Configure output extensions.
        //
        *CustomExtensions = TlsContext->Extensions;
        *CustomExtensionsLength = ARRAYSIZE(TlsContext->Extensions);
    }

Exit:

    return Action;
}

_IRQL_requires_max_(PASSIVE_LEVEL)
size_t
MITLS_CALLCONV
QuicTlsOnCertFormat(
    void *Context,
    const void *SecContext,
    uint8_t Buffer[MAX_CHAIN_LEN]
    )
{
    QUIC_TLS* TlsContext = (QUIC_TLS*)Context;
    QUIC_DBG_ASSERT(TlsContext);
    QUIC_SEC_CONFIG* SecurityConfig = (QUIC_SEC_CONFIG*)SecContext;
    QUIC_DBG_ASSERT(SecurityConfig);

    QuicTraceLogVerbose(FN_tls_mitls54dfff39d5ca4eb5ff4f3f410e25605a, "[ tls][%p] OnCertFormat", TlsContext);

    QUIC_DBG_ASSERT(SecurityConfig->FormatLength <= MAX_CHAIN_LEN);
    if (SecurityConfig->FormatLength > MAX_CHAIN_LEN) {
        return 0;
    }

    memcpy(Buffer, SecurityConfig->FormatBuffer, SecurityConfig->FormatLength);
    return SecurityConfig->FormatLength;
}

_IRQL_requires_max_(PASSIVE_LEVEL)
size_t
MITLS_CALLCONV
QuicTlsOnCertSign(
    void *Context,
    const void *SecContext,
    const mitls_signature_scheme SignatureAlgorithm,
    const uint8_t *CertListToBeSigned,
    size_t CertListToBeSignedLength,
    uint8_t *Signature
    )
{
    QUIC_TLS* TlsContext = (QUIC_TLS*)Context;
    QUIC_DBG_ASSERT(TlsContext);
    QUIC_SEC_CONFIG* SecurityConfig = (QUIC_SEC_CONFIG*)SecContext;
    QUIC_DBG_ASSERT(SecurityConfig);

    QuicTraceLogVerbose(FN_tls_mitls820c2a6a8dc21b0538f4b6fc9c116f1e, "[ tls][%p] OnCertSign", TlsContext);

    size_t SignatureLength = MAX_SIGNATURE_LEN;

    if (SecurityConfig->PrivateKey == NULL) {
        *Signature = 0;
        SignatureLength = 1;
    } else if (!QuicCertSign(
            SecurityConfig->PrivateKey,
            SignatureAlgorithm,
            CertListToBeSigned,
            CertListToBeSignedLength,
            Signature,
            &SignatureLength)) {
        SignatureLength = 0;
    }

    return SignatureLength;
}

_IRQL_requires_max_(PASSIVE_LEVEL)
int
MITLS_CALLCONV
QuicTlsOnCertVerify(
    void *Context,
    const uint8_t* ChainBuffer,
    size_t ChainBufferLength,
    const mitls_signature_scheme SignatureAlgorithm,
    const uint8_t* CertListToBeSigned,
    size_t CertListToBeSignedLength,
    const uint8_t *Signature,
    size_t SignatureLength
    )
{
    QUIC_TLS* TlsContext = (QUIC_TLS*)Context;
    QUIC_DBG_ASSERT(TlsContext);

    QuicTraceLogVerbose(FN_tls_mitls724f1d5cba2cbfb93b8f06ee6f516c32, "[ tls][%p] OnCertVerify", TlsContext);

    int Result = 0;
    QUIC_CERT* Certificate = NULL;

    if (TlsContext->SecConfig->Flags & QUIC_CERTIFICATE_FLAG_DISABLE_CERT_VALIDATION) {
        QuicTraceLogWarning(FN_tls_mitls6c7dc739ef26e36473656ef1aae65365, "[ tls][%p] Certificate validation disabled!", TlsContext);
        Result = 1;
        goto Error;
    }

    Certificate =
        QuicCertParseChain(
            ChainBufferLength,
            ChainBuffer);
    if (Certificate == NULL) {
        QuicTraceLogError(FN_tls_mitls5c78178a2d4248940c31c2bfac65cce3, "[ tls][%p] failed to parse certificate chain.", TlsContext);
        goto Error;
    }

    if (!QuicCertValidateChain(
            Certificate,
            TlsContext->SNI,
            TlsContext->SecConfig->Flags)) {
        QuicTraceLogError(FN_tls_mitls805006c91795110a6438196bae97f490, "[ tls][%p] Cert chain validation failed.", TlsContext);
        Result = 0;
        goto Error;
    }

    Result =
        QuicCertVerify(
            Certificate,
            SignatureAlgorithm,
            CertListToBeSigned,
            CertListToBeSignedLength,
            Signature,
            SignatureLength);

Error:

    if (Certificate != NULL) {
        QuicCertFree(Certificate);
    }

    return Result;
}

_IRQL_requires_max_(PASSIVE_LEVEL)
void
MITLS_CALLCONV
QuicTlsOnTicketReady(
    void *Context,
    const char *ServerNameIndication,
    const mitls_ticket *Ticket
    )
{
    QUIC_TLS* TlsContext = (QUIC_TLS*)Context;
    QUIC_DBG_ASSERT(TlsContext);

    QuicTraceLogVerbose(FN_tls_mitls81abb5295d39854b93921273b608b49e, "[ tls][%p] Received new ticket. ticket_len:%d session_len:%d for %s",
        TlsContext, (uint32_t)Ticket->ticket_len, (uint32_t)Ticket->session_len, ServerNameIndication);

    //
    // Release any previous ticket.
    //
    if (TlsContext->Ticket != NULL) {
        QuicTlsTicketRelease(TlsContext->Ticket);
    }

    //
    // Add new ticket to TlsSession ticket store.
    //
    TlsContext->Ticket =
        QuicTlsSessionCreateTicket(
            TlsContext->TlsSession,
            ServerNameIndication,
            Ticket);

    if (TlsContext->Ticket != NULL) {
        TlsContext->TicketReady = TRUE;
    }
}

_IRQL_requires_max_(PASSIVE_LEVEL)
QUIC_STATUS
QuicTlsReadTicket(
    _In_ QUIC_TLS* TlsContext,
    _Inout_ uint32_t* BufferLength,
    _Out_writes_bytes_opt_(*BufferLength)
        uint8_t* Buffer
    )
{
    QUIC_STATUS Status;

    if (!TlsContext->TicketReady) {
        Status = QUIC_STATUS_INVALID_STATE;
        goto Exit;
    }

    uint32_t TicketBufferLength =
        sizeof(QUIC_TLS_TICKET) +
        TlsContext->Ticket->ServerNameLength +
        TlsContext->Ticket->TicketLength +
        TlsContext->Ticket->SessionLength;

    if (*BufferLength < TicketBufferLength) {
        *BufferLength = TicketBufferLength;
        Status = QUIC_STATUS_BUFFER_TOO_SMALL;
        goto Exit;
    }

    if (Buffer == NULL) {
        Status = QUIC_STATUS_INVALID_PARAMETER;
        goto Exit;
    }

    QuicTraceLogVerbose(FN_tls_mitls890188c3029a52a4120ef5d0d84250a5, "[ tls][%p] Ticket (%u bytes) read.", TlsContext, TicketBufferLength);

    QuicCopyMemory(
        Buffer,
        TlsContext->Ticket,
        TicketBufferLength);
    *BufferLength = TicketBufferLength;

    Status = QUIC_STATUS_SUCCESS;

Exit:

    return Status;
}

_IRQL_requires_max_(PASSIVE_LEVEL)
QUIC_STATUS
QuicTlsParamSet(
    _In_ QUIC_TLS* TlsContext,
    _In_ uint32_t Param,
    _In_ uint32_t BufferLength,
    _In_reads_bytes_(BufferLength)
        const void* Buffer
    )
{
    QUIC_STATUS Status;

    UNREFERENCED_PARAMETER(TlsContext);
    UNREFERENCED_PARAMETER(BufferLength);
    UNREFERENCED_PARAMETER(Buffer);

    switch (Param) {
    default:
        Status = QUIC_STATUS_INVALID_PARAMETER;
        break;
    }

    return Status;
}

_IRQL_requires_max_(PASSIVE_LEVEL)
QUIC_STATUS
QuicTlsParamGet(
    _In_ QUIC_TLS* TlsContext,
    _In_ uint32_t Param,
    _Inout_ uint32_t* BufferLength,
    _Out_writes_bytes_opt_(*BufferLength)
        void* Buffer
    )
{
    QUIC_STATUS Status;

    UNREFERENCED_PARAMETER(TlsContext);
    UNREFERENCED_PARAMETER(BufferLength);
    UNREFERENCED_PARAMETER(Buffer);

    switch (Param) {
    default:
        Status = QUIC_STATUS_INVALID_PARAMETER;
        break;
    }

    return Status;
}

//
// Crypto / Key Functionality
//

typedef struct QUIC_KEY {
    QUIC_AEAD_TYPE Aead;
    uint8_t Key[32];
} QUIC_KEY;

typedef struct QUIC_HASH {
    QUIC_HASH_TYPE Type;
    uint32_t SaltLength;
    uint8_t Salt[0];
} QUIC_HASH;

typedef struct QUIC_HP_KEY {
    QUIC_AEAD_TYPE Aead;
    union {
        uint8_t case_chacha20[32];
        EverCrypt_aes128_key case_aes128;
        EverCrypt_aes256_key case_aes256;
    };
} QUIC_HP_KEY;

Spec_Hash_Definitions_hash_alg
HashTypeToEverCrypt(
    QUIC_HASH_TYPE Type
) {
    return
        (Spec_Hash_Definitions_hash_alg)
            (Spec_Hash_Definitions_SHA2_256 + Type);
}

#ifdef QUIC_TEST_MODE
void
QuicTlsLogSecret(
    _In_z_ const char* const Prefix,
    _In_reads_(Length)
        const uint8_t* const Secret,
    _In_ uint32_t Length
    )
{
    #define HEX_TO_CHAR(x) ((x) > 9 ? ('a' + ((x) - 10)) : '0' + (x))
    char SecretStr[256] = {0};
    for (uint8_t i = 0; i < Length; i++) {
        SecretStr[i*2]     = HEX_TO_CHAR(Secret[i] >> 4);
        SecretStr[i*2 + 1] = HEX_TO_CHAR(Secret[i] & 0xf);
    }
    QuicTraceLogVerbose(FN_tls_mitls4f259e4b8596ae5c2c3a20b405dc2316, "[ tls] %s[%u]: %s", Prefix, Length, SecretStr);
}
#else
#define QuicTlsLogSecret(Prefix, Secret, Length) UNREFERENCED_PARAMETER(Prefix)
#endif

_IRQL_requires_max_(PASSIVE_LEVEL)
void
QuicHkdfFormatLabel(
    _In_z_ const char* const Label,
    _In_ uint16_t HashLength,
    _Out_writes_all_(5 + QUIC_HKDF_PREFIX_LEN + strlen(Label))
        uint8_t* const Data,
    _Inout_ uint32_t* const DataLength
    )
{
    QUIC_DBG_ASSERT(strlen(Label) <= UINT8_MAX - QUIC_HKDF_PREFIX_LEN);
    uint8_t LabelLength = (uint8_t)strlen(Label);

    Data[0] = HashLength >> 8;
    Data[1] = HashLength & 0xff;
    Data[2] = QUIC_HKDF_PREFIX_LEN + LabelLength;
    memcpy(Data + 3, QUIC_HKDF_PREFIX, QUIC_HKDF_PREFIX_LEN);
    memcpy(Data + 3 + QUIC_HKDF_PREFIX_LEN, Label, LabelLength);
    Data[3 + QUIC_HKDF_PREFIX_LEN + LabelLength] = 0;
    *DataLength = 3 + QUIC_HKDF_PREFIX_LEN + LabelLength + 1;

    Data[*DataLength] = 0x1;
    *DataLength += 1;
}

_IRQL_requires_max_(PASSIVE_LEVEL)
QUIC_STATUS
QuicHkdfExpandLabel(
    _In_ QUIC_HASH* Hash,
    _In_z_ const char* const Label,
    _In_ uint16_t KeyLength,
    _In_ uint32_t OutputLength, // Writes QuicHashLength(HashType) bytes.
    _Out_writes_all_(OutputLength)
        uint8_t* const Output
    )
{
    uint8_t LabelBuffer[64];
    uint32_t LabelLength = sizeof(LabelBuffer);

    _Analysis_assume_(strlen(Label) <= 23);
    QuicHkdfFormatLabel(Label, KeyLength, LabelBuffer, &LabelLength);

    return
        QuicHashCompute(
            Hash,
            LabelBuffer,
            LabelLength,
            OutputLength,
            Output);
}

_IRQL_requires_max_(PASSIVE_LEVEL)
QUIC_STATUS
QuicTlsDeriveInitialSecrets(
    _In_reads_(QUIC_VERSION_SALT_LENGTH)
        const uint8_t* const Salt,
    _In_reads_(CIDLength)
        const uint8_t* const CID,
    _In_ uint8_t CIDLength,
    _Out_ QUIC_SECRET *ClientInitial,
    _Out_ QUIC_SECRET *ServerInitial
    )
{
    QUIC_STATUS Status;
    QUIC_HASH* InitialHash = NULL;
    QUIC_HASH* DerivedHash = NULL;
    uint8_t InitialSecret[QUIC_HASH_SHA256_SIZE];

    QuicTlsLogSecret("init cid", CID, CIDLength);

    Status =
        QuicHashCreate(
            QUIC_HASH_SHA256,
            Salt,
            QUIC_VERSION_SALT_LENGTH,
            &InitialHash);
    if (QUIC_FAILED(Status)) {
        goto Error;
    }

    //
    // Extract secret for client and server secret expansion.
    //
    Status =
        QuicHashCompute(
            InitialHash,
            CID,
            CIDLength,
            sizeof(InitialSecret),
            InitialSecret);
    if (QUIC_FAILED(Status)) {
        goto Error;
    }

    QuicTlsLogSecret("init secret", InitialSecret, sizeof(InitialSecret));

    //
    // Create hash for client and server secret expansion.
    //
    Status =
        QuicHashCreate(
            QUIC_HASH_SHA256,
            InitialSecret,
            sizeof(InitialSecret),
            &DerivedHash);
    if (QUIC_FAILED(Status)) {
        goto Error;
    }

    //
    // Expand client secret.
    //
    ClientInitial->Hash = QUIC_HASH_SHA256;
    ClientInitial->Aead = QUIC_AEAD_AES_128_GCM;
    Status =
        QuicHkdfExpandLabel(
            DerivedHash,
            "client in",
            sizeof(InitialSecret),
            QUIC_HASH_SHA256_SIZE,
            ClientInitial->Secret);
    if (QUIC_FAILED(Status)) {
        goto Error;
    }

    //
    // Expand server secret.
    //
    ServerInitial->Hash = QUIC_HASH_SHA256;
    ServerInitial->Aead = QUIC_AEAD_AES_128_GCM;
    Status =
        QuicHkdfExpandLabel(
            DerivedHash,
            "server in",
            sizeof(InitialSecret),
            QUIC_HASH_SHA256_SIZE,
            ServerInitial->Secret);
    if (QUIC_FAILED(Status)) {
        goto Error;
    }

Error:

    QuicHashFree(InitialHash);
    QuicHashFree(DerivedHash);

    RtlSecureZeroMemory(InitialSecret, sizeof(InitialSecret));

    return Status;
}

_IRQL_requires_max_(PASSIVE_LEVEL)
QUIC_STATUS
QuicPacketKeyDerive(
    _In_ QUIC_PACKET_KEY_TYPE KeyType,
    _In_ const QUIC_SECRET* const Secret,
    _In_z_ const char* const SecretName,
    _In_ BOOLEAN CreateHpKey,
    _Out_ QUIC_PACKET_KEY **NewKey
    )
{
    const uint16_t SecretLength = QuicHashLength(Secret->Hash);
    const uint16_t KeyLength = QuicKeyLength(Secret->Aead);

    QUIC_DBG_ASSERT(SecretLength >= KeyLength);
    QUIC_DBG_ASSERT(SecretLength >= QUIC_IV_LENGTH);
    QUIC_DBG_ASSERT(SecretLength <= QUIC_HASH_MAX_SIZE);

    QuicTlsLogSecret(SecretName, Secret->Secret, SecretLength);

    const uint16_t PacketKeyLength =
        sizeof(QUIC_PACKET_KEY) +
        (KeyType == QUIC_PACKET_KEY_1_RTT ? sizeof(QUIC_SECRET) : 0);
    QUIC_PACKET_KEY *Key = QUIC_ALLOC_NONPAGED(PacketKeyLength);
    if (Key == NULL) {
        QuicTraceLogWarning(FN_tls_mitlsf64eed1bdb2b3ad9b5977354e08be5bd, "[ tls] Failed to allocate packet key.");
        return QUIC_STATUS_OUT_OF_MEMORY;
    }
    QuicZeroMemory(Key, sizeof(QUIC_PACKET_KEY));
    Key->Type = KeyType;

    QUIC_HASH* Hash = NULL;
    uint8_t Temp[QUIC_HASH_MAX_SIZE];

    QUIC_STATUS Status =
        QuicHashCreate(
            Secret->Hash,
            Secret->Secret,
            SecretLength,
            &Hash);
    if (QUIC_FAILED(Status)) {
        goto Error;
    }

    Status =
        QuicHkdfExpandLabel(
            Hash,
            "quic iv",
            QUIC_IV_LENGTH,
            SecretLength,
            Temp);
    if (QUIC_FAILED(Status)) {
        goto Error;
    }

    memcpy(Key->Iv, Temp, QUIC_IV_LENGTH);
    QuicTlsLogSecret("static iv", Key->Iv, QUIC_IV_LENGTH);

    Status =
        QuicHkdfExpandLabel(
            Hash,
            "quic key",
            KeyLength,
            SecretLength,
            Temp);
    if (QUIC_FAILED(Status)) {
        goto Error;
    }

    QuicTlsLogSecret("key", Temp, KeyLength);

    Status =
        QuicKeyCreate(
            Secret->Aead,
            Temp,
            &Key->PacketKey);
    if (QUIC_FAILED(Status)) {
        goto Error;
    }

    if (CreateHpKey) {
        Status =
            QuicHkdfExpandLabel(
                Hash,
                "quic hp",
                KeyLength,
                SecretLength,
                Temp);
        if (QUIC_FAILED(Status)) {
            goto Error;
        }

        QuicTlsLogSecret("hp", Temp, KeyLength);

        Status =
            QuicHpKeyCreate(
                Secret->Aead,
                Temp,
                &Key->HeaderKey);
        if (QUIC_FAILED(Status)) {
            goto Error;
        }
    }

    if (KeyType == QUIC_PACKET_KEY_1_RTT) {
        QuicCopyMemory(Key->TrafficSecret, Secret, sizeof(QUIC_SECRET));
    }

    *NewKey = Key;
    Key = NULL;

Error:

    QuicPacketKeyFree(Key);
    QuicHashFree(Hash);

    RtlSecureZeroMemory(Temp, sizeof(Temp));

    return Status;
}

_IRQL_requires_max_(PASSIVE_LEVEL)
_When_(NewReadKey != NULL, _At_(*NewReadKey, __drv_allocatesMem(Mem)))
_When_(NewWriteKey != NULL, _At_(*NewWriteKey, __drv_allocatesMem(Mem)))
QUIC_STATUS
QuicPacketKeyCreateInitial(
    _In_ BOOLEAN IsServer,
    _In_reads_(QUIC_VERSION_SALT_LENGTH)
        const uint8_t* const Salt, // Version Specific
    _In_ uint8_t CIDLength,
    _In_reads_(CIDLength)
        const uint8_t* const CID,
    _Out_opt_ QUIC_PACKET_KEY** NewReadKey,
    _Out_opt_ QUIC_PACKET_KEY** NewWriteKey
    )
{
    QUIC_STATUS Status;
    QUIC_SECRET ClientInitial, ServerInitial;
    QUIC_PACKET_KEY* ReadKey = NULL, *WriteKey = NULL;

    Status =
        QuicTlsDeriveInitialSecrets(
            Salt,
            CID,
            CIDLength,
            &ClientInitial,
            &ServerInitial);
    if (QUIC_FAILED(Status)) {
        goto Error;
    }

    if (NewWriteKey != NULL) {
        Status =
            QuicPacketKeyDerive(
                QUIC_PACKET_KEY_INITIAL,
                IsServer ? &ServerInitial : &ClientInitial,
                IsServer ? "srv secret" : "cli secret",
                TRUE,
                &WriteKey);
        if (QUIC_FAILED(Status)) {
            goto Error;
        }
    }

    if (NewReadKey != NULL) {
        Status =
            QuicPacketKeyDerive(
                QUIC_PACKET_KEY_INITIAL,
                IsServer ? &ClientInitial : &ServerInitial,
                IsServer ? "cli secret" : "srv secret",
                TRUE,
                &ReadKey);
        if (QUIC_FAILED(Status)) {
            goto Error;
        }
    }

    if (NewWriteKey != NULL) {
        *NewWriteKey = WriteKey;
        WriteKey = NULL;
    }

    if (NewReadKey != NULL) {
        *NewReadKey = ReadKey;
        ReadKey = NULL;
    }

Error:

    QuicPacketKeyFree(ReadKey);
    QuicPacketKeyFree(WriteKey);

    RtlSecureZeroMemory(ClientInitial.Secret, sizeof(ClientInitial.Secret));
    RtlSecureZeroMemory(ServerInitial.Secret, sizeof(ServerInitial.Secret));

    return Status;
}

_IRQL_requires_max_(PASSIVE_LEVEL)
_Success_(return != FALSE)
BOOLEAN
QuicPacketKeyCreate(
    _In_ QUIC_TLS* TlsContext,
    _In_ QUIC_PACKET_KEY_TYPE KeyType,
    _In_ int Epoch,
    _In_ quic_direction rw,
    _Out_ QUIC_PACKET_KEY** NewKey
    )
{
    int Result;
    quic_raw_key RecordKey;
    QUIC_PACKET_KEY *Key = NULL;

    Result =
        FFI_mitls_quic_get_record_key(
            TlsContext->miTlsState,
            &RecordKey,
            Epoch,
            rw);
    if (Result == FALSE) {
        QuicTraceLogError(FN_tls_mitls02bc097017e9638848dd3edc17f31e5a, "[ tls][%p] FFI_mitls_quic_get_record_key failed.", TlsContext);
        goto Error;
    }

    const uint16_t PacketKeyLength =
        sizeof(QUIC_PACKET_KEY) +
        (KeyType == QUIC_PACKET_KEY_1_RTT ? sizeof(QUIC_SECRET) : 0);
    Key = QUIC_ALLOC_NONPAGED(PacketKeyLength);
    if (Key == NULL) {
        QuicTraceLogWarning(FN_tls_mitls66757a052b88f225106e71f68b6c20e8, "[ tls][%p] Failed to allocate packet key.", TlsContext);
        Result = FALSE;
        goto Error;
    }
    QuicZeroMemory(Key, sizeof(QUIC_PACKET_KEY));
    Key->Type = KeyType;

    if (QUIC_FAILED(
        QuicKeyCreate(
            (QUIC_AEAD_TYPE)RecordKey.alg,
            RecordKey.aead_key,
            &Key->PacketKey))) {
        Result = FALSE;
        goto Error;
    }

    if (QUIC_FAILED(
        QuicHpKeyCreate(
            (QUIC_AEAD_TYPE)RecordKey.alg,
            RecordKey.pne_key,
            &Key->HeaderKey))) {
        Result = FALSE;
        goto Error;
    }

    memcpy(Key->Iv, RecordKey.aead_iv, QUIC_IV_LENGTH);

    if (KeyType == QUIC_PACKET_KEY_1_RTT) {
        quic_secret ClientReadSecret, ServerReadSecret;
        Result =
            FFI_mitls_quic_get_record_secrets(
                TlsContext->miTlsState,
                &ClientReadSecret,
                &ServerReadSecret);
        if (Result == FALSE) {
            QuicTraceLogError(FN_tls_mitls67620ba3ef82710e016097152619a8b4, "[ tls][%p] FFI_mitls_quic_get_record_secrets failed.", TlsContext);
            goto Error;
        }
        quic_secret* CopySecret;
        if (TlsContext->IsServer) {
            CopySecret = (rw == QUIC_Reader) ? &ClientReadSecret : &ServerReadSecret;
        } else {
            CopySecret = (rw == QUIC_Reader) ? &ServerReadSecret : &ClientReadSecret;
        }

        switch (CopySecret->hash) {
        case TLS_hash_SHA256:
            Key->TrafficSecret->Hash = QUIC_HASH_SHA256;
            break;
        case TLS_hash_SHA384:
            Key->TrafficSecret->Hash = QUIC_HASH_SHA384;
            break;
        case TLS_hash_SHA512:
            Key->TrafficSecret->Hash = QUIC_HASH_SHA512;
            break;
        default:
            QuicTraceLogError(FN_tls_mitls274f703b551e308b4a69a0d7c9e01f56, "[ tls][%p] Unsupported hash type.", TlsContext);
            Result = FALSE;
            goto Error;
        }
        Key->TrafficSecret->Aead = (QUIC_AEAD_TYPE)CopySecret->ae;
        QuicCopyMemory(Key->TrafficSecret->Secret, CopySecret->secret, QUIC_HASH_MAX_SIZE);
    }

    *NewKey = Key;
    Key = NULL;

Error:

    QuicPacketKeyFree(Key);

    return Result != FALSE;
}

_IRQL_requires_max_(DISPATCH_LEVEL)
void
QuicPacketKeyFree(
    _In_opt_ __drv_freesMem(Mem) QUIC_PACKET_KEY* Key
    )
{
    if (Key != NULL) {
        QuicKeyFree(Key->PacketKey);
        QuicHpKeyFree(Key->HeaderKey);
        if (Key->Type >= QUIC_PACKET_KEY_1_RTT) {
            RtlSecureZeroMemory(Key->TrafficSecret, sizeof(QUIC_SECRET));
        }
        QUIC_FREE(Key);
    }
}

_IRQL_requires_max_(PASSIVE_LEVEL)
_At_(*NewKey, __drv_allocatesMem(Mem))
QUIC_STATUS
QuicPacketKeyUpdate(
    _In_ QUIC_PACKET_KEY* OldKey,
    _Out_ QUIC_PACKET_KEY** NewKey
    )
{
    if (OldKey->Type != QUIC_PACKET_KEY_1_RTT) {
        return QUIC_STATUS_INVALID_STATE;
    }

    QUIC_HASH* Hash = NULL;
    QUIC_SECRET NewTrafficSecret;
    const uint16_t SecretLength = QuicHashLength(OldKey->TrafficSecret->Hash);

    QUIC_STATUS Status =
        QuicHashCreate(
            OldKey->TrafficSecret->Hash,
            OldKey->TrafficSecret->Secret,
            SecretLength,
            &Hash);
    if (QUIC_FAILED(Status)) {
        goto Error;
    }

    Status =
        QuicHkdfExpandLabel(
            Hash,
            "quic ku",
            SecretLength,
            SecretLength,
            NewTrafficSecret.Secret);
    if (QUIC_FAILED(Status)) {
        goto Error;
    }

    NewTrafficSecret.Hash = OldKey->TrafficSecret->Hash;
    NewTrafficSecret.Aead = OldKey->TrafficSecret->Aead;

    Status =
        QuicPacketKeyDerive(
            QUIC_PACKET_KEY_1_RTT,
            &NewTrafficSecret,
            "update traffic secret",
            FALSE,
            NewKey);

    RtlSecureZeroMemory(&NewTrafficSecret, sizeof(QUIC_SECRET));
    RtlSecureZeroMemory(OldKey->TrafficSecret, sizeof(QUIC_SECRET));

Error:

    QuicHashFree(Hash);

    return Status;
}

_IRQL_requires_max_(PASSIVE_LEVEL)
QUIC_STATUS
QuicKeyCreate(
    _In_ QUIC_AEAD_TYPE AeadType,
    _When_(AeadType == QUIC_AEAD_AES_128_GCM, _In_reads_(16))
    _When_(AeadType == QUIC_AEAD_AES_256_GCM, _In_reads_(32))
    _When_(AeadType == QUIC_AEAD_AES_384_GCM, _In_reads_(48))
    _When_(AeadType == QUIC_AEAD_CHACHA20_POLY1305, _In_reads_(32))
        const uint8_t* const RawKey,
    _Out_ QUIC_KEY** NewKey
    )
{
    uint8_t KeyLength;
    switch (AeadType) {
    case QUIC_AEAD_AES_128_GCM:
        KeyLength = 16;
        break;
    case QUIC_AEAD_AES_256_GCM:
    case QUIC_AEAD_CHACHA20_POLY1305:
        KeyLength = 32;
        break;
    default:
        return QUIC_STATUS_NOT_SUPPORTED;
    }

    QUIC_KEY* Key = QUIC_ALLOC_NONPAGED(sizeof(QUIC_KEY));
    if (Key == NULL) {
        QuicTraceLogWarning(FN_tls_mitls10d8849c1f86bc4a21346046914374ff, "[ tls] Failed to allocate key.");
        return QUIC_STATUS_OUT_OF_MEMORY;
    }

    Key->Aead = AeadType;
    memcpy(Key->Key, RawKey, KeyLength);

    *NewKey = Key;

    return QUIC_STATUS_SUCCESS;
}

_IRQL_requires_max_(DISPATCH_LEVEL)
void
QuicKeyFree(
    _In_opt_ QUIC_KEY* Key
    )
{
    if (Key) {
        QUIC_FREE(Key);
    }
}

_IRQL_requires_max_(DISPATCH_LEVEL)
QUIC_STATUS
#pragma prefast(suppress: __WARNING_6262, "miTLS won't be shipped in product.")
QuicEncrypt(
    _In_ QUIC_KEY* Key,
    _In_reads_bytes_(QUIC_IV_LENGTH)
        const uint8_t* const Iv,
    _In_ uint16_t AuthDataLength,
    _In_reads_bytes_opt_(AuthDataLength)
        const uint8_t* const AuthData,
    _In_ uint16_t BufferLength,
    _When_(BufferLength > QUIC_ENCRYPTION_OVERHEAD, _Inout_updates_bytes_(BufferLength))
    _When_(BufferLength <= QUIC_ENCRYPTION_OVERHEAD, _Out_writes_bytes_(BufferLength))
        uint8_t* Buffer
    )
{
    QUIC_DBG_ASSERT(QUIC_ENCRYPTION_OVERHEAD <= BufferLength);
    uint16_t PlainTextLength = BufferLength - QUIC_ENCRYPTION_OVERHEAD;

    uint8_t Temp[QUIC_MAX_MTU];
    QUIC_FRE_ASSERT(BufferLength <= sizeof(Temp));

    if (Key->Aead == QUIC_AEAD_AES_128_GCM) {
        EverCrypt_aes128_gcm_encrypt(Key->Key, (uint8_t*)Iv, (uint8_t*)AuthData, AuthDataLength, Buffer, PlainTextLength, Temp, Temp+PlainTextLength);
    } else if (Key->Aead == QUIC_AEAD_AES_256_GCM) {
        EverCrypt_aes256_gcm_encrypt(Key->Key, (uint8_t*)Iv, (uint8_t*)AuthData, AuthDataLength, Buffer, PlainTextLength, Temp, Temp+PlainTextLength);
    } else if (Key->Aead == QUIC_AEAD_CHACHA20_POLY1305) {
        EverCrypt_Chacha20Poly1305_aead_encrypt(Key->Key, (uint8_t*)Iv, AuthDataLength, (uint8_t*)AuthData, PlainTextLength, Buffer, Temp, Temp+PlainTextLength);
    } else {
        QUIC_FRE_ASSERT(FALSE);
        return QUIC_STATUS_NOT_SUPPORTED;
    }

    memcpy(Buffer, Temp, BufferLength);

    return QUIC_STATUS_SUCCESS;
}

_IRQL_requires_max_(DISPATCH_LEVEL)
QUIC_STATUS
#pragma prefast(suppress: __WARNING_6262, "miTLS won't be shipped in product.")
QuicDecrypt(
    _In_ QUIC_KEY* Key,
    _In_reads_bytes_(QUIC_IV_LENGTH)
        const uint8_t* const Iv,
    _In_ uint16_t AuthDataLength,
    _In_reads_bytes_opt_(AuthDataLength)
        const uint8_t* const AuthData,
    _In_ uint16_t BufferLength,
    _Inout_updates_bytes_(BufferLength)
        uint8_t* Buffer
    )
{
    QUIC_DBG_ASSERT(QUIC_ENCRYPTION_OVERHEAD <= BufferLength);
    uint16_t PlainTextLength = BufferLength - QUIC_ENCRYPTION_OVERHEAD;

    uint8_t Temp[QUIC_MAX_MTU];
    QUIC_FRE_ASSERT(BufferLength <= sizeof(Temp));

    int r = 0;
    if (Key->Aead == QUIC_AEAD_AES_128_GCM) {
        r = EverCrypt_aes128_gcm_decrypt(Key->Key, (uint8_t*)Iv, (uint8_t*)AuthData, AuthDataLength, Temp, PlainTextLength, Buffer, Buffer+PlainTextLength);
    } else if (Key->Aead == QUIC_AEAD_AES_256_GCM) {
        r = EverCrypt_aes256_gcm_decrypt(Key->Key, (uint8_t*)Iv, (uint8_t*)AuthData, AuthDataLength, Temp, PlainTextLength, Buffer, Buffer+PlainTextLength);
    } else if (Key->Aead == QUIC_AEAD_CHACHA20_POLY1305) {
        r = EverCrypt_Chacha20Poly1305_aead_decrypt(Key->Key, (uint8_t*)Iv, AuthDataLength, (uint8_t*)AuthData, PlainTextLength, Temp, Buffer, Buffer+PlainTextLength);
    } else {
        QUIC_FRE_ASSERT(FALSE);
        return QUIC_STATUS_NOT_SUPPORTED;
    }

    if (r <= 0) {
        return QUIC_STATUS_INVALID_PARAMETER;
    }

    memcpy(Buffer, Temp, PlainTextLength);

    return QUIC_STATUS_SUCCESS;
}

_IRQL_requires_max_(PASSIVE_LEVEL)
QUIC_STATUS
QuicHpKeyCreate(
    _In_ QUIC_AEAD_TYPE AeadType,
    _When_(AeadType == QUIC_AEAD_AES_128_GCM, _In_reads_(16))
    _When_(AeadType == QUIC_AEAD_AES_256_GCM, _In_reads_(32))
    _When_(AeadType == QUIC_AEAD_CHACHA20_POLY1305, _In_reads_(32))
        const uint8_t* const RawKey,
    _Out_ QUIC_HP_KEY** NewKey
    )
{
    uint8_t KeyLength;
    switch (AeadType) {
    case QUIC_AEAD_AES_128_GCM:
        KeyLength = 16;
        break;
    case QUIC_AEAD_AES_256_GCM:
    case QUIC_AEAD_CHACHA20_POLY1305:
        KeyLength = 32;
        break;
    default:
        return QUIC_STATUS_NOT_SUPPORTED;
    }

    QUIC_HP_KEY* Key = QUIC_ALLOC_NONPAGED(sizeof(QUIC_KEY));
    if (Key == NULL) {
        QuicTraceLogWarning(FN_tls_mitls10d8849c1f86bc4a21346046914374ff, "[ tls] Failed to allocate key.");
        return QUIC_STATUS_OUT_OF_MEMORY;
    }

    Key->Aead = AeadType;
    if (AeadType == QUIC_AEAD_AES_128_GCM) {
        Key->case_aes128 = EverCrypt_aes128_create((uint8_t*)RawKey);
    } else if (AeadType == QUIC_AEAD_AES_256_GCM) {
        Key->case_aes256 = EverCrypt_aes256_create((uint8_t*)RawKey);
    } else if (AeadType == QUIC_AEAD_CHACHA20_POLY1305) {
        memcpy(Key->case_chacha20, RawKey, 32);
    }

    *NewKey = Key;

    return QUIC_STATUS_SUCCESS;
}

_IRQL_requires_max_(DISPATCH_LEVEL)
void
QuicHpKeyFree(
    _In_opt_ QUIC_HP_KEY* Key
    )
{
    if (Key) {
        if (Key->Aead == QUIC_AEAD_AES_128_GCM) {
            EverCrypt_aes128_free(Key->case_aes128);
        } else if (Key->Aead == QUIC_AEAD_AES_256_GCM) {
            EverCrypt_aes256_free(Key->case_aes256);
        }
        QUIC_FREE(Key);
    }
}

_IRQL_requires_max_(DISPATCH_LEVEL)
QUIC_STATUS
QuicHpComputeMask(
    _In_ QUIC_HP_KEY* Key,
    _In_ uint8_t BatchSize,
    _In_reads_bytes_(QUIC_HP_SAMPLE_LENGTH * BatchSize)
        const uint8_t* const _Cipher,
    _Out_writes_bytes_(QUIC_HP_SAMPLE_LENGTH * BatchSize)
        uint8_t* Mask
    )
{
    uint8_t* Cipher = (uint8_t*)_Cipher;
    for (uint8_t i = 0; i < BatchSize; ++i) {
        if (Key->Aead == QUIC_AEAD_AES_128_GCM) {
            EverCrypt_aes128_compute(Key->case_aes128, Cipher, Mask);
        } else if (Key->Aead == QUIC_AEAD_AES_256_GCM) {
            EverCrypt_aes256_compute(Key->case_aes256, Cipher, Mask);
        } else if (Key->Aead == QUIC_AEAD_CHACHA20_POLY1305) {
            uint8_t zero[5] = {0};
            uint32_t ctr = Cipher[0] + (Cipher[1] << 8) + (Cipher[2] << 16) + (Cipher[3] << 24);
            EverCrypt_Cipher_chacha20(5, Mask, Cipher+4, (uint8_t*)Key->case_chacha20, zero, ctr);
        } else {
            return QUIC_STATUS_NOT_SUPPORTED;
        }
        Cipher += 16;
        Mask += 16;
    }
    return QUIC_STATUS_SUCCESS;
}

_IRQL_requires_max_(PASSIVE_LEVEL)
QUIC_STATUS
QuicHashCreate(
    _In_ QUIC_HASH_TYPE HashType,
    _In_reads_(SaltLength)
        const uint8_t* const Salt,
    _In_ uint32_t SaltLength,
    _Out_ QUIC_HASH** NewHash
    )
{
    switch (HashType) {
    case QUIC_HASH_SHA256:
    case QUIC_HASH_SHA384:
    case QUIC_HASH_SHA512:
        break;
    default:
        return QUIC_STATUS_NOT_SUPPORTED;
    }

    QUIC_HASH* Hash = QUIC_ALLOC_NONPAGED(sizeof(QUIC_HASH) + SaltLength);
    if (Hash == NULL) {
        QuicTraceLogWarning(FN_tls_mitlsae9383cf5075be0251768414e35ec4a3, "[ tls] Failed to allocate hash.");
        return QUIC_STATUS_OUT_OF_MEMORY;
    }

    Hash->Type = HashType;
    Hash->SaltLength = SaltLength;
    memcpy(Hash->Salt, Salt, SaltLength);

    *NewHash = Hash;

    return QUIC_STATUS_SUCCESS;
}

_IRQL_requires_max_(DISPATCH_LEVEL)
void
QuicHashFree(
    _In_opt_ QUIC_HASH* Hash
    )
{
    if (Hash) {
        QUIC_FREE(Hash);
    }
}

_IRQL_requires_max_(DISPATCH_LEVEL)
QUIC_STATUS
QuicHashCompute(
    _In_ QUIC_HASH* Hash,
    _In_reads_(InputLength)
        const uint8_t* const Input,
    _In_ uint32_t InputLength,
    _In_ uint32_t OutputLength,
    _Out_writes_all_(OutputLength)
        uint8_t* const Output
    )
{
    UNREFERENCED_PARAMETER(OutputLength);
    EverCrypt_HMAC_compute(
        HashTypeToEverCrypt(Hash->Type),
        Output,
        Hash->Salt,
        Hash->SaltLength,
        (uint8_t*)Input,
        InputLength);
    return QUIC_STATUS_SUCCESS;
}<|MERGE_RESOLUTION|>--- conflicted
+++ resolved
@@ -1250,12 +1250,8 @@
             if (TlsContext->EarlyDataAttempted) {
                 ResultFlags |= QUIC_TLS_RESULT_EARLY_DATA_REJECT;
             }
-<<<<<<< HEAD
+            State->EarlyDataState = QUIC_TLS_EARLY_DATA_REJECTED;
             QuicTraceLogVerbose(FN_tls_mitls6569b967d8a1c7512d904b2db00acdb0, "[ tls][%p] Early data rejected", TlsContext);
-=======
-            State->EarlyDataState = QUIC_TLS_EARLY_DATA_REJECTED;
-            QuicTraceLogVerbose("[ tls][%p] Early data rejected", TlsContext);
->>>>>>> 351b9321
         }
 
         BOOLEAN ReadKeyUpdated = Context.cur_reader_key != TlsContext->CurrentReaderKey;
@@ -1330,13 +1326,8 @@
                             //
                             ResultFlags |= QUIC_TLS_RESULT_EARLY_DATA_ACCEPT;
                             State->SessionResumed = TRUE;
-<<<<<<< HEAD
-                            State->EarlyDataAccepted = TRUE;
+                            State->EarlyDataState = QUIC_TLS_EARLY_DATA_ACCEPTED;
                             QuicTraceLogVerbose(FN_tls_mitls2130252c98cd8adeb814586ee3472ac3, "[ tls][%p] Early data accepted", TlsContext);
-=======
-                            State->EarlyDataState = QUIC_TLS_EARLY_DATA_ACCEPTED;
-                            QuicTraceLogVerbose("[ tls][%p] Early data accepted", TlsContext);
->>>>>>> 351b9321
                         }
                     }
                     break;
