/*++

    Copyright (c) Microsoft Corporation.
    Licensed under the MIT License.

--*/

<<<<<<< HEAD
#include "stream.h.clog.h"
=======
#ifdef QUIC_CLOG
#include "stream.h.clog.h"
#endif
>>>>>>> af64e177

typedef struct QUIC_CONNECTION QUIC_CONNECTION;

//
// The stream type is encoded into the low bits of the stream ID:
//
// Client;Bi-Directional    0b00
// Server;Bi-Directional    0b01
// Client;Uni-Directional   0b10
// Server;Uni-Directional   0b11
//

#define NUMBER_OF_STREAM_TYPES          4

#define STREAM_ID_MASK                  0b11

#define STREAM_ID_FLAG_IS_CLIENT        0b00
#define STREAM_ID_FLAG_IS_SERVER        0b01

#define STREAM_ID_FLAG_IS_BI_DIR        0b00
#define STREAM_ID_FLAG_IS_UNI_DIR       0b10

#define STREAM_ID_IS_CLIENT(ID)         ((ID & 1) == 0)
#define STREAM_ID_IS_SERVER(ID)         ((ID & 1) == 1)

#define STREAM_ID_IS_BI_DIR(ID)         ((ID & 2) == 0)
#define STREAM_ID_IS_UNI_DIR(ID)        ((ID & 2) == 2)

#define QUIC_STREAM_SHUTDOWN_SILENT         0x8000  // Used in conjunction with the abort flags.
                                                    // Doesn't send anything out on the network.

#define QUIC_STREAM_EVENT_RECEIVE_TLS_INIT     0xff    // Private event for server receive ClientHello.

//
// Internal send flags. The public ones are defined in msquic.h.
//
#define QUIC_SEND_FLAG_BUFFERED     ((QUIC_SEND_FLAGS)0x80000000)

#define QUIC_SEND_FLAGS_INTERNAL \
( \
    QUIC_SEND_FLAG_BUFFERED \
)

//
// Tracks the data queued up for sending by an application.
//
typedef struct QUIC_SEND_REQUEST {

    //
    // The pointer to the next item in the list.
    //
    struct QUIC_SEND_REQUEST* Next;

    //
    // Array of buffers to send.
    //
    _Field_size_bytes_(BufferCount)
    const QUIC_BUFFER* Buffers;

    //
    // The size of the Buffers array.
    //
    uint32_t BufferCount;

    //
    // A set of flags.
    //
    QUIC_SEND_FLAGS Flags;

    //
    // The starting stream offset.
    //
    uint64_t StreamOffset;

    //
    // The length of all the Buffers.
    //
    uint64_t TotalLength;

    //
    // Data descriptor for buffered requests.
    //
    QUIC_BUFFER InternalBuffer;

    //
    // API Client completion context.
    //
    void* ClientContext;

} QUIC_SEND_REQUEST;

//
// Different flags of a stream.
// Note - Keep quictypes.h's copy up to date.
//
typedef union QUIC_STREAM_FLAGS {
    uint32_t AllFlags;
    struct {
        BOOLEAN Allocated               : 1;    // Allocated by Connection. Used for Debugging.
        BOOLEAN Initialized             : 1;    // Initialized successfully. Used for Debugging.
        BOOLEAN Started                 : 1;    // The app has started the stream.
        BOOLEAN Unidirectional          : 1;    // Sends/receives in 1 direction only.
        BOOLEAN Opened0Rtt              : 1;    // A 0-RTT packet opened the stream.

        BOOLEAN SendOpen                : 1;    // Send a STREAM frame immediately on start.
        BOOLEAN SendOpenAcked           : 1;    // A STREAM frame has been acknowledged.

        BOOLEAN LocalNotAllowed         : 1;    // Peer's unidirectional stream.
        BOOLEAN LocalCloseFin           : 1;    // Locally closed (graceful).
        BOOLEAN LocalCloseReset         : 1;    // Locally closed (locally aborted).
        BOOLEAN ReceivedStopSending     : 1;    // Peer sent STOP_SENDING frame.
        BOOLEAN LocalCloseAcked         : 1;    // Any close acknowledged.
        BOOLEAN FinAcked                : 1;    // Our FIN was acknowledged.
        BOOLEAN InRecovery              : 1;    // Lost data is being retransmitted and is
                                                // unacknowledged.

        BOOLEAN RemoteNotAllowed        : 1;    // Our unidirectional stream.
        BOOLEAN RemoteCloseFin          : 1;    // Remotely closed.
        BOOLEAN RemoteCloseReset        : 1;    // Remotely closed (remotely aborted).
        BOOLEAN SentStopSending         : 1;    // We sent STOP_SENDING frame.
        BOOLEAN RemoteCloseAcked        : 1;    // Any close acknowledged.

        BOOLEAN SendEnabled             : 1;    // Application is allowed to send data.
        BOOLEAN ReceiveEnabled          : 1;    // Application is ready for receive callbacks.
        BOOLEAN ReceiveFlushQueued      : 1;    // The receive flush operation is queued.
        BOOLEAN ReceiveDataPending      : 1;    // Data (or FIN) is queued and ready for delivery.
        BOOLEAN ReceiveCallPending      : 1;    // There is an uncompleted receive to the app.

        BOOLEAN HandleSendShutdown      : 1;    // Send shutdown complete callback delivered.
        BOOLEAN HandleShutdown          : 1;    // Shutdown callback delivered.
        BOOLEAN HandleClosed            : 1;    // Handle closed by application layer.

        BOOLEAN ShutdownComplete        : 1;    // Both directions have been shutdown and acknowledged.
        BOOLEAN Uninitialized           : 1;    // Uninitialize started/completed. Used for Debugging.
        BOOLEAN Freed                   : 1;    // Freed after last ref count released. Used for Debugging.
    };
} QUIC_STREAM_FLAGS;

typedef enum QUIC_STREAM_SEND_STATE {
    QUIC_STREAM_SEND_DISABLED,
    QUIC_STREAM_SEND_STARTED,
    QUIC_STREAM_SEND_RESET,
    QUIC_STREAM_SEND_RESET_ACKED,
    QUIC_STREAM_SEND_FIN,
    QUIC_STREAM_SEND_FIN_ACKED
} QUIC_STREAM_SEND_STATE;

typedef enum QUIC_STREAM_RECV_STATE {
    QUIC_STREAM_RECV_DISABLED,
    QUIC_STREAM_RECV_STARTED,
    QUIC_STREAM_RECV_PAUSED,
    QUIC_STREAM_RECV_STOPPED,
    QUIC_STREAM_RECV_RESET,
    QUIC_STREAM_RECV_FIN
} QUIC_STREAM_RECV_STATE;

//
// Different references on a stream.
//
typedef enum QUIC_STREAM_REF {

    QUIC_STREAM_REF_APP,
    QUIC_STREAM_REF_STREAM_SET,
    QUIC_STREAM_REF_SEND,
    QUIC_STREAM_REF_SEND_PACKET,
    QUIC_STREAM_REF_LOOKUP,
    QUIC_STREAM_REF_OPERATION,

    QUIC_STREAM_REF_COUNT

} QUIC_STREAM_REF;

//
// This structure represents all the per connection specific data.
//
typedef struct QUIC_STREAM {

    struct QUIC_HANDLE;

    //
    // Number of references to the handle.
    //
    QUIC_REF_COUNT RefCount;

#if DEBUG
    short RefTypeCount[QUIC_STREAM_REF_COUNT];
#endif

    union {
        //
        // The entry in the connection's hashtable of streams.
        //
        QUIC_HASHTABLE_ENTRY TableEntry;

        //
        // The entry in the connection's list of closed streams to clean up.
        //
        QUIC_LIST_ENTRY ClosedLink;
    };

    //
    // The list entry in the output module's send list.
    //
    QUIC_LIST_ENTRY SendLink;

    //
    // The parent connection for this stream.
    //
    QUIC_CONNECTION* Connection;

    //
    // The identifier for this stream.
    //
    uint64_t ID;

    //
    // The current flags for this stream.
    //
    QUIC_STREAM_FLAGS Flags;


    //
    // Set of Send flags indicating data is ready to be sent.
    //
    uint16_t SendFlags;

    //
    // Set of current reasons sending more packets is currently blocked.
    //
    uint8_t OutFlowBlockedReasons; // Set of QUIC_FLOW_BLOCKED_* flags

    //
    // Send State
    //

    //
    // The error code sent in either RESET_STREAM or STOP_SENDING.
    //
    QUIC_VAR_INT SendCloseErrorCode;

    //
    // API calls to StreamSend queue the send request here and then queue the
    // send operation. That operation moves the send request onto the
    // SendRequests list.
    //
    QUIC_DISPATCH_LOCK ApiSendRequestLock;
    QUIC_SEND_REQUEST* ApiSendRequests;

    //
    // Queued send requests.
    //
    QUIC_SEND_REQUEST* SendRequests;
    QUIC_SEND_REQUEST** SendRequestsTail;

    //
    // Shortcut pointer: NULL, or the request containing the next byte to send.
    //
    QUIC_SEND_REQUEST* SendBookmark;

    //
    // Shortcut pointer: NULL, or the next unbuffered send request.
    //
    QUIC_SEND_REQUEST* SendBufferBookmark;

    //
    // The total send offset for all queued send requests.
    //
    uint64_t QueuedSendOffset;

    //
    // The contiguous length of queued 0RTT-permitted data, and the
    // amount of data that was actually sent 0RTT.
    //
    uint64_t Queued0Rtt;
    uint64_t Sent0Rtt;

    //
    // The max allowed send offset according to per-stream flow control.
    //
    uint64_t MaxAllowedSendOffset;

    //
    // Estimate of the peer's flow control window.
    //
    uint32_t SendWindow;

    //
    // The ByteCount value in the last indicated IDEAL_SEND_BUFFER_SIZE event.
    //
    uint64_t LastIdealSendBuffer;

    //
    // The length of bytes that have been sent at least once.
    //
    uint64_t MaxSentLength;

    //
    // The smallest offset for unacknowledged send data. This variable is
    // similar to RFC793 SND.UNA.
    //
    uint64_t UnAckedOffset;

    //
    // The next offset we will start sending at.
    //
    uint64_t NextSendOffset;

    //
    // Recovery window
    //
    uint64_t RecoveryNextOffset;
    uint64_t RecoveryEndOffset;
    #define RECOV_WINDOW_OPEN(S) ((S)->RecoveryNextOffset < (S)->RecoveryEndOffset)

    //
    // The ACK ranges greater than 'UnAckedOffset', with holes between them.
    //
    QUIC_RANGE SparseAckRanges;

    //
    // Recv State
    //

    //
    // The max allowed RecvOffset (i.e., the number we report in
    // MAX_STREAM_DATA frames). When we have zero bytes buffered,
    // (MaxAllowedRecvOffset - RecvOffset) is the max allowed buffer
    // space for the stream.
    //
    uint64_t MaxAllowedRecvOffset;

    uint64_t RecvWindowBytesDelivered;
    uint32_t RecvWindowLastUpdate;

    //
    // Flags indicating the state of queued events.
    //
    uint8_t EventFlags;

    //
    // The structure for tracking received buffers.
    //
    QUIC_RECV_BUFFER RecvBuffer;

    //
    // The maximum length of 0-RTT secured payload received.
    //
    uint64_t RecvMax0RttLength;

    //
    // Maximum allowed inbound byte offset, established when the FIN
    // is received.
    //
    uint64_t RecvMaxLength;

    //
    // The length of the pending receive call to the app.
    //
    uint64_t RecvPendingLength;

    //
    // The handler for the API client's callbacks.
    //
    QUIC_STREAM_CALLBACK_HANDLER ClientCallbackHandler;

} QUIC_STREAM;

inline
QUIC_STREAM_SEND_STATE
QuicStreamSendGetState(
    _In_ const QUIC_STREAM* Stream
    )
{
    if (Stream->Flags.LocalNotAllowed) {
        return QUIC_STREAM_SEND_DISABLED;
    } else if (Stream->Flags.LocalCloseAcked) {
        if (Stream->Flags.FinAcked) {
            return QUIC_STREAM_SEND_FIN_ACKED;
        } else {
            return QUIC_STREAM_SEND_RESET_ACKED;
        }
    } else if (Stream->Flags.LocalCloseReset) {
        return QUIC_STREAM_SEND_RESET;
    } else if (Stream->Flags.LocalCloseFin) {
        return QUIC_STREAM_SEND_FIN;
    } else {
        return QUIC_STREAM_SEND_STARTED;
    }
}

inline
QUIC_STREAM_RECV_STATE
QuicStreamRecvGetState(
    _In_ const QUIC_STREAM* Stream
    )
{
    if (Stream->Flags.RemoteNotAllowed) {
        return QUIC_STREAM_RECV_DISABLED;
    } else if (Stream->Flags.RemoteCloseReset) {
        return QUIC_STREAM_RECV_RESET;
    } else if (Stream->Flags.RemoteCloseFin) {
        return QUIC_STREAM_RECV_FIN;
    } else if (Stream->Flags.SentStopSending) {
        return QUIC_STREAM_RECV_STOPPED;
    } else if (!Stream->Flags.ReceiveEnabled) {
        return QUIC_STREAM_RECV_PAUSED;
    } else {
        return QUIC_STREAM_RECV_STARTED;
    }
}

//
// Returns TRUE if the stream has anything to send.
//
BOOLEAN
QuicStreamCanSendNow(
    _In_ const QUIC_STREAM* Stream,
    _In_ BOOLEAN ZeroRtt
    );

inline
uint64_t
QuicStreamGetInitialMaxDataFromTP(
    _In_ uint64_t StreamID,
    _In_ BOOLEAN IsServer,
    _In_ const QUIC_TRANSPORT_PARAMETERS* const TransportParams
    )
{
    if (STREAM_ID_IS_UNI_DIR(StreamID)) {
        return TransportParams->InitialMaxStreamDataUni;
    } else if (IsServer) {
        if (STREAM_ID_IS_CLIENT(StreamID)) {
            return TransportParams->InitialMaxStreamDataBidiLocal;
        } else {
            return TransportParams->InitialMaxStreamDataBidiRemote;
        }
    } else {
        if (STREAM_ID_IS_CLIENT(StreamID)) {
            return TransportParams->InitialMaxStreamDataBidiRemote;
        } else {
            return TransportParams->InitialMaxStreamDataBidiLocal;
        }
    }
}

//
// Allocates and partially initializes a new stream object.
//
_IRQL_requires_max_(DISPATCH_LEVEL)
QUIC_STATUS
QuicStreamInitialize(
    _In_ QUIC_CONNECTION* Connection,
    _In_ BOOLEAN OpenedRemotely,
    _In_ BOOLEAN Unidirectional,
    _In_ BOOLEAN Opened0Rtt,
    _Outptr_ _At_(*Stream, __drv_allocatesMem(Mem))
        QUIC_STREAM** Stream
    );

//
// Free the stream object.
//
_IRQL_requires_max_(DISPATCH_LEVEL)
void
QuicStreamFree(
    _In_ __drv_freesMem(Mem) QUIC_STREAM* Stream
    );

//
// Associates a new ID with the stream and inserts it into the connection's
// table.
//
_IRQL_requires_max_(PASSIVE_LEVEL)
QUIC_STATUS
QuicStreamStart(
    _In_ QUIC_STREAM* Stream,
    _In_ QUIC_STREAM_START_FLAGS Flags,
    _In_ BOOLEAN IsRemoteStream
    );

//
// Releases the application's reference on the stream.
//
_IRQL_requires_max_(PASSIVE_LEVEL)
void
QuicStreamClose(
    _In_ __drv_freesMem(Mem) QUIC_STREAM* Stream
    );

//
// Tracing rundown for the stream set.
//
_IRQL_requires_max_(PASSIVE_LEVEL)
void
QuicStreamTraceRundown(
    _In_ QUIC_STREAM* Stream
    );

//
// Indicates an event to the application layer.
//
_IRQL_requires_max_(PASSIVE_LEVEL)
QUIC_STATUS
QuicStreamIndicateEvent(
    _In_ QUIC_STREAM* Stream,
    _Inout_ QUIC_STREAM_EVENT* Event
    );

//
// Indicates the stream start complete event to the application layer.
//
_IRQL_requires_max_(PASSIVE_LEVEL)
void
QuicStreamIndicateStartComplete(
    _In_ QUIC_STREAM* Stream,
    _In_ QUIC_STATUS Status
    );

//
// Initiates an asychronous shutdown of one or both directions of the stream.
//
_IRQL_requires_max_(PASSIVE_LEVEL)
void
QuicStreamShutdown(
    _In_ QUIC_STREAM* Stream,
    _In_ uint32_t Flags,
    _In_ QUIC_VAR_INT ErrorCode
    );

//
// Marks the Stream as shutdown complete if both directions are closed and
// acknowledged as closed.
//
void
QuicStreamTryCompleteShutdown(
    _In_ QUIC_STREAM* Stream
    );

//
// Sets a stream parameter.
//
QUIC_STATUS
QuicStreamParamSet(
    _In_ QUIC_STREAM* Stream,
    _In_ uint32_t Param,
    _In_ uint32_t BufferLength,
    _In_reads_bytes_(BufferLength)
        const void* Buffer
    );

//
// Gets a stream parameter.
//
QUIC_STATUS
QuicStreamParamGet(
    _In_ QUIC_STREAM* Stream,
    _In_ uint32_t Param,
    _Inout_ uint32_t* BufferLength,
    _Out_writes_bytes_opt_(*BufferLength)
        void* Buffer
    );

//
// Adds a ref to a stream.
//
_IRQL_requires_max_(DISPATCH_LEVEL)
inline
void
QuicStreamAddRef(
    _In_ QUIC_STREAM* Stream,
    _In_ QUIC_STREAM_REF Ref
    )
{
    QUIC_DBG_ASSERT(Stream->Connection);
    QUIC_DBG_ASSERT(Stream->RefCount > 0);

#if DEBUG
    InterlockedIncrement16((volatile short*)&Stream->RefTypeCount[Ref]);
#else
    UNREFERENCED_PARAMETER(Ref);
#endif

    QuicRefIncrement(&Stream->RefCount);
}

//
// Releases a ref on a stream.
//
#pragma warning(push)
#pragma warning(disable:6014) // SAL doesn't understand ref counts
_IRQL_requires_max_(DISPATCH_LEVEL)
inline
BOOLEAN
QuicStreamRelease(
    _In_ __drv_freesMem(Mem) QUIC_STREAM* Stream,
    _In_ QUIC_STREAM_REF Ref
    )
{
    QUIC_DBG_ASSERT(Stream->Connection);
    QUIC_TEL_ASSERT(Stream->RefCount > 0);

#if DEBUG
    QUIC_TEL_ASSERT(Stream->RefTypeCount[Ref] > 0);
    uint16_t result = (uint16_t)InterlockedDecrement16((volatile short*)&Stream->RefTypeCount[Ref]);
    QUIC_TEL_ASSERT(result != 0xFFFF);
#else
    UNREFERENCED_PARAMETER(Ref);
#endif

    if (QuicRefDecrement(&Stream->RefCount)) {
#if DEBUG
        for (uint32_t i = 0; i < QUIC_STREAM_REF_COUNT; i++) {
            QUIC_TEL_ASSERT(Stream->RefTypeCount[i] == 0);
        }
#endif
        QuicStreamFree(Stream);
        return TRUE;
    }
    return FALSE;
}
#pragma warning(pop)

//
// Send Functions
//

inline
BOOLEAN
QuicStreamAddOutFlowBlockedReason(
    _In_ QUIC_STREAM* Stream,
    _In_ QUIC_FLOW_BLOCK_REASON Reason
    )
{
    if (!(Stream->OutFlowBlockedReasons & Reason)) {
        Stream->OutFlowBlockedReasons |= Reason;
        QuicTraceEvent(
            StreamOutFlowBlocked,
            "[strm][%p] Send Blocked Flags: %hhu",
            Stream,
            Stream->OutFlowBlockedReasons);
        return TRUE;
    }
    return FALSE;
}

inline
BOOLEAN
QuicStreamRemoveOutFlowBlockedReason(
    _In_ QUIC_STREAM* Stream,
    _In_ QUIC_FLOW_BLOCK_REASON Reason
    )
{
    if ((Stream->OutFlowBlockedReasons & Reason)) {
        Stream->OutFlowBlockedReasons &= ~Reason;
        QuicTraceEvent(
            StreamOutFlowBlocked,
            "[strm][%p] Send Blocked Flags: %hhu",
            Stream,
            Stream->OutFlowBlockedReasons);
        return TRUE;
    }
    return FALSE;
}

//
// Initiates async shutdown of send path.
//
_IRQL_requires_max_(PASSIVE_LEVEL)
void
QuicStreamSendShutdown(
    _In_ QUIC_STREAM* Stream,
    _In_ BOOLEAN Graceful,
    _In_ BOOLEAN Silent,
    _In_ QUIC_VAR_INT ErrorCode   // Only for !Graceful
    );

//
// Send path has completed shutdown.
//
_IRQL_requires_max_(PASSIVE_LEVEL)
void
QuicStreamIndicateSendShutdownComplete(
    _In_ QUIC_STREAM* Stream,
    _In_ BOOLEAN GracefulShutdown
    );

//
// Indicates data has been queued up to be sent out on the stream.
//
_IRQL_requires_max_(PASSIVE_LEVEL)
void
QuicStreamSendFlush(
    _In_ QUIC_STREAM* Stream
    );

//
// Copies the bytes of a send request and completes it early.
//
_IRQL_requires_max_(PASSIVE_LEVEL)
QUIC_STATUS
QuicStreamSendBufferRequest(
    _Inout_ QUIC_STREAM* Stream,
    _Inout_ QUIC_SEND_REQUEST* Req
    );

//
// Called on a stream to allow it to write any frames it needs to the packet
// buffer. Returns TRUE if frames were written; FALSE if it ran out of space
// to write anything.
//
_IRQL_requires_max_(PASSIVE_LEVEL)
BOOLEAN
QuicStreamSendWrite(
    _In_ QUIC_STREAM* Stream,
    _Inout_ QUIC_PACKET_BUILDER* Builder
    );

//
// Called when a stream frame is inferred to be lost. Returns TRUE if data is
// queued to be sent.
//
_IRQL_requires_max_(PASSIVE_LEVEL)
BOOLEAN
QuicStreamOnLoss(
    _In_ QUIC_STREAM* Stream,
    _In_ QUIC_SENT_FRAME_METADATA* FrameMetadata
    );

//
// Called when an ACK is received for a stream frame.
//
_IRQL_requires_max_(PASSIVE_LEVEL)
void
QuicStreamOnAck(
    _In_ QUIC_STREAM* Stream,
    _In_ QUIC_SEND_PACKET_FLAGS PacketFlags,
    _In_ QUIC_SENT_FRAME_METADATA* FrameMetadata
    );

//
// Called when an ACK is received for a RESET_STREAM frame we sent.
//
_IRQL_requires_max_(PASSIVE_LEVEL)
void
QuicStreamOnResetAck(
    _In_ QUIC_STREAM* Stream
    );

//
// Dumps send state to the logs.
//
_IRQL_requires_max_(PASSIVE_LEVEL)
void
QuicStreamSendDumpState(
    _In_ QUIC_STREAM* Stream
    );

//
// Receive Functions
//

//
// Initiates async shutdown of receive path.
//
_IRQL_requires_max_(PASSIVE_LEVEL)
void
QuicStreamRecvShutdown(
    _In_ QUIC_STREAM* Stream,
    _In_ BOOLEAN Silent,
    _In_ QUIC_VAR_INT ErrorCode
    );

//
// Completes a receive call that was pended by the app.
//
_IRQL_requires_max_(PASSIVE_LEVEL)
void
QuicStreamReceiveCompletePending(
    _In_ QUIC_STREAM* Stream,
    _In_ uint64_t BufferLength
    );

//
// Processes a received frame for the given stream.
//
_IRQL_requires_max_(PASSIVE_LEVEL)
QUIC_STATUS
QuicStreamRecv(
    _In_ QUIC_STREAM* Stream,
    _In_ BOOLEAN EncryptedWith0Rtt,
    _In_ QUIC_FRAME_TYPE FrameType,
    _In_ uint16_t BufferLength,
    _In_reads_bytes_(BufferLength)
        const uint8_t * const Buffer,
    _Inout_ uint16_t* Offset,
    _Inout_ BOOLEAN* UpdatedFlowControl
    );

//
// Processes queued events and delivers them to the API client.
//
_IRQL_requires_max_(PASSIVE_LEVEL)
void
QuicStreamRecvFlush(
    _In_ QUIC_STREAM* Stream
    );

//
// Enables or disables receive callbacks for the stream.
//
_IRQL_requires_max_(PASSIVE_LEVEL)
QUIC_STATUS
QuicStreamRecvSetEnabledState(
    _In_ QUIC_STREAM* Stream,
    _In_ BOOLEAN NewRecvEnabled
    );<|MERGE_RESOLUTION|>--- conflicted
+++ resolved
@@ -5,13 +5,9 @@
 
 --*/
 
-<<<<<<< HEAD
-#include "stream.h.clog.h"
-=======
 #ifdef QUIC_CLOG
 #include "stream.h.clog.h"
 #endif
->>>>>>> af64e177
 
 typedef struct QUIC_CONNECTION QUIC_CONNECTION;
 
