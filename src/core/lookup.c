/*++

    Copyright (c) Microsoft Corporation.
    Licensed under the MIT License.

Abstract:

    CID-keyed lookup for connections.

--*/

#include "precomp.h"
<<<<<<< HEAD
#include "lookup.c.clog.h"
=======
>>>>>>> 216f0a59

typedef struct QUIC_CACHEALIGN QUIC_PARTITIONED_HASHTABLE {

    QUIC_DISPATCH_RW_LOCK RwLock;
    QUIC_HASHTABLE Table;

} QUIC_PARTITIONED_HASHTABLE;

_IRQL_requires_max_(DISPATCH_LEVEL)
BOOLEAN
QuicLookupInsertLocalCid(
    _In_ QUIC_LOOKUP* Lookup,
    _In_ uint32_t Hash,
    _In_ QUIC_CID_HASH_ENTRY* SourceCid,
    _In_ BOOLEAN UpdateRefCount
    );

_IRQL_requires_max_(DISPATCH_LEVEL)
void
QuicLookupInitialize(
    _Inout_ QUIC_LOOKUP* Lookup
    )
{
    QuicZeroMemory(Lookup, sizeof(QUIC_LOOKUP));
    QuicDispatchRwLockInitialize(&Lookup->RwLock);
}

_IRQL_requires_max_(DISPATCH_LEVEL)
void
QuicLookupUninitialize(
    _In_ QUIC_LOOKUP* Lookup
    )
{
    QUIC_DBG_ASSERT(Lookup->CidCount == 0);

    if (Lookup->PartitionCount == 0) {
        QUIC_DBG_ASSERT(Lookup->SINGLE.Connection == NULL);
    } else {
        QUIC_DBG_ASSERT(Lookup->HASH.Tables != NULL);
        for (uint8_t i = 0; i < Lookup->PartitionCount; i++) {
            QUIC_PARTITIONED_HASHTABLE* Table = &Lookup->HASH.Tables[i];
            QUIC_DBG_ASSERT(Table->Table.NumEntries == 0);
            QuicHashtableUninitialize(&Table->Table);
            QuicDispatchRwLockUninitialize(&Table->RwLock);
        }
        QUIC_FREE(Lookup->HASH.Tables);
    }

    if (Lookup->MaximizePartitioning) {
        QUIC_DBG_ASSERT(Lookup->RemoteHashTable.NumEntries == 0);
        QuicHashtableUninitialize(&Lookup->RemoteHashTable);
    }

    QuicDispatchRwLockUninitialize(&Lookup->RwLock);
}

//
// Allocates and initializes a new partitioned hash table.
//
_IRQL_requires_max_(DISPATCH_LEVEL)
BOOLEAN
QuicLookupCreateHashTable(
    _In_ QUIC_LOOKUP* Lookup,
    _In_range_(>, 0) uint8_t PartitionCount
    )
{
    QUIC_DBG_ASSERT(Lookup->LookupTable == NULL);
    QUIC_FRE_ASSERT(PartitionCount > 0);

    Lookup->HASH.Tables =
        QUIC_ALLOC_NONPAGED(sizeof(QUIC_PARTITIONED_HASHTABLE) * PartitionCount);

    if (Lookup->HASH.Tables != NULL) {

        uint8_t Cleanup = 0;
        for (uint8_t i = 0; i < PartitionCount; i++) {
            if (!QuicHashtableInitializeEx(&Lookup->HASH.Tables[i].Table, QUIC_HASH_MIN_SIZE)) {
                Cleanup = i;
                break;
            }
            QuicDispatchRwLockInitialize(&Lookup->HASH.Tables[i].RwLock);
        }
        if (Cleanup != 0) {
            for (uint8_t i = 0; i < Cleanup; i++) {
                QuicHashtableUninitialize(&Lookup->HASH.Tables[i].Table);
            }
            QUIC_FREE(Lookup->HASH.Tables);
            Lookup->HASH.Tables = NULL;
        } else {
            Lookup->PartitionCount = PartitionCount;
        }
    }

    return Lookup->HASH.Tables != NULL;
}

//
// Rebalances the lookup tables to make sure they are optimal for the current
// configuration of connections and listeners. Requires the RwLock to be held
// exclusively.
//
_IRQL_requires_max_(DISPATCH_LEVEL)
BOOLEAN
QuicLookupRebalance(
    _In_ QUIC_LOOKUP* Lookup,
    _In_opt_ QUIC_CONNECTION* Connection
    )
{
    //
    // Calculate the updated partition count.
    //

    uint8_t PartitionCount;
    if (Lookup->MaximizePartitioning) {
        PartitionCount = MsQuicLib.PartitionCount;

    } else if (Lookup->PartitionCount > 0) {
        PartitionCount = 1;

    } else if (Lookup->PartitionCount == 0 &&
        Lookup->SINGLE.Connection != NULL &&
        Lookup->SINGLE.Connection != Connection) {
        PartitionCount = 1;

    } else {
        PartitionCount = 0;
    }

    //
    // Rebalance the binding if the partition count increased.
    //

    if (PartitionCount > Lookup->PartitionCount) {

        uint8_t PreviousPartitionCount = Lookup->PartitionCount;
        void* PreviousLookup = Lookup->LookupTable;
        Lookup->LookupTable = NULL;

        QUIC_DBG_ASSERT(PartitionCount != 0);

        if (!QuicLookupCreateHashTable(Lookup, PartitionCount)) {
            Lookup->LookupTable = PreviousLookup;
            return FALSE;
        }

        //
        // Move the CIDs to the new table.
        //

        if (PreviousPartitionCount == 0) {

            //
            // Only a single connection before. Enumerate all CIDs on the
            // connection and reinsert them into the new table(s).
            //

            if (PreviousLookup != NULL) {
                QUIC_SINGLE_LIST_ENTRY* Entry =
                    ((QUIC_CONNECTION*)PreviousLookup)->SourceCids.Next;

                while (Entry != NULL) {
                    QUIC_CID_HASH_ENTRY *CID =
                        QUIC_CONTAINING_RECORD(
                            Entry,
                            QUIC_CID_HASH_ENTRY,
                            Link);
                    (void)QuicLookupInsertLocalCid(
                        Lookup,
                        QuicHashSimple(CID->CID.Length, CID->CID.Data),
                        CID,
                        FALSE);
                    Entry = Entry->Next;
                }
            }

        } else {

            //
            // Changes the number of partitioned tables. Remove all the CIDs
            // from the old tables and insert them into the new tables.
            //

            QUIC_PARTITIONED_HASHTABLE* PreviousTable = PreviousLookup;
            for (uint8_t i = 0; i < PreviousPartitionCount; i++) {
                QUIC_HASHTABLE_ENTRY* Entry;
                QUIC_HASHTABLE_ENUMERATOR Enumerator;
                QuicHashtableEnumerateBegin(&PreviousTable[i].Table, &Enumerator);
                while (TRUE) {
                    Entry = QuicHashtableEnumerateNext(&PreviousTable[i].Table, &Enumerator);
                    if (Entry == NULL) {
                        QuicHashtableEnumerateEnd(&PreviousTable[i].Table, &Enumerator);
                        break;
                    }
                    QuicHashtableRemove(&PreviousTable[i].Table, Entry, NULL);

                    QUIC_CID_HASH_ENTRY *CID =
                        QUIC_CONTAINING_RECORD(
                            Entry,
                            QUIC_CID_HASH_ENTRY,
                            Entry);
                    (void)QuicLookupInsertLocalCid(
                        Lookup,
                        QuicHashSimple(CID->CID.Length, CID->CID.Data),
                        CID,
                        FALSE);
                }
                QuicHashtableUninitialize(&PreviousTable[i].Table);
            }
            QUIC_FREE(PreviousTable);
        }
    }

    return TRUE;
}

_IRQL_requires_max_(DISPATCH_LEVEL)
BOOLEAN
QuicLookupMaximizePartitioning(
    _In_ QUIC_LOOKUP* Lookup
    )
{
    BOOLEAN Result = TRUE;

    QuicDispatchRwLockAcquireExclusive(&Lookup->RwLock);

    if (!Lookup->MaximizePartitioning) {
        Result =
            QuicHashtableInitializeEx(
                &Lookup->RemoteHashTable, QUIC_HASH_MIN_SIZE);
        if (Result) {
            Lookup->MaximizePartitioning = TRUE;
            Result = QuicLookupRebalance(Lookup, NULL);
            if (!Result) {
                    QuicHashtableUninitialize(&Lookup->RemoteHashTable);
                Lookup->MaximizePartitioning = FALSE;
            }
        }
    }

    QuicDispatchRwLockReleaseExclusive(&Lookup->RwLock);

    return Result;
}

//
// Compares the input destination connection ID to all the source connection
// IDs registered with the connection. Returns TRUE if it finds a match,
// otherwise FALSE.
//
_IRQL_requires_max_(DISPATCH_LEVEL)
BOOLEAN
QuicCidMatchConnection(
    _In_ const QUIC_CONNECTION* const Connection,
    _In_reads_(Length)
        const uint8_t* const DestCid,
    _In_ uint8_t Length
    )
{
    for (QUIC_SINGLE_LIST_ENTRY* Link = Connection->SourceCids.Next;
        Link != NULL;
        Link = Link->Next) {

        const QUIC_CID_HASH_ENTRY* const Entry =
            QUIC_CONTAINING_RECORD(Link, const QUIC_CID_HASH_ENTRY, Link);

        if (Length == Entry->CID.Length &&
            (Length == 0 || memcmp(DestCid, Entry->CID.Data, Length) == 0)) {
            return TRUE;
        }
    }

    return FALSE;
}

//
// Uses the hash and destination connection ID to look up the connection in the
// hash table. Returns the pointer to the connection if found; NULL otherwise.
//
_IRQL_requires_max_(DISPATCH_LEVEL)
QUIC_CONNECTION*
QuicHashLookupConnection(
    _In_ QUIC_HASHTABLE* Table,
    _In_reads_(Length)
        const uint8_t* const DestCid,
    _In_ uint8_t Length,
    _In_ uint32_t Hash
    )
{
    QUIC_HASHTABLE_LOOKUP_CONTEXT Context;
    QUIC_HASHTABLE_ENTRY* TableEntry =
        QuicHashtableLookup(Table, Hash, &Context);

    while (TableEntry != NULL) {
        QUIC_CID_HASH_ENTRY* CIDEntry =
            QUIC_CONTAINING_RECORD(TableEntry, QUIC_CID_HASH_ENTRY, Entry);

        if (CIDEntry->CID.Length == Length &&
            memcmp(DestCid, CIDEntry->CID.Data, Length) == 0) {
            return CIDEntry->Connection;
        }

        TableEntry = QuicHashtableLookupNext(Table, &Context);
    }

    return NULL;
}

_IRQL_requires_max_(DISPATCH_LEVEL)
QUIC_CONNECTION*
QuicLookupFindConnectionByLocalCidInternal(
    _In_ QUIC_LOOKUP* Lookup,
    _In_reads_(CIDLen)
        const uint8_t* const CID,
    _In_ uint8_t CIDLen,
    _In_ uint32_t Hash
    )
{
    QUIC_CONNECTION* Connection = NULL;

    if (Lookup->PartitionCount == 0) {
        //
        // Only a single connection is on this binding. Validate that the
        // destination connection ID matches that connection.
        //
        if (Lookup->SINGLE.Connection != NULL &&
            QuicCidMatchConnection(Lookup->SINGLE.Connection, CID, CIDLen)) {
            Connection = Lookup->SINGLE.Connection;
        }

    } else {
        QUIC_DBG_ASSERT(CIDLen >= QUIC_MIN_INITIAL_CONNECTION_ID_LENGTH);
        QUIC_DBG_ASSERT(CID != NULL);

        //
        // Use the destination connection ID to get the index into the
        // partitioned hash table array, and look up the connection in that
        // hash table.
        //
        QUIC_STATIC_ASSERT(MSQUIC_CID_PID_LENGTH == 1, "The code below assumes 1 byte");
        uint32_t PartitionIndex = CID[MsQuicLib.CidServerIdLength];
        PartitionIndex &= MsQuicLib.PartitionMask;
        PartitionIndex %= Lookup->PartitionCount;
        QUIC_PARTITIONED_HASHTABLE* Table = &Lookup->HASH.Tables[PartitionIndex];

        QuicDispatchRwLockAcquireShared(&Table->RwLock);
        Connection =
            QuicHashLookupConnection(
                &Table->Table,
                CID,
                CIDLen,
                Hash);
        QuicDispatchRwLockReleaseShared(&Table->RwLock);
    }

#if QUIC_DEBUG_HASHTABLE_LOOKUP
    if (Connection != NULL) {
        QuicTraceLogVerbose(
            LookupCidFound,
            "[look][%p] Lookup Hash=%u found %p",
            Lookup,
            Hash,
            Connection);
    } else {
        QuicTraceLogVerbose(
            LookupCidNotFound,
            "[look][%p] Lookup Hash=%u not found",
            Lookup,
            Hash);
    }
#endif

    return Connection;
}

//
// Requires Lookup->RwLock to be held (shared).

//
_IRQL_requires_max_(DISPATCH_LEVEL)
QUIC_CONNECTION*
QuicLookupFindConnectionByRemoteHashInternal(
    _In_ QUIC_LOOKUP* Lookup,
    _In_ const QUIC_ADDR* const RemoteAddress,
    _In_ uint8_t RemoteCidLength,
    _In_reads_(RemoteCidLength)
        const uint8_t* const RemoteCid,
    _In_ uint32_t Hash
    )
{
    QUIC_HASHTABLE_LOOKUP_CONTEXT Context;
    QUIC_HASHTABLE_ENTRY* TableEntry =
        QuicHashtableLookup(&Lookup->RemoteHashTable, Hash, &Context);

    while (TableEntry != NULL) {
        QUIC_REMOTE_HASH_ENTRY* Entry =
            QUIC_CONTAINING_RECORD(TableEntry, QUIC_REMOTE_HASH_ENTRY, Entry);

        if (QuicAddrCompare(RemoteAddress, &Entry->RemoteAddress) &&
            RemoteCidLength == Entry->RemoteCidLength &&
            memcmp(RemoteCid, Entry->RemoteCid, RemoteCidLength) == 0) {
#if QUIC_DEBUG_HASHTABLE_LOOKUP
            QuicTraceLogVerbose(
                LookupRemoteHashFound,
                "[look][%p] Lookup RemoteHash=%u found %p",
                Lookup,
                Hash,
                Connection);
#endif
            return Entry->Connection;
        }

        TableEntry = QuicHashtableLookupNext(&Lookup->RemoteHashTable, &Context);
    }

#if QUIC_DEBUG_HASHTABLE_LOOKUP
    QuicTraceLogVerbose(
        LookupRemoteHashNotFound,
        "[look][%p] Lookup RemoteHash=%u not found",
        Lookup,
        Hash);
#endif

    return NULL;
}

//
// Inserts a source connection ID into the lookup table. Requires the
// Lookup->RwLock to be exlusively held.
//
_IRQL_requires_max_(DISPATCH_LEVEL)
BOOLEAN
QuicLookupInsertLocalCid(
    _In_ QUIC_LOOKUP* Lookup,
    _In_ uint32_t Hash,
    _In_ QUIC_CID_HASH_ENTRY* SourceCid,
    _In_ BOOLEAN UpdateRefCount
    )
{
    if (!QuicLookupRebalance(Lookup, SourceCid->Connection)) {
        return FALSE;
    }

    if (Lookup->PartitionCount == 0) {
        //
        // Make sure the connection pointer is set.
        //
        if (Lookup->SINGLE.Connection == NULL) {
            Lookup->SINGLE.Connection = SourceCid->Connection;
        }

    } else {
        QUIC_DBG_ASSERT(SourceCid->CID.Length >= MsQuicLib.CidServerIdLength + MSQUIC_CID_PID_LENGTH);

        //
        // Insert the source connection ID into the hash table.
        //
        QUIC_STATIC_ASSERT(MSQUIC_CID_PID_LENGTH == 1, "The code below assumes 1 byte");
        uint32_t PartitionIndex = SourceCid->CID.Data[MsQuicLib.CidServerIdLength];
        PartitionIndex &= MsQuicLib.PartitionMask;
        PartitionIndex %= Lookup->PartitionCount;
        QUIC_PARTITIONED_HASHTABLE* Table = &Lookup->HASH.Tables[PartitionIndex];

        QuicDispatchRwLockAcquireExclusive(&Table->RwLock);
        QuicHashtableInsert(
            &Table->Table,
            &SourceCid->Entry,
            Hash,
            NULL);
        QuicDispatchRwLockReleaseExclusive(&Table->RwLock);
    }

    if (UpdateRefCount) {
        Lookup->CidCount++;
        QuicConnAddRef(SourceCid->Connection, QUIC_CONN_REF_LOOKUP_TABLE);
    }

#if QUIC_DEBUG_HASHTABLE_LOOKUP
    QuicTraceLogVerbose(
        LookupCidInsert,
        "[look][%p] Insert Conn=%p Hash=%u",
        Lookup,
        Connection,
        Hash);
#endif

    SourceCid->CID.IsInLookupTable = TRUE;

    return TRUE;
}

//
// Requires the Lookup->RwLock to be exlusively held.
//
_IRQL_requires_max_(DISPATCH_LEVEL)
BOOLEAN
QuicLookupInsertRemoteHash(
    _In_ QUIC_LOOKUP* Lookup,
    _In_ uint32_t Hash,
    _In_ QUIC_CONNECTION* Connection,
    _In_ const QUIC_ADDR* const RemoteAddress,
    _In_ uint8_t RemoteCidLength,
    _In_reads_(RemoteCidLength)
        const uint8_t* const RemoteCid,
    _In_ BOOLEAN UpdateRefCount
    )
{
    QUIC_REMOTE_HASH_ENTRY* Entry = QUIC_ALLOC_NONPAGED(sizeof(QUIC_REMOTE_HASH_ENTRY) + RemoteCidLength);
    if (Entry == NULL) {
        return FALSE;
    }

    Entry->Connection = Connection;
    Entry->RemoteAddress = *RemoteAddress;
    Entry->RemoteCidLength = RemoteCidLength;
    QuicCopyMemory(
        Entry->RemoteCid,
        RemoteCid,
        RemoteCidLength);
        
    QuicHashtableInsert(
        &Lookup->RemoteHashTable,
        &Entry->Entry,
        Hash,
        NULL);

    Connection->RemoteHashEntry = Entry;

    InterlockedExchangeAdd64(
        (int64_t*)&MsQuicLib.CurrentHandshakeMemoryUsage,
        (int64_t)QUIC_CONN_HANDSHAKE_MEMORY_USAGE);

    if (UpdateRefCount) {
        QuicConnAddRef(Connection, QUIC_CONN_REF_LOOKUP_TABLE);
    }

#if QUIC_DEBUG_HASHTABLE_LOOKUP
    QuicTraceLogVerbose(
        LookupRemoteHashInsert,
        "[look][%p] Insert Conn=%p RemoteHash=%u",
        Lookup,
        Connection,
        Hash);
#endif

    return TRUE;
}

//
// Removes a source connection ID from the lookup table. Requires the
// Lookup->RwLock to be exlusively held.
//
_IRQL_requires_max_(DISPATCH_LEVEL)
void
QuicLookupRemoveLocalCidInt(
    _In_ QUIC_LOOKUP* Lookup,
    _In_ QUIC_CID_HASH_ENTRY* SourceCid
    )
{
    QUIC_DBG_ASSERT(SourceCid->CID.IsInLookupTable);
    QUIC_DBG_ASSERT(Lookup->CidCount != 0);
    Lookup->CidCount--;

#if QUIC_DEBUG_HASHTABLE_LOOKUP
    QuicTraceLogVerbose(
        LookupCidRemoved,
        "[look][%p] Remove Conn=%p",
        Lookup,
        SourceCid->Connection);
#endif

    if (Lookup->PartitionCount == 0) {
        QUIC_DBG_ASSERT(Lookup->SINGLE.Connection == SourceCid->Connection);
        if (Lookup->CidCount == 0) {
            //
            // This was the last CID reference, so we can clear the connection
            // pointer.
            //
            Lookup->SINGLE.Connection = NULL;
        }
    } else {
        QUIC_DBG_ASSERT(SourceCid->CID.Length >= MsQuicLib.CidServerIdLength + MSQUIC_CID_PID_LENGTH);

        //
        // Remove the source connection ID from the multi-hash table.
        //
        QUIC_STATIC_ASSERT(MSQUIC_CID_PID_LENGTH == 1, "The code below assumes 1 byte");
        uint32_t PartitionIndex = SourceCid->CID.Data[MsQuicLib.CidServerIdLength];
        PartitionIndex &= MsQuicLib.PartitionMask;
        PartitionIndex %= Lookup->PartitionCount;
        QUIC_PARTITIONED_HASHTABLE* Table = &Lookup->HASH.Tables[PartitionIndex];
        QuicDispatchRwLockAcquireExclusive(&Table->RwLock);
        QuicHashtableRemove(&Table->Table, &SourceCid->Entry, NULL);
        QuicDispatchRwLockReleaseExclusive(&Table->RwLock);
    }
}

_IRQL_requires_max_(DISPATCH_LEVEL)
QUIC_CONNECTION*
QuicLookupFindConnectionByLocalCid(
    _In_ QUIC_LOOKUP* Lookup,
    _In_reads_(CIDLen)
        const uint8_t* const CID,
    _In_ uint8_t CIDLen
    )
{
    uint32_t Hash = QuicHashSimple(CIDLen, CID);

    QuicDispatchRwLockAcquireShared(&Lookup->RwLock);

    QUIC_CONNECTION* ExistingConnection =
        QuicLookupFindConnectionByLocalCidInternal(
            Lookup,
            CID,
            CIDLen,
            Hash);

    if (ExistingConnection != NULL) {
        QuicConnAddRef(ExistingConnection, QUIC_CONN_REF_LOOKUP_RESULT);
    }

    QuicDispatchRwLockReleaseShared(&Lookup->RwLock);

    return ExistingConnection;
}

_IRQL_requires_max_(DISPATCH_LEVEL)
QUIC_CONNECTION*
QuicLookupFindConnectionByRemoteHash(
    _In_ QUIC_LOOKUP* Lookup,
    _In_ const QUIC_ADDR* const RemoteAddress,
    _In_ uint8_t RemoteCidLength,
    _In_reads_(RemoteCidLength)
        const uint8_t* const RemoteCid
    )
{
    if (!Lookup->MaximizePartitioning) {
        return NULL; // Nothing registered yet.
    }

    uint32_t Hash = QuicPacketHash(RemoteAddress, RemoteCidLength, RemoteCid);

    QuicDispatchRwLockAcquireShared(&Lookup->RwLock);

    QUIC_CONNECTION* ExistingConnection =
        QuicLookupFindConnectionByRemoteHashInternal(
            Lookup,
            RemoteAddress,
            RemoteCidLength,
            RemoteCid,
            Hash);

    if (ExistingConnection != NULL) {
        QuicConnAddRef(ExistingConnection, QUIC_CONN_REF_LOOKUP_RESULT);
    }

    QuicDispatchRwLockReleaseShared(&Lookup->RwLock);

    return ExistingConnection;
}

_IRQL_requires_max_(DISPATCH_LEVEL)
QUIC_CONNECTION*
QuicLookupFindConnectionByRemoteAddr(
    _In_ QUIC_LOOKUP* Lookup,
    _In_ const QUIC_ADDR* RemoteAddress
    )
{
    QUIC_CONNECTION* ExistingConnection = NULL;
    UNREFERENCED_PARAMETER(RemoteAddress); // Can't even validate this for single connection lookups right now.

    QuicDispatchRwLockAcquireShared(&Lookup->RwLock);

    if (Lookup->PartitionCount == 0) {
        //
        // Only a single connection is on this binding.
        //
        ExistingConnection = Lookup->SINGLE.Connection;
    } else {
        //
        // Not supported on server for now. We would need an efficient way
        // to do a lookup based on remote address to support this.
        //
    }

    if (ExistingConnection != NULL) {
        QuicConnAddRef(ExistingConnection, QUIC_CONN_REF_LOOKUP_RESULT);
    }

    QuicDispatchRwLockReleaseShared(&Lookup->RwLock);

    return ExistingConnection;
}

_IRQL_requires_max_(DISPATCH_LEVEL)
BOOLEAN
QuicLookupAddLocalCid(
    _In_ QUIC_LOOKUP* Lookup,
    _In_ QUIC_CID_HASH_ENTRY* SourceCid,
    _Out_opt_ QUIC_CONNECTION** Collision
    )
{
    BOOLEAN Result;
    QUIC_CONNECTION* ExistingConnection;
    uint32_t Hash = QuicHashSimple(SourceCid->CID.Length, SourceCid->CID.Data);

    QuicDispatchRwLockAcquireExclusive(&Lookup->RwLock);

    QUIC_DBG_ASSERT(!SourceCid->CID.IsInLookupTable);

    ExistingConnection =
        QuicLookupFindConnectionByLocalCidInternal(
            Lookup,
            SourceCid->CID.Data,
            SourceCid->CID.Length,
            Hash);

    if (ExistingConnection == NULL) {
        Result =
            QuicLookupInsertLocalCid(Lookup, Hash, SourceCid, TRUE);
        if (Collision != NULL) {
            *Collision = NULL;
        }
    } else {
        Result = FALSE;
        if (Collision != NULL) {
            *Collision = ExistingConnection;
            QuicConnAddRef(ExistingConnection, QUIC_CONN_REF_LOOKUP_RESULT);
        }
    }

    QuicDispatchRwLockReleaseExclusive(&Lookup->RwLock);

    return Result;
}

_IRQL_requires_max_(DISPATCH_LEVEL)
BOOLEAN
QuicLookupAddRemoteHash(
    _In_ QUIC_LOOKUP* Lookup,
    _In_ QUIC_CONNECTION* Connection,
    _In_ const QUIC_ADDR* const RemoteAddress,
    _In_ uint8_t RemoteCidLength,
    _In_reads_(RemoteCidLength)
        const uint8_t* const RemoteCid,
    _Out_opt_ QUIC_CONNECTION** Collision
    )
{
    QUIC_DBG_ASSERT(Lookup->MaximizePartitioning);

    BOOLEAN Result;
    QUIC_CONNECTION* ExistingConnection;
    uint32_t Hash = QuicPacketHash(RemoteAddress, RemoteCidLength, RemoteCid);

    QuicDispatchRwLockAcquireExclusive(&Lookup->RwLock);

    ExistingConnection =
        QuicLookupFindConnectionByRemoteHashInternal(
            Lookup,
            RemoteAddress,
            RemoteCidLength,
            RemoteCid,
            Hash);

    if (ExistingConnection == NULL) {
        Result =
            QuicLookupInsertRemoteHash(
                Lookup,
                Hash,
                Connection,
                RemoteAddress,
                RemoteCidLength,
                RemoteCid,
                TRUE);
        if (Collision != NULL) {
            *Collision = NULL;
        }
    } else {
        Result = FALSE;
        if (Collision != NULL) {
            *Collision = ExistingConnection;
            QuicConnAddRef(ExistingConnection, QUIC_CONN_REF_LOOKUP_RESULT);
        }
    }

    QuicDispatchRwLockReleaseExclusive(&Lookup->RwLock);

    return Result;
}

_IRQL_requires_max_(DISPATCH_LEVEL)
void
QuicLookupRemoveLocalCid(
    _In_ QUIC_LOOKUP* Lookup,
    _In_ QUIC_CID_HASH_ENTRY* SourceCid
    )
{
    QuicDispatchRwLockAcquireExclusive(&Lookup->RwLock);
    QuicLookupRemoveLocalCidInt(Lookup, SourceCid);
    SourceCid->CID.IsInLookupTable = FALSE;
    QuicDispatchRwLockReleaseExclusive(&Lookup->RwLock);
    QuicConnRelease(SourceCid->Connection, QUIC_CONN_REF_LOOKUP_TABLE);
}

_IRQL_requires_max_(DISPATCH_LEVEL)
void
QuicLookupRemoveRemoteHash(
    _In_ QUIC_LOOKUP* Lookup,
    _In_ QUIC_REMOTE_HASH_ENTRY* RemoteHashEntry
    )
{
    QUIC_CONNECTION* Connection = RemoteHashEntry->Connection;
    QUIC_DBG_ASSERT(Lookup->MaximizePartitioning);

    InterlockedExchangeAdd64(
        (int64_t*)&MsQuicLib.CurrentHandshakeMemoryUsage,
        -1 * (int64_t)QUIC_CONN_HANDSHAKE_MEMORY_USAGE);

    QuicDispatchRwLockAcquireExclusive(&Lookup->RwLock);
    QUIC_DBG_ASSERT(Connection->RemoteHashEntry != NULL);
    QuicHashtableRemove(
        &Lookup->RemoteHashTable,
        &RemoteHashEntry->Entry,
        NULL);
    Connection->RemoteHashEntry = NULL;
    QuicDispatchRwLockReleaseExclusive(&Lookup->RwLock);

    QUIC_FREE(RemoteHashEntry);
    QuicConnRelease(Connection, QUIC_CONN_REF_LOOKUP_TABLE);
}

_IRQL_requires_max_(DISPATCH_LEVEL)
void
QuicLookupRemoveLocalCids(
    _In_ QUIC_LOOKUP* Lookup,
    _In_ QUIC_CONNECTION* Connection
    )
{
    uint8_t ReleaseRefCount = 0;

    QuicDispatchRwLockAcquireExclusive(&Lookup->RwLock);
    while (Connection->SourceCids.Next != NULL) {
        QUIC_CID_HASH_ENTRY *CID =
            QUIC_CONTAINING_RECORD(
                QuicListPopEntry(&Connection->SourceCids),
                QUIC_CID_HASH_ENTRY,
                Link);
        if (CID->CID.IsInLookupTable) {
            QuicLookupRemoveLocalCidInt(Lookup, CID);
            CID->CID.IsInLookupTable = FALSE;
            ReleaseRefCount++;
        }
        QUIC_FREE(CID);
    }
    QuicDispatchRwLockReleaseExclusive(&Lookup->RwLock);

    for (uint8_t i = 0; i < ReleaseRefCount; i++) {
#pragma prefast(suppress:6001, "SAL doesn't understand ref counts")
        QuicConnRelease(Connection, QUIC_CONN_REF_LOOKUP_TABLE);
    }
}

_IRQL_requires_max_(DISPATCH_LEVEL)
void
QuicLookupMoveLocalConnectionIDs(
    _In_ QUIC_LOOKUP* LookupSrc,
    _In_ QUIC_LOOKUP* LookupDest,
    _In_ QUIC_CONNECTION* Connection
    )
{
    QUIC_SINGLE_LIST_ENTRY* Entry = Connection->SourceCids.Next;

    QuicDispatchRwLockAcquireExclusive(&LookupSrc->RwLock);
    while (Entry != NULL) {
        QUIC_CID_HASH_ENTRY *CID =
            QUIC_CONTAINING_RECORD(
                Entry,
                QUIC_CID_HASH_ENTRY,
                Link);
        if (CID->CID.IsInLookupTable) {
            QuicLookupRemoveLocalCidInt(LookupSrc, CID);
            QuicConnRelease(Connection, QUIC_CONN_REF_LOOKUP_TABLE);
        }
        Entry = Entry->Next;
    }
    QuicDispatchRwLockReleaseExclusive(&LookupSrc->RwLock);

    QuicDispatchRwLockAcquireExclusive(&LookupDest->RwLock);
#pragma prefast(suppress:6001, "SAL doesn't understand ref counts")
    Entry = Connection->SourceCids.Next;
    while (Entry != NULL) {
        QUIC_CID_HASH_ENTRY *CID =
            QUIC_CONTAINING_RECORD(
                Entry,
                QUIC_CID_HASH_ENTRY,
                Link);
        if (CID->CID.IsInLookupTable) {
            BOOLEAN Result =
                QuicLookupInsertLocalCid(
                    LookupDest,
                    QuicHashSimple(CID->CID.Length, CID->CID.Data),
                    CID,
                    TRUE);
            QUIC_DBG_ASSERT(Result);
            UNREFERENCED_PARAMETER(Result);
        }
        Entry = Entry->Next;
    }
    QuicDispatchRwLockReleaseExclusive(&LookupDest->RwLock);
}<|MERGE_RESOLUTION|>--- conflicted
+++ resolved
@@ -10,10 +10,7 @@
 --*/
 
 #include "precomp.h"
-<<<<<<< HEAD
 #include "lookup.c.clog.h"
-=======
->>>>>>> 216f0a59
 
 typedef struct QUIC_CACHEALIGN QUIC_PARTITIONED_HASHTABLE {
 
@@ -532,7 +529,7 @@
         Entry->RemoteCid,
         RemoteCid,
         RemoteCidLength);
-        
+
     QuicHashtableInsert(
         &Lookup->RemoteHashTable,
         &Entry->Entry,
