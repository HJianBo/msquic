/*++

    Copyright (c) Microsoft Corporation.
    Licensed under the MIT License.

Abstract:

    A stream manages the send and receive queues for application data. This file
    contains the initialization and cleanup functionality for the stream.

--*/

#include "precomp.h"
#include "stream.c.clog.h"

_IRQL_requires_max_(DISPATCH_LEVEL)
QUIC_STATUS
QuicStreamInitialize(
    _In_ QUIC_CONNECTION* Connection,
    _In_ BOOLEAN OpenedRemotely,
    _In_ BOOLEAN Unidirectional,
    _In_ BOOLEAN Opened0Rtt,
    _Outptr_ _At_(*NewStream, __drv_allocatesMem(Mem))
        QUIC_STREAM** NewStream
    )
{
    QUIC_STATUS Status;
    QUIC_STREAM* Stream;

    Stream = QuicPoolAlloc(&Connection->Worker->StreamPool);
    if (Stream == NULL) {
        Status = QUIC_STATUS_OUT_OF_MEMORY;
        goto Exit;
    }
    QuicZeroMemory(Stream, sizeof(QUIC_STREAM));

    Stream->Type = QUIC_HANDLE_TYPE_STREAM;
    Stream->Connection = Connection;
    Stream->ID = UINT64_MAX;
    Stream->Flags.Unidirectional = Unidirectional;
    Stream->Flags.Opened0Rtt = Opened0Rtt;
    Stream->Flags.Allocated = TRUE;
    Stream->Flags.SendEnabled = TRUE;
    Stream->Flags.ReceiveEnabled = TRUE;
    Stream->RecvMaxLength = UINT64_MAX;
    Stream->RefCount = 1;
    Stream->SendRequestsTail = &Stream->SendRequests;
    QuicDispatchLockInitialize(&Stream->ApiSendRequestLock);
    QuicRefInitialize(&Stream->RefCount);
#if DEBUG
    Stream->RefTypeCount[QUIC_STREAM_REF_APP] = 1;
#endif

    if (Unidirectional) {
        if (!OpenedRemotely) {

            //
            // This is 'our' unidirectional stream, so that means just the send
            // path is used.
            //

            Stream->Flags.RemoteNotAllowed = TRUE;
            Stream->Flags.RemoteCloseAcked = TRUE;
            Stream->Flags.ReceiveEnabled = FALSE;

        } else {

            //
            // This is 'their' unidirectional stream, so that means just the recv
            // path is used.
            //

            Stream->Flags.LocalNotAllowed = TRUE;
            Stream->Flags.LocalCloseAcked = TRUE;
            Stream->Flags.SendEnabled = FALSE;
            Stream->Flags.HandleSendShutdown = TRUE;
        }
    }

    Status =
        QuicRangeInitialize(
            QUIC_MAX_RANGE_ALLOC_SIZE,
            &Stream->SparseAckRanges);
    if (QUIC_FAILED(Status)) {
        goto Exit;
    }

    Status =
        QuicRecvBufferInitialize(
            &Stream->RecvBuffer,
            Connection->Session->Settings.StreamRecvBufferDefault,
            Connection->Session->Settings.StreamRecvWindowDefault,
            FALSE);
    if (QUIC_FAILED(Status)) {
        QuicRangeUninitialize(&Stream->SparseAckRanges);
        goto Exit;
    }

    Stream->MaxAllowedRecvOffset = Stream->RecvBuffer.VirtualBufferLength;
    Stream->RecvWindowLastUpdate = QuicTimeUs32();

    Stream->Flags.Initialized = TRUE;
    *NewStream = Stream;
    Stream = NULL;

Exit:

    if (Stream) {
        QuicDispatchLockUninitialize(&Stream->ApiSendRequestLock);
        Stream->Flags.Freed = TRUE;
        QuicPoolFree(&Connection->Worker->StreamPool, Stream);
    }

    return Status;
}

_IRQL_requires_max_(DISPATCH_LEVEL)
void
QuicStreamFree(
    _In_ __drv_freesMem(Mem) QUIC_STREAM* Stream
    )
{
    BOOLEAN WasStarted = Stream->Flags.Started;

    QUIC_TEL_ASSERT(Stream->RefCount == 0);
    QUIC_TEL_ASSERT(Stream->Flags.ShutdownComplete);
    QUIC_TEL_ASSERT(Stream->Flags.HandleClosed);
    QUIC_TEL_ASSERT(Stream->ClosedLink.Flink == NULL);
    QUIC_TEL_ASSERT(Stream->SendLink.Flink == NULL);

    Stream->Flags.Uninitialized = TRUE;

    QUIC_TEL_ASSERT(Stream->ApiSendRequests == NULL);
    QUIC_TEL_ASSERT(Stream->SendRequests == NULL);

    QuicRecvBufferUninitialize(&Stream->RecvBuffer);
    QuicRangeUninitialize(&Stream->SparseAckRanges);
    QuicDispatchLockUninitialize(&Stream->ApiSendRequestLock);
    QuicRefUninitialize(&Stream->RefCount);

    Stream->Flags.Freed = TRUE;
    QuicPoolFree(&Stream->Connection->Worker->StreamPool, Stream);

    if (WasStarted) {
<<<<<<< HEAD
#pragma prefast(suppress:6001, "SAL doesn't understand we're logging just the address")
        QuicTraceEvent(StreamDestroyed, "[strm][%p] Destroyed", Stream);
=======
#pragma warning(push)
#pragma warning(disable:6001) // SAL doesn't understand we're logging just the address
        QuicTraceEvent(
            StreamDestroyed,
            "[strm][%p] Destroyed",
            Stream);
#pragma warning(pop)
>>>>>>> 3fa74d4a
    }
}

_IRQL_requires_max_(PASSIVE_LEVEL)
QUIC_STATUS
QuicStreamStart(
    _In_ QUIC_STREAM* Stream,
    _In_ QUIC_STREAM_START_FLAGS Flags,
    _In_ BOOLEAN IsRemoteStream
    )
{
    QUIC_STATUS Status;

    if (QuicConnIsClosed(Stream->Connection) ||
        Stream->Flags.Started) {
        Status = QUIC_STATUS_INVALID_STATE;
        goto Exit;
    }

    if (!IsRemoteStream) {
        uint8_t Type =
            QuicConnIsServer(Stream->Connection) ?
                STREAM_ID_FLAG_IS_SERVER :
                STREAM_ID_FLAG_IS_CLIENT;

        if (Stream->Flags.Unidirectional) {
            Type |= STREAM_ID_FLAG_IS_UNI_DIR;
        }

        Status =
            QuicStreamSetNewLocalStream(
                &Stream->Connection->Streams,
                Type,
                !!(Flags & QUIC_STREAM_START_FLAG_FAIL_BLOCKED),
                Stream);
        if (QUIC_FAILED(Status)) {
            goto Exit;
        }
    } else {
        Status = QUIC_STATUS_SUCCESS;
    }

    Stream->Flags.Started = TRUE;

<<<<<<< HEAD
    QuicTraceEvent(StreamCreated, "[strm][%p] Created, Conn=%p ID=%llu IsLocal=%c", Stream, Stream->Connection, Stream->ID, !IsRemoteStream);
    QuicTraceEvent(StreamSendState, "[strm][%p] Send State: %c", Stream, QuicStreamSendGetState(Stream));
    QuicTraceEvent(StreamRecvState, "[strm][%p] Recv State: %c", Stream, QuicStreamRecvGetState(Stream));
=======
    QuicTraceEvent(
        StreamCreated,
        "[strm][%p] Created, Conn=%p ID=%llu IsLocal=%hhu",
        Stream,
        Stream->Connection,
        Stream->ID,
        !IsRemoteStream);
    QuicTraceEvent(
        StreamSendState,
        "[strm][%p] Send State: %hhu",
        Stream,
        QuicStreamSendGetState(Stream));
    QuicTraceEvent(
        StreamRecvState,
        "[strm][%p] Recv State: %hhu",
        Stream,
        QuicStreamRecvGetState(Stream));
>>>>>>> 3fa74d4a

    if (Stream->Flags.SendEnabled) {
        Stream->OutFlowBlockedReasons |= QUIC_FLOW_BLOCKED_APP;
    }

    if (Stream->SendFlags != 0) {
        //
        // Send flags were queued up before starting so we need to queue the
        // stream data to be sent out now.
        //
        QuicSendQueueFlushForStream(
            &Stream->Connection->Send, Stream, FALSE);
    }

    Stream->Flags.SendOpen = !!(Flags & QUIC_STREAM_START_FLAG_IMMEDIATE);
    if (Stream->Flags.SendOpen) {
        QuicSendSetStreamSendFlag(
            &Stream->Connection->Send,
            Stream,
            QUIC_STREAM_SEND_FLAG_OPEN);
    }

    Stream->MaxAllowedSendOffset =
        QuicStreamGetInitialMaxDataFromTP(
            Stream->ID,
            QuicConnIsServer(Stream->Connection),
            &Stream->Connection->PeerTransportParams);
    if (Stream->MaxAllowedSendOffset == 0) {
        Stream->OutFlowBlockedReasons |= QUIC_FLOW_BLOCKED_STREAM_FLOW_CONTROL;
    }
    Stream->SendWindow = (uint32_t)min(Stream->MaxAllowedSendOffset, UINT32_MAX);

    if (Stream->OutFlowBlockedReasons != 0) {
<<<<<<< HEAD
        QuicTraceEvent(StreamOutFlowBlocked, "[strm][%p] Send Blocked Flags: %c", Stream, Stream->OutFlowBlockedReasons);
=======
        QuicTraceEvent(
            StreamOutFlowBlocked,
            "[strm][%p] Send Blocked Flags: %hhu",
            Stream,
            Stream->OutFlowBlockedReasons);
>>>>>>> 3fa74d4a
    }

Exit:

    if (!IsRemoteStream) {
        QuicStreamIndicateStartComplete(Stream, Status);
    }

    return Status;
}

_IRQL_requires_max_(PASSIVE_LEVEL)
void
QuicStreamClose(
    _In_ __drv_freesMem(Mem) QUIC_STREAM* Stream
    )
{
    if (!Stream->Flags.ShutdownComplete) {

        QUIC_CONN_VERIFY(Stream->Connection, !Stream->Flags.Started);
        if (Stream->Flags.Started) {
            //
            // TODO - If the stream hasn't been aborted already, then this is a
            // fatal error for the connection. The QUIC transport cannot "just
            // pick an error" to shutdown the stream with. It must abort the
            // entire connection.
            //
            QuicTraceLogStreamWarning(
                CloseWithoutShutdown,
                Stream,
                "Closing handle without fully shutting down");
        }

        //
        // Abort any pending operations.
        //
        QuicStreamShutdown(
            Stream,
            QUIC_STREAM_SHUTDOWN_FLAG_ABORT_SEND |
                QUIC_STREAM_SHUTDOWN_FLAG_ABORT_RECEIVE |
                QUIC_STREAM_SHUTDOWN_FLAG_IMMEDIATE,
            QUIC_ERROR_NO_ERROR);

            if (!Stream->Flags.Started) {
                //
                // The stream was abandoned before it could be successfully
                // started. Just mark it as completing the shutdown process now
                // since nothing else can be done with it now.
                //
                Stream->Flags.ShutdownComplete = TRUE;
            }
    }

    Stream->Flags.HandleClosed = TRUE;
    Stream->ClientCallbackHandler = NULL;

    QuicStreamRelease(Stream, QUIC_STREAM_REF_APP);
}

_IRQL_requires_max_(PASSIVE_LEVEL)
void
QuicStreamTraceRundown(
    _In_ QUIC_STREAM* Stream
    )
{
<<<<<<< HEAD
    QuicTraceEvent(StreamRundown, "[strm][%p] Rundown, Conn=%p ID=%llu IsLocal=%c", Stream, Stream->Connection, Stream->ID,
        (!QuicConnIsServer(Stream->Connection) ^ (Stream->ID & STREAM_ID_FLAG_IS_SERVER)));
    QuicTraceEvent(StreamOutFlowBlocked, "[strm][%p] Send Blocked Flags: %c", Stream, Stream->OutFlowBlockedReasons);
=======
    QuicTraceEvent(
        StreamRundown,
        "[strm][%p] Rundown, Conn=%p ID=%llu IsLocal=%hhu",
        Stream,
        Stream->Connection,
        Stream->ID,
        (!QuicConnIsServer(Stream->Connection) ^ (Stream->ID & STREAM_ID_FLAG_IS_SERVER)));
    QuicTraceEvent(
        StreamOutFlowBlocked,
        "[strm][%p] Send Blocked Flags: %hhu",
        Stream,
        Stream->OutFlowBlockedReasons);
>>>>>>> 3fa74d4a
    // TODO - More state dump.
}

_IRQL_requires_max_(PASSIVE_LEVEL)
QUIC_STATUS
QuicStreamIndicateEvent(
    _In_ QUIC_STREAM* Stream,
    _Inout_ QUIC_STREAM_EVENT* Event
    )
{
    QUIC_STATUS Status;
    if (Stream->ClientCallbackHandler != NULL) {
        uint64_t StartTime = QuicTimeUs64();
        Status =
            Stream->ClientCallbackHandler(
                (HQUIC)Stream,
                Stream->ClientContext,
                Event);
        uint64_t EndTime = QuicTimeUs64();
        if (EndTime - StartTime > QUIC_MAX_CALLBACK_TIME_WARNING) {
            QuicTraceLogStreamWarning(
                AppTooLong,
                Stream,
                "App took excessive time (%llu us) in callback.",
                (EndTime - StartTime));
            QUIC_TEL_ASSERTMSG_ARGS(
                EndTime - StartTime < QUIC_MAX_CALLBACK_TIME_ERROR,
                "App extremely long time in stream callback",
                Stream->Connection->Registration == NULL ?
                    NULL : Stream->Connection->Registration->AppName,
                Event->Type, 0);
        }
    } else {
        Status = QUIC_STATUS_INVALID_STATE;
        QuicTraceLogStreamWarning(
            EventSilentDiscard,
            Stream,
            "Event silently discarded");
    }
    return Status;
}

_IRQL_requires_max_(PASSIVE_LEVEL)
void
QuicStreamIndicateStartComplete(
    _In_ QUIC_STREAM* Stream,
    _In_ QUIC_STATUS Status
    )
{
    QUIC_STREAM_EVENT Event;
    Event.Type = QUIC_STREAM_EVENT_START_COMPLETE;
    Event.START_COMPLETE.Status = Status;
    Event.START_COMPLETE.ID = Stream->ID;
    QuicTraceLogStreamVerbose(
        IndicateStartComplete,
        Stream,
        "Indicating QUIC_STREAM_EVENT_START_COMPLETE (0x%x)",
        Status);
    (void)QuicStreamIndicateEvent(Stream, &Event);
}

_IRQL_requires_max_(PASSIVE_LEVEL)
void
QuicStreamIndicateShutdownComplete(
    _In_ QUIC_STREAM* Stream
    )
{
    if (!Stream->Flags.HandleShutdown) {
        Stream->Flags.HandleShutdown = TRUE;

        QUIC_STREAM_EVENT Event;
        Event.Type = QUIC_STREAM_EVENT_SHUTDOWN_COMPLETE;
        QuicTraceLogStreamVerbose(
            IndicateStreamShutdownComplete,
            Stream,
            "Indicating QUIC_STREAM_EVENT_SHUTDOWN_COMPLETE");
        (void)QuicStreamIndicateEvent(Stream, &Event);

        Stream->ClientCallbackHandler = NULL;
    }
}

_IRQL_requires_max_(PASSIVE_LEVEL)
void
QuicStreamShutdown(
    _In_ QUIC_STREAM* Stream,
    _In_ QUIC_STREAM_SHUTDOWN_FLAGS Flags,
    _In_ QUIC_VAR_INT ErrorCode
    )
{
    QUIC_DBG_ASSERT(Flags != 0 && Flags != QUIC_STREAM_SHUTDOWN_SILENT);
    QUIC_DBG_ASSERT(
        Flags == QUIC_STREAM_SHUTDOWN_FLAG_GRACEFUL ||
        !(Flags & QUIC_STREAM_SHUTDOWN_FLAG_GRACEFUL));
    QUIC_DBG_ASSERT(
        !(Flags & QUIC_STREAM_SHUTDOWN_FLAG_IMMEDIATE) ||
        Flags == (QUIC_STREAM_SHUTDOWN_FLAG_IMMEDIATE |
                  QUIC_STREAM_SHUTDOWN_FLAG_ABORT_RECEIVE |
                  QUIC_STREAM_SHUTDOWN_FLAG_ABORT_SEND));

    if (!!(Flags & (QUIC_STREAM_SHUTDOWN_FLAG_GRACEFUL | QUIC_STREAM_SHUTDOWN_FLAG_ABORT_SEND))) {
        QuicStreamSendShutdown(
            Stream,
            !!(Flags & QUIC_STREAM_SHUTDOWN_FLAG_GRACEFUL),
            !!(Flags & QUIC_STREAM_SHUTDOWN_SILENT),
            ErrorCode);
    }

    if (!!(Flags & QUIC_STREAM_SHUTDOWN_FLAG_ABORT_RECEIVE)) {
        QuicStreamRecvShutdown(
            Stream,
            !!(Flags & QUIC_STREAM_SHUTDOWN_SILENT),
            ErrorCode);
    }

    if (!!(Flags & QUIC_STREAM_SHUTDOWN_FLAG_IMMEDIATE) &&
        !Stream->Flags.ShutdownComplete) {
        //
        // The app has requested that we immediately give them completion
        // events so they don't have to wait. Deliver the send shutdown complete
        // and shutdown complete events now, if they haven't already been
        // delivered.
        //
        QuicStreamIndicateSendShutdownComplete(Stream, FALSE);
        QuicStreamIndicateShutdownComplete(Stream);
    }
}

void
QuicStreamTryCompleteShutdown(
    _In_ QUIC_STREAM* Stream
    )
{
    if (!Stream->Flags.ShutdownComplete &&
        Stream->Flags.LocalCloseAcked &&
        Stream->Flags.RemoteCloseAcked) {

        //
        // Make sure to clean up any left over send flags.
        //
        QuicSendClearStreamSendFlag(
            &Stream->Connection->Send,
            Stream,
            QUIC_STREAM_SEND_FLAGS_ALL);

        //
        // Mark the stream as shut down and deliver the completion notification
        // to the application layer.
        //
        Stream->Flags.ShutdownComplete = TRUE;
        QuicStreamIndicateShutdownComplete(Stream);

        //
        // Indicate the stream is completely shut down to the connection.
        //
        QuicStreamSetReleaseStream(&Stream->Connection->Streams, Stream);
    }
}

QUIC_STATUS
QuicStreamParamSet(
    _In_ QUIC_STREAM* Stream,
    _In_ uint32_t Param,
    _In_ uint32_t BufferLength,
    _In_reads_bytes_(BufferLength)
        const void* Buffer
    )
{
    UNREFERENCED_PARAMETER(Stream);
    UNREFERENCED_PARAMETER(Param);
    UNREFERENCED_PARAMETER(BufferLength);
    UNREFERENCED_PARAMETER(Buffer);
    return QUIC_STATUS_INVALID_PARAMETER;
}

QUIC_STATUS
QuicStreamParamGet(
    _In_ QUIC_STREAM* Stream,
    _In_ uint32_t Param,
    _Inout_ uint32_t* BufferLength,
    _Out_writes_bytes_opt_(*BufferLength)
        void* Buffer
    )
{
    QUIC_STATUS Status;

    switch (Param)
    {
    case QUIC_PARAM_STREAM_ID:

        if (*BufferLength < sizeof(Stream->ID)) {
            *BufferLength = sizeof(Stream->ID);
            Status = QUIC_STATUS_BUFFER_TOO_SMALL;
            break;
        }

        if (Buffer == NULL) {
            Status = QUIC_STATUS_INVALID_PARAMETER;
            break;
        }

        if (!Stream->Flags.Started) {
            Status = QUIC_STATUS_INVALID_STATE;
            break;
        }

        *BufferLength = sizeof(Stream->ID);
        *(uint64_t*)Buffer = Stream->ID;

        Status = QUIC_STATUS_SUCCESS;
        break;

    case QUIC_PARAM_STREAM_0RTT_LENGTH:

        if (*BufferLength < sizeof(uint64_t)) {
            *BufferLength = sizeof(uint64_t);
            Status = QUIC_STATUS_BUFFER_TOO_SMALL;
            break;
        }

        if (Buffer == NULL) {
            Status = QUIC_STATUS_INVALID_PARAMETER;
            break;
        }

        if (!Stream->Flags.Started ||
            !Stream->Flags.LocalCloseAcked) {
            Status = QUIC_STATUS_INVALID_STATE;
        }

        *BufferLength = sizeof(uint64_t);
        *(uint64_t*)Buffer = Stream->Sent0Rtt;

        Status = QUIC_STATUS_SUCCESS;
        break;

    case QUIC_PARAM_STREAM_IDEAL_SEND_BUFFER_SIZE:

        if (*BufferLength < sizeof(uint64_t)) {
            *BufferLength = sizeof(uint64_t);
            Status = QUIC_STATUS_BUFFER_TOO_SMALL;
            break;
        }

        if (Buffer == NULL) {
            Status = QUIC_STATUS_INVALID_PARAMETER;
            break;
        }

        *BufferLength = sizeof(uint64_t);
        *(uint64_t*)Buffer =
            Stream->Connection->SendBuffer.IdealBytes;

        Status = QUIC_STATUS_SUCCESS;
        break;

    default:
        Status = QUIC_STATUS_INVALID_PARAMETER;
        break;
    }

    return Status;
}
<|MERGE_RESOLUTION|>--- conflicted
+++ resolved
@@ -1,611 +1,590 @@
-/*++
-
-    Copyright (c) Microsoft Corporation.
-    Licensed under the MIT License.
-
-Abstract:
-
-    A stream manages the send and receive queues for application data. This file
-    contains the initialization and cleanup functionality for the stream.
-
---*/
-
-#include "precomp.h"
-#include "stream.c.clog.h"
-
-_IRQL_requires_max_(DISPATCH_LEVEL)
-QUIC_STATUS
-QuicStreamInitialize(
-    _In_ QUIC_CONNECTION* Connection,
-    _In_ BOOLEAN OpenedRemotely,
-    _In_ BOOLEAN Unidirectional,
-    _In_ BOOLEAN Opened0Rtt,
-    _Outptr_ _At_(*NewStream, __drv_allocatesMem(Mem))
-        QUIC_STREAM** NewStream
-    )
-{
-    QUIC_STATUS Status;
-    QUIC_STREAM* Stream;
-
-    Stream = QuicPoolAlloc(&Connection->Worker->StreamPool);
-    if (Stream == NULL) {
-        Status = QUIC_STATUS_OUT_OF_MEMORY;
-        goto Exit;
-    }
-    QuicZeroMemory(Stream, sizeof(QUIC_STREAM));
-
-    Stream->Type = QUIC_HANDLE_TYPE_STREAM;
-    Stream->Connection = Connection;
-    Stream->ID = UINT64_MAX;
-    Stream->Flags.Unidirectional = Unidirectional;
-    Stream->Flags.Opened0Rtt = Opened0Rtt;
-    Stream->Flags.Allocated = TRUE;
-    Stream->Flags.SendEnabled = TRUE;
-    Stream->Flags.ReceiveEnabled = TRUE;
-    Stream->RecvMaxLength = UINT64_MAX;
-    Stream->RefCount = 1;
-    Stream->SendRequestsTail = &Stream->SendRequests;
-    QuicDispatchLockInitialize(&Stream->ApiSendRequestLock);
-    QuicRefInitialize(&Stream->RefCount);
-#if DEBUG
-    Stream->RefTypeCount[QUIC_STREAM_REF_APP] = 1;
-#endif
-
-    if (Unidirectional) {
-        if (!OpenedRemotely) {
-
-            //
-            // This is 'our' unidirectional stream, so that means just the send
-            // path is used.
-            //
-
-            Stream->Flags.RemoteNotAllowed = TRUE;
-            Stream->Flags.RemoteCloseAcked = TRUE;
-            Stream->Flags.ReceiveEnabled = FALSE;
-
-        } else {
-
-            //
-            // This is 'their' unidirectional stream, so that means just the recv
-            // path is used.
-            //
-
-            Stream->Flags.LocalNotAllowed = TRUE;
-            Stream->Flags.LocalCloseAcked = TRUE;
-            Stream->Flags.SendEnabled = FALSE;
-            Stream->Flags.HandleSendShutdown = TRUE;
-        }
-    }
-
-    Status =
-        QuicRangeInitialize(
-            QUIC_MAX_RANGE_ALLOC_SIZE,
-            &Stream->SparseAckRanges);
-    if (QUIC_FAILED(Status)) {
-        goto Exit;
-    }
-
-    Status =
-        QuicRecvBufferInitialize(
-            &Stream->RecvBuffer,
-            Connection->Session->Settings.StreamRecvBufferDefault,
-            Connection->Session->Settings.StreamRecvWindowDefault,
-            FALSE);
-    if (QUIC_FAILED(Status)) {
-        QuicRangeUninitialize(&Stream->SparseAckRanges);
-        goto Exit;
-    }
-
-    Stream->MaxAllowedRecvOffset = Stream->RecvBuffer.VirtualBufferLength;
-    Stream->RecvWindowLastUpdate = QuicTimeUs32();
-
-    Stream->Flags.Initialized = TRUE;
-    *NewStream = Stream;
-    Stream = NULL;
-
-Exit:
-
-    if (Stream) {
-        QuicDispatchLockUninitialize(&Stream->ApiSendRequestLock);
-        Stream->Flags.Freed = TRUE;
-        QuicPoolFree(&Connection->Worker->StreamPool, Stream);
-    }
-
-    return Status;
-}
-
-_IRQL_requires_max_(DISPATCH_LEVEL)
-void
-QuicStreamFree(
-    _In_ __drv_freesMem(Mem) QUIC_STREAM* Stream
-    )
-{
-    BOOLEAN WasStarted = Stream->Flags.Started;
-
-    QUIC_TEL_ASSERT(Stream->RefCount == 0);
-    QUIC_TEL_ASSERT(Stream->Flags.ShutdownComplete);
-    QUIC_TEL_ASSERT(Stream->Flags.HandleClosed);
-    QUIC_TEL_ASSERT(Stream->ClosedLink.Flink == NULL);
-    QUIC_TEL_ASSERT(Stream->SendLink.Flink == NULL);
-
-    Stream->Flags.Uninitialized = TRUE;
-
-    QUIC_TEL_ASSERT(Stream->ApiSendRequests == NULL);
-    QUIC_TEL_ASSERT(Stream->SendRequests == NULL);
-
-    QuicRecvBufferUninitialize(&Stream->RecvBuffer);
-    QuicRangeUninitialize(&Stream->SparseAckRanges);
-    QuicDispatchLockUninitialize(&Stream->ApiSendRequestLock);
-    QuicRefUninitialize(&Stream->RefCount);
-
-    Stream->Flags.Freed = TRUE;
-    QuicPoolFree(&Stream->Connection->Worker->StreamPool, Stream);
-
-    if (WasStarted) {
-<<<<<<< HEAD
-#pragma prefast(suppress:6001, "SAL doesn't understand we're logging just the address")
-        QuicTraceEvent(StreamDestroyed, "[strm][%p] Destroyed", Stream);
-=======
-#pragma warning(push)
-#pragma warning(disable:6001) // SAL doesn't understand we're logging just the address
-        QuicTraceEvent(
-            StreamDestroyed,
-            "[strm][%p] Destroyed",
-            Stream);
-#pragma warning(pop)
->>>>>>> 3fa74d4a
-    }
-}
-
-_IRQL_requires_max_(PASSIVE_LEVEL)
-QUIC_STATUS
-QuicStreamStart(
-    _In_ QUIC_STREAM* Stream,
-    _In_ QUIC_STREAM_START_FLAGS Flags,
-    _In_ BOOLEAN IsRemoteStream
-    )
-{
-    QUIC_STATUS Status;
-
-    if (QuicConnIsClosed(Stream->Connection) ||
-        Stream->Flags.Started) {
-        Status = QUIC_STATUS_INVALID_STATE;
-        goto Exit;
-    }
-
-    if (!IsRemoteStream) {
-        uint8_t Type =
-            QuicConnIsServer(Stream->Connection) ?
-                STREAM_ID_FLAG_IS_SERVER :
-                STREAM_ID_FLAG_IS_CLIENT;
-
-        if (Stream->Flags.Unidirectional) {
-            Type |= STREAM_ID_FLAG_IS_UNI_DIR;
-        }
-
-        Status =
-            QuicStreamSetNewLocalStream(
-                &Stream->Connection->Streams,
-                Type,
-                !!(Flags & QUIC_STREAM_START_FLAG_FAIL_BLOCKED),
-                Stream);
-        if (QUIC_FAILED(Status)) {
-            goto Exit;
-        }
-    } else {
-        Status = QUIC_STATUS_SUCCESS;
-    }
-
-    Stream->Flags.Started = TRUE;
-
-<<<<<<< HEAD
-    QuicTraceEvent(StreamCreated, "[strm][%p] Created, Conn=%p ID=%llu IsLocal=%c", Stream, Stream->Connection, Stream->ID, !IsRemoteStream);
-    QuicTraceEvent(StreamSendState, "[strm][%p] Send State: %c", Stream, QuicStreamSendGetState(Stream));
-    QuicTraceEvent(StreamRecvState, "[strm][%p] Recv State: %c", Stream, QuicStreamRecvGetState(Stream));
-=======
-    QuicTraceEvent(
-        StreamCreated,
-        "[strm][%p] Created, Conn=%p ID=%llu IsLocal=%hhu",
-        Stream,
-        Stream->Connection,
-        Stream->ID,
-        !IsRemoteStream);
-    QuicTraceEvent(
-        StreamSendState,
-        "[strm][%p] Send State: %hhu",
-        Stream,
-        QuicStreamSendGetState(Stream));
-    QuicTraceEvent(
-        StreamRecvState,
-        "[strm][%p] Recv State: %hhu",
-        Stream,
-        QuicStreamRecvGetState(Stream));
->>>>>>> 3fa74d4a
-
-    if (Stream->Flags.SendEnabled) {
-        Stream->OutFlowBlockedReasons |= QUIC_FLOW_BLOCKED_APP;
-    }
-
-    if (Stream->SendFlags != 0) {
-        //
-        // Send flags were queued up before starting so we need to queue the
-        // stream data to be sent out now.
-        //
-        QuicSendQueueFlushForStream(
-            &Stream->Connection->Send, Stream, FALSE);
-    }
-
-    Stream->Flags.SendOpen = !!(Flags & QUIC_STREAM_START_FLAG_IMMEDIATE);
-    if (Stream->Flags.SendOpen) {
-        QuicSendSetStreamSendFlag(
-            &Stream->Connection->Send,
-            Stream,
-            QUIC_STREAM_SEND_FLAG_OPEN);
-    }
-
-    Stream->MaxAllowedSendOffset =
-        QuicStreamGetInitialMaxDataFromTP(
-            Stream->ID,
-            QuicConnIsServer(Stream->Connection),
-            &Stream->Connection->PeerTransportParams);
-    if (Stream->MaxAllowedSendOffset == 0) {
-        Stream->OutFlowBlockedReasons |= QUIC_FLOW_BLOCKED_STREAM_FLOW_CONTROL;
-    }
-    Stream->SendWindow = (uint32_t)min(Stream->MaxAllowedSendOffset, UINT32_MAX);
-
-    if (Stream->OutFlowBlockedReasons != 0) {
-<<<<<<< HEAD
-        QuicTraceEvent(StreamOutFlowBlocked, "[strm][%p] Send Blocked Flags: %c", Stream, Stream->OutFlowBlockedReasons);
-=======
-        QuicTraceEvent(
-            StreamOutFlowBlocked,
-            "[strm][%p] Send Blocked Flags: %hhu",
-            Stream,
-            Stream->OutFlowBlockedReasons);
->>>>>>> 3fa74d4a
-    }
-
-Exit:
-
-    if (!IsRemoteStream) {
-        QuicStreamIndicateStartComplete(Stream, Status);
-    }
-
-    return Status;
-}
-
-_IRQL_requires_max_(PASSIVE_LEVEL)
-void
-QuicStreamClose(
-    _In_ __drv_freesMem(Mem) QUIC_STREAM* Stream
-    )
-{
-    if (!Stream->Flags.ShutdownComplete) {
-
-        QUIC_CONN_VERIFY(Stream->Connection, !Stream->Flags.Started);
-        if (Stream->Flags.Started) {
-            //
-            // TODO - If the stream hasn't been aborted already, then this is a
-            // fatal error for the connection. The QUIC transport cannot "just
-            // pick an error" to shutdown the stream with. It must abort the
-            // entire connection.
-            //
-            QuicTraceLogStreamWarning(
-                CloseWithoutShutdown,
-                Stream,
-                "Closing handle without fully shutting down");
-        }
-
-        //
-        // Abort any pending operations.
-        //
-        QuicStreamShutdown(
-            Stream,
-            QUIC_STREAM_SHUTDOWN_FLAG_ABORT_SEND |
-                QUIC_STREAM_SHUTDOWN_FLAG_ABORT_RECEIVE |
-                QUIC_STREAM_SHUTDOWN_FLAG_IMMEDIATE,
-            QUIC_ERROR_NO_ERROR);
-
-            if (!Stream->Flags.Started) {
-                //
-                // The stream was abandoned before it could be successfully
-                // started. Just mark it as completing the shutdown process now
-                // since nothing else can be done with it now.
-                //
-                Stream->Flags.ShutdownComplete = TRUE;
-            }
-    }
-
-    Stream->Flags.HandleClosed = TRUE;
-    Stream->ClientCallbackHandler = NULL;
-
-    QuicStreamRelease(Stream, QUIC_STREAM_REF_APP);
-}
-
-_IRQL_requires_max_(PASSIVE_LEVEL)
-void
-QuicStreamTraceRundown(
-    _In_ QUIC_STREAM* Stream
-    )
-{
-<<<<<<< HEAD
-    QuicTraceEvent(StreamRundown, "[strm][%p] Rundown, Conn=%p ID=%llu IsLocal=%c", Stream, Stream->Connection, Stream->ID,
-        (!QuicConnIsServer(Stream->Connection) ^ (Stream->ID & STREAM_ID_FLAG_IS_SERVER)));
-    QuicTraceEvent(StreamOutFlowBlocked, "[strm][%p] Send Blocked Flags: %c", Stream, Stream->OutFlowBlockedReasons);
-=======
-    QuicTraceEvent(
-        StreamRundown,
-        "[strm][%p] Rundown, Conn=%p ID=%llu IsLocal=%hhu",
-        Stream,
-        Stream->Connection,
-        Stream->ID,
-        (!QuicConnIsServer(Stream->Connection) ^ (Stream->ID & STREAM_ID_FLAG_IS_SERVER)));
-    QuicTraceEvent(
-        StreamOutFlowBlocked,
-        "[strm][%p] Send Blocked Flags: %hhu",
-        Stream,
-        Stream->OutFlowBlockedReasons);
->>>>>>> 3fa74d4a
-    // TODO - More state dump.
-}
-
-_IRQL_requires_max_(PASSIVE_LEVEL)
-QUIC_STATUS
-QuicStreamIndicateEvent(
-    _In_ QUIC_STREAM* Stream,
-    _Inout_ QUIC_STREAM_EVENT* Event
-    )
-{
-    QUIC_STATUS Status;
-    if (Stream->ClientCallbackHandler != NULL) {
-        uint64_t StartTime = QuicTimeUs64();
-        Status =
-            Stream->ClientCallbackHandler(
-                (HQUIC)Stream,
-                Stream->ClientContext,
-                Event);
-        uint64_t EndTime = QuicTimeUs64();
-        if (EndTime - StartTime > QUIC_MAX_CALLBACK_TIME_WARNING) {
-            QuicTraceLogStreamWarning(
-                AppTooLong,
-                Stream,
-                "App took excessive time (%llu us) in callback.",
-                (EndTime - StartTime));
-            QUIC_TEL_ASSERTMSG_ARGS(
-                EndTime - StartTime < QUIC_MAX_CALLBACK_TIME_ERROR,
-                "App extremely long time in stream callback",
-                Stream->Connection->Registration == NULL ?
-                    NULL : Stream->Connection->Registration->AppName,
-                Event->Type, 0);
-        }
-    } else {
-        Status = QUIC_STATUS_INVALID_STATE;
-        QuicTraceLogStreamWarning(
-            EventSilentDiscard,
-            Stream,
-            "Event silently discarded");
-    }
-    return Status;
-}
-
-_IRQL_requires_max_(PASSIVE_LEVEL)
-void
-QuicStreamIndicateStartComplete(
-    _In_ QUIC_STREAM* Stream,
-    _In_ QUIC_STATUS Status
-    )
-{
-    QUIC_STREAM_EVENT Event;
-    Event.Type = QUIC_STREAM_EVENT_START_COMPLETE;
-    Event.START_COMPLETE.Status = Status;
-    Event.START_COMPLETE.ID = Stream->ID;
-    QuicTraceLogStreamVerbose(
-        IndicateStartComplete,
-        Stream,
-        "Indicating QUIC_STREAM_EVENT_START_COMPLETE (0x%x)",
-        Status);
-    (void)QuicStreamIndicateEvent(Stream, &Event);
-}
-
-_IRQL_requires_max_(PASSIVE_LEVEL)
-void
-QuicStreamIndicateShutdownComplete(
-    _In_ QUIC_STREAM* Stream
-    )
-{
-    if (!Stream->Flags.HandleShutdown) {
-        Stream->Flags.HandleShutdown = TRUE;
-
-        QUIC_STREAM_EVENT Event;
-        Event.Type = QUIC_STREAM_EVENT_SHUTDOWN_COMPLETE;
-        QuicTraceLogStreamVerbose(
-            IndicateStreamShutdownComplete,
-            Stream,
-            "Indicating QUIC_STREAM_EVENT_SHUTDOWN_COMPLETE");
-        (void)QuicStreamIndicateEvent(Stream, &Event);
-
-        Stream->ClientCallbackHandler = NULL;
-    }
-}
-
-_IRQL_requires_max_(PASSIVE_LEVEL)
-void
-QuicStreamShutdown(
-    _In_ QUIC_STREAM* Stream,
-    _In_ QUIC_STREAM_SHUTDOWN_FLAGS Flags,
-    _In_ QUIC_VAR_INT ErrorCode
-    )
-{
-    QUIC_DBG_ASSERT(Flags != 0 && Flags != QUIC_STREAM_SHUTDOWN_SILENT);
-    QUIC_DBG_ASSERT(
-        Flags == QUIC_STREAM_SHUTDOWN_FLAG_GRACEFUL ||
-        !(Flags & QUIC_STREAM_SHUTDOWN_FLAG_GRACEFUL));
-    QUIC_DBG_ASSERT(
-        !(Flags & QUIC_STREAM_SHUTDOWN_FLAG_IMMEDIATE) ||
-        Flags == (QUIC_STREAM_SHUTDOWN_FLAG_IMMEDIATE |
-                  QUIC_STREAM_SHUTDOWN_FLAG_ABORT_RECEIVE |
-                  QUIC_STREAM_SHUTDOWN_FLAG_ABORT_SEND));
-
-    if (!!(Flags & (QUIC_STREAM_SHUTDOWN_FLAG_GRACEFUL | QUIC_STREAM_SHUTDOWN_FLAG_ABORT_SEND))) {
-        QuicStreamSendShutdown(
-            Stream,
-            !!(Flags & QUIC_STREAM_SHUTDOWN_FLAG_GRACEFUL),
-            !!(Flags & QUIC_STREAM_SHUTDOWN_SILENT),
-            ErrorCode);
-    }
-
-    if (!!(Flags & QUIC_STREAM_SHUTDOWN_FLAG_ABORT_RECEIVE)) {
-        QuicStreamRecvShutdown(
-            Stream,
-            !!(Flags & QUIC_STREAM_SHUTDOWN_SILENT),
-            ErrorCode);
-    }
-
-    if (!!(Flags & QUIC_STREAM_SHUTDOWN_FLAG_IMMEDIATE) &&
-        !Stream->Flags.ShutdownComplete) {
-        //
-        // The app has requested that we immediately give them completion
-        // events so they don't have to wait. Deliver the send shutdown complete
-        // and shutdown complete events now, if they haven't already been
-        // delivered.
-        //
-        QuicStreamIndicateSendShutdownComplete(Stream, FALSE);
-        QuicStreamIndicateShutdownComplete(Stream);
-    }
-}
-
-void
-QuicStreamTryCompleteShutdown(
-    _In_ QUIC_STREAM* Stream
-    )
-{
-    if (!Stream->Flags.ShutdownComplete &&
-        Stream->Flags.LocalCloseAcked &&
-        Stream->Flags.RemoteCloseAcked) {
-
-        //
-        // Make sure to clean up any left over send flags.
-        //
-        QuicSendClearStreamSendFlag(
-            &Stream->Connection->Send,
-            Stream,
-            QUIC_STREAM_SEND_FLAGS_ALL);
-
-        //
-        // Mark the stream as shut down and deliver the completion notification
-        // to the application layer.
-        //
-        Stream->Flags.ShutdownComplete = TRUE;
-        QuicStreamIndicateShutdownComplete(Stream);
-
-        //
-        // Indicate the stream is completely shut down to the connection.
-        //
-        QuicStreamSetReleaseStream(&Stream->Connection->Streams, Stream);
-    }
-}
-
-QUIC_STATUS
-QuicStreamParamSet(
-    _In_ QUIC_STREAM* Stream,
-    _In_ uint32_t Param,
-    _In_ uint32_t BufferLength,
-    _In_reads_bytes_(BufferLength)
-        const void* Buffer
-    )
-{
-    UNREFERENCED_PARAMETER(Stream);
-    UNREFERENCED_PARAMETER(Param);
-    UNREFERENCED_PARAMETER(BufferLength);
-    UNREFERENCED_PARAMETER(Buffer);
-    return QUIC_STATUS_INVALID_PARAMETER;
-}
-
-QUIC_STATUS
-QuicStreamParamGet(
-    _In_ QUIC_STREAM* Stream,
-    _In_ uint32_t Param,
-    _Inout_ uint32_t* BufferLength,
-    _Out_writes_bytes_opt_(*BufferLength)
-        void* Buffer
-    )
-{
-    QUIC_STATUS Status;
-
-    switch (Param)
-    {
-    case QUIC_PARAM_STREAM_ID:
-
-        if (*BufferLength < sizeof(Stream->ID)) {
-            *BufferLength = sizeof(Stream->ID);
-            Status = QUIC_STATUS_BUFFER_TOO_SMALL;
-            break;
-        }
-
-        if (Buffer == NULL) {
-            Status = QUIC_STATUS_INVALID_PARAMETER;
-            break;
-        }
-
-        if (!Stream->Flags.Started) {
-            Status = QUIC_STATUS_INVALID_STATE;
-            break;
-        }
-
-        *BufferLength = sizeof(Stream->ID);
-        *(uint64_t*)Buffer = Stream->ID;
-
-        Status = QUIC_STATUS_SUCCESS;
-        break;
-
-    case QUIC_PARAM_STREAM_0RTT_LENGTH:
-
-        if (*BufferLength < sizeof(uint64_t)) {
-            *BufferLength = sizeof(uint64_t);
-            Status = QUIC_STATUS_BUFFER_TOO_SMALL;
-            break;
-        }
-
-        if (Buffer == NULL) {
-            Status = QUIC_STATUS_INVALID_PARAMETER;
-            break;
-        }
-
-        if (!Stream->Flags.Started ||
-            !Stream->Flags.LocalCloseAcked) {
-            Status = QUIC_STATUS_INVALID_STATE;
-        }
-
-        *BufferLength = sizeof(uint64_t);
-        *(uint64_t*)Buffer = Stream->Sent0Rtt;
-
-        Status = QUIC_STATUS_SUCCESS;
-        break;
-
-    case QUIC_PARAM_STREAM_IDEAL_SEND_BUFFER_SIZE:
-
-        if (*BufferLength < sizeof(uint64_t)) {
-            *BufferLength = sizeof(uint64_t);
-            Status = QUIC_STATUS_BUFFER_TOO_SMALL;
-            break;
-        }
-
-        if (Buffer == NULL) {
-            Status = QUIC_STATUS_INVALID_PARAMETER;
-            break;
-        }
-
-        *BufferLength = sizeof(uint64_t);
-        *(uint64_t*)Buffer =
-            Stream->Connection->SendBuffer.IdealBytes;
-
-        Status = QUIC_STATUS_SUCCESS;
-        break;
-
-    default:
-        Status = QUIC_STATUS_INVALID_PARAMETER;
-        break;
-    }
-
-    return Status;
-}
+/*++
+
+    Copyright (c) Microsoft Corporation.
+    Licensed under the MIT License.
+
+Abstract:
+
+    A stream manages the send and receive queues for application data. This file
+    contains the initialization and cleanup functionality for the stream.
+
+--*/
+
+#include "precomp.h"
+#include "stream.c.clog.h"
+
+_IRQL_requires_max_(DISPATCH_LEVEL)
+QUIC_STATUS
+QuicStreamInitialize(
+    _In_ QUIC_CONNECTION* Connection,
+    _In_ BOOLEAN OpenedRemotely,
+    _In_ BOOLEAN Unidirectional,
+    _In_ BOOLEAN Opened0Rtt,
+    _Outptr_ _At_(*NewStream, __drv_allocatesMem(Mem))
+        QUIC_STREAM** NewStream
+    )
+{
+    QUIC_STATUS Status;
+    QUIC_STREAM* Stream;
+
+    Stream = QuicPoolAlloc(&Connection->Worker->StreamPool);
+    if (Stream == NULL) {
+        Status = QUIC_STATUS_OUT_OF_MEMORY;
+        goto Exit;
+    }
+    QuicZeroMemory(Stream, sizeof(QUIC_STREAM));
+
+    Stream->Type = QUIC_HANDLE_TYPE_STREAM;
+    Stream->Connection = Connection;
+    Stream->ID = UINT64_MAX;
+    Stream->Flags.Unidirectional = Unidirectional;
+    Stream->Flags.Opened0Rtt = Opened0Rtt;
+    Stream->Flags.Allocated = TRUE;
+    Stream->Flags.SendEnabled = TRUE;
+    Stream->Flags.ReceiveEnabled = TRUE;
+    Stream->RecvMaxLength = UINT64_MAX;
+    Stream->RefCount = 1;
+    Stream->SendRequestsTail = &Stream->SendRequests;
+    QuicDispatchLockInitialize(&Stream->ApiSendRequestLock);
+    QuicRefInitialize(&Stream->RefCount);
+#if DEBUG
+    Stream->RefTypeCount[QUIC_STREAM_REF_APP] = 1;
+#endif
+
+    if (Unidirectional) {
+        if (!OpenedRemotely) {
+
+            //
+            // This is 'our' unidirectional stream, so that means just the send
+            // path is used.
+            //
+
+            Stream->Flags.RemoteNotAllowed = TRUE;
+            Stream->Flags.RemoteCloseAcked = TRUE;
+            Stream->Flags.ReceiveEnabled = FALSE;
+
+        } else {
+
+            //
+            // This is 'their' unidirectional stream, so that means just the recv
+            // path is used.
+            //
+
+            Stream->Flags.LocalNotAllowed = TRUE;
+            Stream->Flags.LocalCloseAcked = TRUE;
+            Stream->Flags.SendEnabled = FALSE;
+            Stream->Flags.HandleSendShutdown = TRUE;
+        }
+    }
+
+    Status =
+        QuicRangeInitialize(
+            QUIC_MAX_RANGE_ALLOC_SIZE,
+            &Stream->SparseAckRanges);
+    if (QUIC_FAILED(Status)) {
+        goto Exit;
+    }
+
+    Status =
+        QuicRecvBufferInitialize(
+            &Stream->RecvBuffer,
+            Connection->Session->Settings.StreamRecvBufferDefault,
+            Connection->Session->Settings.StreamRecvWindowDefault,
+            FALSE);
+    if (QUIC_FAILED(Status)) {
+        QuicRangeUninitialize(&Stream->SparseAckRanges);
+        goto Exit;
+    }
+
+    Stream->MaxAllowedRecvOffset = Stream->RecvBuffer.VirtualBufferLength;
+    Stream->RecvWindowLastUpdate = QuicTimeUs32();
+
+    Stream->Flags.Initialized = TRUE;
+    *NewStream = Stream;
+    Stream = NULL;
+
+Exit:
+
+    if (Stream) {
+        QuicDispatchLockUninitialize(&Stream->ApiSendRequestLock);
+        Stream->Flags.Freed = TRUE;
+        QuicPoolFree(&Connection->Worker->StreamPool, Stream);
+    }
+
+    return Status;
+}
+
+_IRQL_requires_max_(DISPATCH_LEVEL)
+void
+QuicStreamFree(
+    _In_ __drv_freesMem(Mem) QUIC_STREAM* Stream
+    )
+{
+    BOOLEAN WasStarted = Stream->Flags.Started;
+
+    QUIC_TEL_ASSERT(Stream->RefCount == 0);
+    QUIC_TEL_ASSERT(Stream->Flags.ShutdownComplete);
+    QUIC_TEL_ASSERT(Stream->Flags.HandleClosed);
+    QUIC_TEL_ASSERT(Stream->ClosedLink.Flink == NULL);
+    QUIC_TEL_ASSERT(Stream->SendLink.Flink == NULL);
+
+    Stream->Flags.Uninitialized = TRUE;
+
+    QUIC_TEL_ASSERT(Stream->ApiSendRequests == NULL);
+    QUIC_TEL_ASSERT(Stream->SendRequests == NULL);
+
+    QuicRecvBufferUninitialize(&Stream->RecvBuffer);
+    QuicRangeUninitialize(&Stream->SparseAckRanges);
+    QuicDispatchLockUninitialize(&Stream->ApiSendRequestLock);
+    QuicRefUninitialize(&Stream->RefCount);
+
+    Stream->Flags.Freed = TRUE;
+    QuicPoolFree(&Stream->Connection->Worker->StreamPool, Stream);
+
+    if (WasStarted) {
+#pragma warning(push)
+#pragma warning(disable:6001) // SAL doesn't understand we're logging just the address
+        QuicTraceEvent(
+            StreamDestroyed,
+            "[strm][%p] Destroyed",
+            Stream);
+#pragma warning(pop)
+    }
+}
+
+_IRQL_requires_max_(PASSIVE_LEVEL)
+QUIC_STATUS
+QuicStreamStart(
+    _In_ QUIC_STREAM* Stream,
+    _In_ QUIC_STREAM_START_FLAGS Flags,
+    _In_ BOOLEAN IsRemoteStream
+    )
+{
+    QUIC_STATUS Status;
+
+    if (QuicConnIsClosed(Stream->Connection) ||
+        Stream->Flags.Started) {
+        Status = QUIC_STATUS_INVALID_STATE;
+        goto Exit;
+    }
+
+    if (!IsRemoteStream) {
+        uint8_t Type =
+            QuicConnIsServer(Stream->Connection) ?
+                STREAM_ID_FLAG_IS_SERVER :
+                STREAM_ID_FLAG_IS_CLIENT;
+
+        if (Stream->Flags.Unidirectional) {
+            Type |= STREAM_ID_FLAG_IS_UNI_DIR;
+        }
+
+        Status =
+            QuicStreamSetNewLocalStream(
+                &Stream->Connection->Streams,
+                Type,
+                !!(Flags & QUIC_STREAM_START_FLAG_FAIL_BLOCKED),
+                Stream);
+        if (QUIC_FAILED(Status)) {
+            goto Exit;
+        }
+    } else {
+        Status = QUIC_STATUS_SUCCESS;
+    }
+
+    Stream->Flags.Started = TRUE;
+
+    QuicTraceEvent(
+        StreamCreated,
+        "[strm][%p] Created, Conn=%p ID=%llu IsLocal=%hhu",
+        Stream,
+        Stream->Connection,
+        Stream->ID,
+        !IsRemoteStream);
+    QuicTraceEvent(
+        StreamSendState,
+        "[strm][%p] Send State: %hhu",
+        Stream,
+        QuicStreamSendGetState(Stream));
+    QuicTraceEvent(
+        StreamRecvState,
+        "[strm][%p] Recv State: %hhu",
+        Stream,
+        QuicStreamRecvGetState(Stream));
+
+    if (Stream->Flags.SendEnabled) {
+        Stream->OutFlowBlockedReasons |= QUIC_FLOW_BLOCKED_APP;
+    }
+
+    if (Stream->SendFlags != 0) {
+        //
+        // Send flags were queued up before starting so we need to queue the
+        // stream data to be sent out now.
+        //
+        QuicSendQueueFlushForStream(
+            &Stream->Connection->Send, Stream, FALSE);
+    }
+
+    Stream->Flags.SendOpen = !!(Flags & QUIC_STREAM_START_FLAG_IMMEDIATE);
+    if (Stream->Flags.SendOpen) {
+        QuicSendSetStreamSendFlag(
+            &Stream->Connection->Send,
+            Stream,
+            QUIC_STREAM_SEND_FLAG_OPEN);
+    }
+
+    Stream->MaxAllowedSendOffset =
+        QuicStreamGetInitialMaxDataFromTP(
+            Stream->ID,
+            QuicConnIsServer(Stream->Connection),
+            &Stream->Connection->PeerTransportParams);
+    if (Stream->MaxAllowedSendOffset == 0) {
+        Stream->OutFlowBlockedReasons |= QUIC_FLOW_BLOCKED_STREAM_FLOW_CONTROL;
+    }
+    Stream->SendWindow = (uint32_t)min(Stream->MaxAllowedSendOffset, UINT32_MAX);
+
+    if (Stream->OutFlowBlockedReasons != 0) {
+        QuicTraceEvent(
+            StreamOutFlowBlocked,
+            "[strm][%p] Send Blocked Flags: %hhu",
+            Stream,
+            Stream->OutFlowBlockedReasons);
+    }
+
+Exit:
+
+    if (!IsRemoteStream) {
+        QuicStreamIndicateStartComplete(Stream, Status);
+    }
+
+    return Status;
+}
+
+_IRQL_requires_max_(PASSIVE_LEVEL)
+void
+QuicStreamClose(
+    _In_ __drv_freesMem(Mem) QUIC_STREAM* Stream
+    )
+{
+    if (!Stream->Flags.ShutdownComplete) {
+
+        QUIC_CONN_VERIFY(Stream->Connection, !Stream->Flags.Started);
+        if (Stream->Flags.Started) {
+            //
+            // TODO - If the stream hasn't been aborted already, then this is a
+            // fatal error for the connection. The QUIC transport cannot "just
+            // pick an error" to shutdown the stream with. It must abort the
+            // entire connection.
+            //
+            QuicTraceLogStreamWarning(
+                CloseWithoutShutdown,
+                Stream,
+                "Closing handle without fully shutting down");
+        }
+
+        //
+        // Abort any pending operations.
+        //
+        QuicStreamShutdown(
+            Stream,
+            QUIC_STREAM_SHUTDOWN_FLAG_ABORT_SEND |
+                QUIC_STREAM_SHUTDOWN_FLAG_ABORT_RECEIVE |
+                QUIC_STREAM_SHUTDOWN_FLAG_IMMEDIATE,
+            QUIC_ERROR_NO_ERROR);
+
+            if (!Stream->Flags.Started) {
+                //
+                // The stream was abandoned before it could be successfully
+                // started. Just mark it as completing the shutdown process now
+                // since nothing else can be done with it now.
+                //
+                Stream->Flags.ShutdownComplete = TRUE;
+            }
+    }
+
+    Stream->Flags.HandleClosed = TRUE;
+    Stream->ClientCallbackHandler = NULL;
+
+    QuicStreamRelease(Stream, QUIC_STREAM_REF_APP);
+}
+
+_IRQL_requires_max_(PASSIVE_LEVEL)
+void
+QuicStreamTraceRundown(
+    _In_ QUIC_STREAM* Stream
+    )
+{
+    QuicTraceEvent(
+        StreamRundown,
+        "[strm][%p] Rundown, Conn=%p ID=%llu IsLocal=%hhu",
+        Stream,
+        Stream->Connection,
+        Stream->ID,
+        (!QuicConnIsServer(Stream->Connection) ^ (Stream->ID & STREAM_ID_FLAG_IS_SERVER)));
+    QuicTraceEvent(
+        StreamOutFlowBlocked,
+        "[strm][%p] Send Blocked Flags: %hhu",
+        Stream,
+        Stream->OutFlowBlockedReasons);
+    // TODO - More state dump.
+}
+
+_IRQL_requires_max_(PASSIVE_LEVEL)
+QUIC_STATUS
+QuicStreamIndicateEvent(
+    _In_ QUIC_STREAM* Stream,
+    _Inout_ QUIC_STREAM_EVENT* Event
+    )
+{
+    QUIC_STATUS Status;
+    if (Stream->ClientCallbackHandler != NULL) {
+        uint64_t StartTime = QuicTimeUs64();
+        Status =
+            Stream->ClientCallbackHandler(
+                (HQUIC)Stream,
+                Stream->ClientContext,
+                Event);
+        uint64_t EndTime = QuicTimeUs64();
+        if (EndTime - StartTime > QUIC_MAX_CALLBACK_TIME_WARNING) {
+            QuicTraceLogStreamWarning(
+                AppTooLong,
+                Stream,
+                "App took excessive time (%llu us) in callback.",
+                (EndTime - StartTime));
+            QUIC_TEL_ASSERTMSG_ARGS(
+                EndTime - StartTime < QUIC_MAX_CALLBACK_TIME_ERROR,
+                "App extremely long time in stream callback",
+                Stream->Connection->Registration == NULL ?
+                    NULL : Stream->Connection->Registration->AppName,
+                Event->Type, 0);
+        }
+    } else {
+        Status = QUIC_STATUS_INVALID_STATE;
+        QuicTraceLogStreamWarning(
+            EventSilentDiscard,
+            Stream,
+            "Event silently discarded");
+    }
+    return Status;
+}
+
+_IRQL_requires_max_(PASSIVE_LEVEL)
+void
+QuicStreamIndicateStartComplete(
+    _In_ QUIC_STREAM* Stream,
+    _In_ QUIC_STATUS Status
+    )
+{
+    QUIC_STREAM_EVENT Event;
+    Event.Type = QUIC_STREAM_EVENT_START_COMPLETE;
+    Event.START_COMPLETE.Status = Status;
+    Event.START_COMPLETE.ID = Stream->ID;
+    QuicTraceLogStreamVerbose(
+        IndicateStartComplete,
+        Stream,
+        "Indicating QUIC_STREAM_EVENT_START_COMPLETE (0x%x)",
+        Status);
+    (void)QuicStreamIndicateEvent(Stream, &Event);
+}
+
+_IRQL_requires_max_(PASSIVE_LEVEL)
+void
+QuicStreamIndicateShutdownComplete(
+    _In_ QUIC_STREAM* Stream
+    )
+{
+    if (!Stream->Flags.HandleShutdown) {
+        Stream->Flags.HandleShutdown = TRUE;
+
+        QUIC_STREAM_EVENT Event;
+        Event.Type = QUIC_STREAM_EVENT_SHUTDOWN_COMPLETE;
+        QuicTraceLogStreamVerbose(
+            IndicateStreamShutdownComplete,
+            Stream,
+            "Indicating QUIC_STREAM_EVENT_SHUTDOWN_COMPLETE");
+        (void)QuicStreamIndicateEvent(Stream, &Event);
+
+        Stream->ClientCallbackHandler = NULL;
+    }
+}
+
+_IRQL_requires_max_(PASSIVE_LEVEL)
+void
+QuicStreamShutdown(
+    _In_ QUIC_STREAM* Stream,
+    _In_ QUIC_STREAM_SHUTDOWN_FLAGS Flags,
+    _In_ QUIC_VAR_INT ErrorCode
+    )
+{
+    QUIC_DBG_ASSERT(Flags != 0 && Flags != QUIC_STREAM_SHUTDOWN_SILENT);
+    QUIC_DBG_ASSERT(
+        Flags == QUIC_STREAM_SHUTDOWN_FLAG_GRACEFUL ||
+        !(Flags & QUIC_STREAM_SHUTDOWN_FLAG_GRACEFUL));
+    QUIC_DBG_ASSERT(
+        !(Flags & QUIC_STREAM_SHUTDOWN_FLAG_IMMEDIATE) ||
+        Flags == (QUIC_STREAM_SHUTDOWN_FLAG_IMMEDIATE |
+                  QUIC_STREAM_SHUTDOWN_FLAG_ABORT_RECEIVE |
+                  QUIC_STREAM_SHUTDOWN_FLAG_ABORT_SEND));
+
+    if (!!(Flags & (QUIC_STREAM_SHUTDOWN_FLAG_GRACEFUL | QUIC_STREAM_SHUTDOWN_FLAG_ABORT_SEND))) {
+        QuicStreamSendShutdown(
+            Stream,
+            !!(Flags & QUIC_STREAM_SHUTDOWN_FLAG_GRACEFUL),
+            !!(Flags & QUIC_STREAM_SHUTDOWN_SILENT),
+            ErrorCode);
+    }
+
+    if (!!(Flags & QUIC_STREAM_SHUTDOWN_FLAG_ABORT_RECEIVE)) {
+        QuicStreamRecvShutdown(
+            Stream,
+            !!(Flags & QUIC_STREAM_SHUTDOWN_SILENT),
+            ErrorCode);
+    }
+
+    if (!!(Flags & QUIC_STREAM_SHUTDOWN_FLAG_IMMEDIATE) &&
+        !Stream->Flags.ShutdownComplete) {
+        //
+        // The app has requested that we immediately give them completion
+        // events so they don't have to wait. Deliver the send shutdown complete
+        // and shutdown complete events now, if they haven't already been
+        // delivered.
+        //
+        QuicStreamIndicateSendShutdownComplete(Stream, FALSE);
+        QuicStreamIndicateShutdownComplete(Stream);
+    }
+}
+
+void
+QuicStreamTryCompleteShutdown(
+    _In_ QUIC_STREAM* Stream
+    )
+{
+    if (!Stream->Flags.ShutdownComplete &&
+        Stream->Flags.LocalCloseAcked &&
+        Stream->Flags.RemoteCloseAcked) {
+
+        //
+        // Make sure to clean up any left over send flags.
+        //
+        QuicSendClearStreamSendFlag(
+            &Stream->Connection->Send,
+            Stream,
+            QUIC_STREAM_SEND_FLAGS_ALL);
+
+        //
+        // Mark the stream as shut down and deliver the completion notification
+        // to the application layer.
+        //
+        Stream->Flags.ShutdownComplete = TRUE;
+        QuicStreamIndicateShutdownComplete(Stream);
+
+        //
+        // Indicate the stream is completely shut down to the connection.
+        //
+        QuicStreamSetReleaseStream(&Stream->Connection->Streams, Stream);
+    }
+}
+
+QUIC_STATUS
+QuicStreamParamSet(
+    _In_ QUIC_STREAM* Stream,
+    _In_ uint32_t Param,
+    _In_ uint32_t BufferLength,
+    _In_reads_bytes_(BufferLength)
+        const void* Buffer
+    )
+{
+    UNREFERENCED_PARAMETER(Stream);
+    UNREFERENCED_PARAMETER(Param);
+    UNREFERENCED_PARAMETER(BufferLength);
+    UNREFERENCED_PARAMETER(Buffer);
+    return QUIC_STATUS_INVALID_PARAMETER;
+}
+
+QUIC_STATUS
+QuicStreamParamGet(
+    _In_ QUIC_STREAM* Stream,
+    _In_ uint32_t Param,
+    _Inout_ uint32_t* BufferLength,
+    _Out_writes_bytes_opt_(*BufferLength)
+        void* Buffer
+    )
+{
+    QUIC_STATUS Status;
+
+    switch (Param)
+    {
+    case QUIC_PARAM_STREAM_ID:
+
+        if (*BufferLength < sizeof(Stream->ID)) {
+            *BufferLength = sizeof(Stream->ID);
+            Status = QUIC_STATUS_BUFFER_TOO_SMALL;
+            break;
+        }
+
+        if (Buffer == NULL) {
+            Status = QUIC_STATUS_INVALID_PARAMETER;
+            break;
+        }
+
+        if (!Stream->Flags.Started) {
+            Status = QUIC_STATUS_INVALID_STATE;
+            break;
+        }
+
+        *BufferLength = sizeof(Stream->ID);
+        *(uint64_t*)Buffer = Stream->ID;
+
+        Status = QUIC_STATUS_SUCCESS;
+        break;
+
+    case QUIC_PARAM_STREAM_0RTT_LENGTH:
+
+        if (*BufferLength < sizeof(uint64_t)) {
+            *BufferLength = sizeof(uint64_t);
+            Status = QUIC_STATUS_BUFFER_TOO_SMALL;
+            break;
+        }
+
+        if (Buffer == NULL) {
+            Status = QUIC_STATUS_INVALID_PARAMETER;
+            break;
+        }
+
+        if (!Stream->Flags.Started ||
+            !Stream->Flags.LocalCloseAcked) {
+            Status = QUIC_STATUS_INVALID_STATE;
+        }
+
+        *BufferLength = sizeof(uint64_t);
+        *(uint64_t*)Buffer = Stream->Sent0Rtt;
+
+        Status = QUIC_STATUS_SUCCESS;
+        break;
+
+    case QUIC_PARAM_STREAM_IDEAL_SEND_BUFFER_SIZE:
+
+        if (*BufferLength < sizeof(uint64_t)) {
+            *BufferLength = sizeof(uint64_t);
+            Status = QUIC_STATUS_BUFFER_TOO_SMALL;
+            break;
+        }
+
+        if (Buffer == NULL) {
+            Status = QUIC_STATUS_INVALID_PARAMETER;
+            break;
+        }
+
+        *BufferLength = sizeof(uint64_t);
+        *(uint64_t*)Buffer =
+            Stream->Connection->SendBuffer.IdealBytes;
+
+        Status = QUIC_STATUS_SUCCESS;
+        break;
+
+    default:
+        Status = QUIC_STATUS_INVALID_PARAMETER;
+        break;
+    }
+
+    return Status;
+}