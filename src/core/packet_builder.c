/*++

    Copyright (c) Microsoft Corporation.
    Licensed under the MIT License.

Abstract:

    Packet builder abstracts the logic to build up a chain of UDP datagrams each
    of which may consist of multiple QUIC packets. As necessary, it allocates
    additional datagrams, adds QUIC packet headers, finalizes the QUIC packet
    encryption and sends the packets off.

--*/

#include "precomp.h"
<<<<<<< HEAD
#include "packet_builder.c.clog.h"
=======
>>>>>>> eaf136f3

#ifdef QUIC_FUZZER

__declspec(noinline)
void
QuicFuzzInjectHook(
    _Inout_ QUIC_PACKET_BUILDER *Builder
    );

#endif

_IRQL_requires_max_(PASSIVE_LEVEL)
void
QuicPacketBuilderSendBatch(
    _Inout_ QUIC_PACKET_BUILDER* Builder
    );

_IRQL_requires_max_(DISPATCH_LEVEL)
_Success_(return != FALSE)
BOOLEAN
QuicPacketBuilderInitialize(
    _Inout_ QUIC_PACKET_BUILDER* Builder,
    _In_ QUIC_CONNECTION* Connection,
    _In_ QUIC_PATH* Path
    )
{
    QUIC_DBG_ASSERT(Path->DestCid != NULL);
    Builder->Connection = Connection;
    Builder->Path = Path;
    Builder->PacketBatchSent = FALSE;
    Builder->PacketBatchRetransmittable = FALSE;
    Builder->Metadata = &Builder->MetadataStorage.Metadata;
    Builder->EncryptionOverhead =
        Connection->State.EncryptionEnabled ?
            QUIC_ENCRYPTION_OVERHEAD : 0;

    if (Connection->SourceCids.Next == NULL) {
        QuicTraceLogConnWarning(
            NoSrcCidAvailable,
            Connection,
            "No src CID to send with");
        return FALSE;
    }

    Builder->SourceCid =
        QUIC_CONTAINING_RECORD(
            Connection->SourceCids.Next,
            QUIC_CID_HASH_ENTRY,
            Link);

    uint64_t TimeNow = QuicTimeUs64();
    uint64_t TimeSinceLastSend;
    if (Connection->Send.LastFlushTimeValid) {
        TimeSinceLastSend =
            QuicTimeDiff64(Connection->Send.LastFlushTime, TimeNow);
    } else {
        TimeSinceLastSend = 0;
    }
    Builder->SendAllowance =
        QuicCongestionControlGetSendAllowance(
            &Connection->CongestionControl,
            TimeSinceLastSend,
            Connection->Send.LastFlushTimeValid);
    if (Builder->SendAllowance > Path->Allowance) {
        Builder->SendAllowance = Path->Allowance;
    }
    Connection->Send.LastFlushTime = TimeNow;
    Connection->Send.LastFlushTimeValid = TRUE;

    return TRUE;
}

_IRQL_requires_max_(PASSIVE_LEVEL)
void
QuicPacketBuilderCleanup(
    _Inout_ QUIC_PACKET_BUILDER* Builder
    )
{
    if (Builder->SendContext != NULL) {
        QuicPacketBuilderFinalize(Builder, TRUE);
    }

    if (Builder->PacketBatchSent && Builder->PacketBatchRetransmittable) {
        QuicLossDetectionUpdateTimer(&Builder->Connection->LossDetection);
    }

    QuicSecureZeroMemory(Builder->HpMask, sizeof(Builder->HpMask));
}

//
// This function makes sure the current send buffer and other related data is
// prepared for writing the requested data. If there was already a QUIC packet
// in the process of being built, it will try to reuse it if possible. If not,
// it will finalize the current one and start a new one.
//
_IRQL_requires_max_(PASSIVE_LEVEL)
_Success_(return != FALSE)
BOOLEAN
QuicPacketBuilderPrepare(
    _Inout_ QUIC_PACKET_BUILDER* Builder,
    _In_ QUIC_PACKET_KEY_TYPE NewPacketKeyType,
    _In_ BOOLEAN IsTailLossProbe,
    _In_ BOOLEAN IsPathMtuDiscovery
    )
{
    QUIC_CONNECTION* Connection = Builder->Connection;
    if (Connection->Crypto.TlsState.WriteKeys[NewPacketKeyType] == NULL) {
        //
        // A NULL key here usually means the connection had a fatal error in
        // such a way that resulted in the key not getting created. The
        // connection is most likely trying to send a connection close frame,
        // but without the key, nothing can be done. Just silently kill the
        // connection.
        //
        QuicTraceEvent(ConnError, "[conn][%p] ERROR, %s.", Connection, "NULL key in builder prepare");
        QuicConnSilentlyAbort(Connection);
        return FALSE;
    }

    BOOLEAN Result = FALSE;
    uint8_t NewPacketType = QuicKeyTypeToPacketType(NewPacketKeyType);
    uint16_t DatagramSize = Builder->Path->Mtu;
    if ((uint32_t)DatagramSize > Builder->Path->Allowance) {
        QUIC_DBG_ASSERT(!IsPathMtuDiscovery); // PMTUD always happens after source addr validation.
        DatagramSize = (uint16_t)Builder->Path->Allowance;
    }
    QUIC_DBG_ASSERT(!IsPathMtuDiscovery || !IsTailLossProbe); // Never both.


    //
    // Next, make sure the current QUIC packet matches the new packet type. If
    // the current one doesn't match, finalize it and then start a new one.
    //

    BOOLEAN NewQuicPacket = FALSE;
    if (Builder->PacketType != NewPacketType || IsPathMtuDiscovery) {
        //
        // The current data cannot go in the current QUIC packet. Finalize the
        // current QUIC packet up so we can create another.
        //
        if (Builder->SendContext != NULL) {
            QuicPacketBuilderFinalize(Builder, IsPathMtuDiscovery);
        }
        if (Builder->SendContext == NULL &&
            Builder->TotalCountDatagrams >= QUIC_MAX_DATAGRAMS_PER_SEND) {
            goto Error;
        }
        NewQuicPacket = TRUE;

    } else if (Builder->Datagram == NULL) {
        NewQuicPacket = TRUE;

    } else {
        QUIC_DBG_ASSERT(Builder->Datagram->Length - Builder->DatagramLength >= QUIC_MIN_PACKET_SPARE_SPACE);
    }

    if (Builder->Datagram == NULL) {

        //
        // Allocate and initialize a new send buffer (UDP packet/payload).
        //

        if (Builder->SendContext == NULL) {
            Builder->SendContext =
                QuicDataPathBindingAllocSendContext(
                    Builder->Path->Binding->DatapathBinding,
                    IsPathMtuDiscovery ?
                        0 :
                        MaxUdpPayloadSizeForFamily(
                            QuicAddrGetFamily(&Builder->Path->RemoteAddress),
                            DatagramSize));
            if (Builder->SendContext == NULL) {
                QuicTraceEvent(AllocFailure, "Allocation of '%s' failed. (%llu bytes)", "packet send context", 0);
                goto Error;
            }
        }

        uint16_t NewDatagramLength =
            MaxUdpPayloadSizeForFamily(
                QuicAddrGetFamily(&Builder->Path->RemoteAddress),
                IsPathMtuDiscovery ? QUIC_MAX_MTU : DatagramSize);
        if ((Connection->PeerTransportParams.Flags & QUIC_TP_FLAG_MAX_PACKET_SIZE) &&
            NewDatagramLength > Connection->PeerTransportParams.MaxPacketSize) {
            NewDatagramLength = (uint16_t)Connection->PeerTransportParams.MaxPacketSize;
        }

        Builder->Datagram =
            QuicDataPathBindingAllocSendDatagram(
                Builder->SendContext,
                NewDatagramLength);
        if (Builder->Datagram == NULL) {
            QuicTraceEvent(AllocFailure, "Allocation of '%s' failed. (%llu bytes)", "packet datagram", NewDatagramLength);
            goto Error;
        }

        Builder->DatagramLength = 0;
        Builder->MinimumDatagramLength = 0;

        if (IsTailLossProbe && !QuicConnIsServer(Connection)) {
            if (Connection->Crypto.TlsState.WriteKey == QUIC_PACKET_KEY_1_RTT) {
                //
                // Short header (1-RTT) packets need to be padded enough to
                // elicit stateless resets from the server.
                //
                Builder->MinimumDatagramLength =
                    QUIC_RECOMMENDED_STATELESS_RESET_PACKET_LENGTH +
                    8 /* a little fudge factor */;
            } else {
                //
                // Initial/Handshake packets need to be padded to unblock a
                // server (possibly) blocked on source address validation.
                //
                Builder->MinimumDatagramLength = NewDatagramLength;
            }

        } else if (NewPacketType == QUIC_INITIAL &&
            !QuicConnIsServer(Connection)) {

            //
            // Make sure to pad the packet if client Initial packets.
            //
            Builder->MinimumDatagramLength =
                MaxUdpPayloadSizeForFamily(
                    QuicAddrGetFamily(&Builder->Path->RemoteAddress),
                    QUIC_INITIAL_PACKET_LENGTH);

        } else if (IsPathMtuDiscovery) {
            Builder->MinimumDatagramLength = NewDatagramLength;
        }

<<<<<<< HEAD
        QuicTraceLogVerbose(FN_packet_builder24bb96787b7b1cfae2d4688ab3213bf6, "[pktb][%p] New UDP datagram. Space: %u",
            Connection, Builder->Datagram->Length);
=======
        QuicTraceLogConnVerbose(
            PacketBuilderNewDatagram,
            Connection,
            "New UDP datagram. Space: %u",
            Builder->Datagram->Length);
>>>>>>> eaf136f3
    }

    if (NewQuicPacket) {

        //
        // Initialize the new QUIC packet state.
        //

        Builder->PacketType = NewPacketType;
        Builder->EncryptLevel = QuicPacketTypeToEncryptLevel(NewPacketType);
        Builder->Key = Connection->Crypto.TlsState.WriteKeys[NewPacketKeyType];
        QUIC_DBG_ASSERT(Builder->Key != NULL);
        QUIC_DBG_ASSERT(Builder->Key->PacketKey != NULL);
        QUIC_DBG_ASSERT(Builder->Key->HeaderKey != NULL);

        Builder->Metadata->FrameCount = 0;
        Builder->Metadata->PacketNumber = Connection->Send.NextPacketNumber++;
        Builder->Metadata->Flags.KeyType = NewPacketKeyType;
        Builder->Metadata->Flags.IsRetransmittable = FALSE;
        Builder->Metadata->Flags.HasCrypto = FALSE;
        Builder->Metadata->Flags.IsPMTUD = IsPathMtuDiscovery;

        Builder->PacketStart = Builder->DatagramLength;
        Builder->HeaderLength = 0;

        uint8_t* Header =
            (uint8_t*)Builder->Datagram->Buffer + Builder->DatagramLength;
        uint16_t BufferSpaceAvailable =
            (uint16_t)Builder->Datagram->Length - Builder->DatagramLength;

        if (NewPacketType == SEND_PACKET_SHORT_HEADER_TYPE) {
            QUIC_PACKET_SPACE* PacketSpace = Connection->Packets[Builder->EncryptLevel];

            Builder->PacketNumberLength = 4; // TODO - Determine correct length based on BDP.

            switch (Connection->Stats.QuicVersion) {
            case QUIC_VERSION_DRAFT_27:
            case QUIC_VERSION_MS_1:
                Builder->HeaderLength =
                    QuicPacketEncodeShortHeaderV1(
                        &Builder->Path->DestCid->CID,
                        Builder->Metadata->PacketNumber,
                        Builder->PacketNumberLength,
                        Builder->Path->SpinBit,
                        PacketSpace->CurrentKeyPhase,
                        BufferSpaceAvailable,
                        Header);
                Builder->Metadata->Flags.KeyPhase = PacketSpace->CurrentKeyPhase;
                break;
            default:
                QUIC_FRE_ASSERT(FALSE);
                Builder->HeaderLength = 0; // For build warning.
                break;
            }

        } else { // Long Header

            switch (Connection->Stats.QuicVersion) {
            case QUIC_VERSION_DRAFT_27:
            case QUIC_VERSION_MS_1:
            default:
                Builder->HeaderLength =
                    QuicPacketEncodeLongHeaderV1(
                        Connection->Stats.QuicVersion,
                        (QUIC_LONG_HEADER_TYPE_V1)NewPacketType,
                        &Builder->Path->DestCid->CID,
                        &Builder->SourceCid->CID,
                        Connection->Send.InitialTokenLength,
                        Connection->Send.InitialToken,
                        (uint32_t)Builder->Metadata->PacketNumber,
                        BufferSpaceAvailable,
                        Header,
                        &Builder->PayloadLengthOffset,
                        &Builder->PacketNumberLength);
                break;
            }
        }

        Builder->DatagramLength += Builder->HeaderLength;

<<<<<<< HEAD
        QuicTraceLogVerbose(FN_packet_builderaee4e5ee823e822959be3e96df4584aa, "[pktb][%p] New QUIC packet. Space: %hu. Type: %hx",
            Connection, BufferSpaceAvailable, NewPacketType);
=======
        QuicTraceLogConnVerbose(
            PacketBuilderNewPacket,
            Connection,
            "New QUIC packet. Space: %hu. Type: %hx",
            BufferSpaceAvailable,
            NewPacketType);
>>>>>>> eaf136f3
    }

    QUIC_DBG_ASSERT(Builder->PacketType == NewPacketType);
    QUIC_DBG_ASSERT(Builder->Key == Connection->Crypto.TlsState.WriteKeys[NewPacketKeyType]);

    Result = TRUE;

Error:

    return Result;
}

_IRQL_requires_max_(PASSIVE_LEVEL)
_Success_(return != FALSE)
BOOLEAN
QuicPacketBuilderGetPacketTypeAndKeyForControlFrames(
    _In_ const QUIC_PACKET_BUILDER* Builder,
    _In_ uint32_t SendFlags,
    _Out_ QUIC_PACKET_KEY_TYPE* PacketKeyType
    )
{
    QUIC_CONNECTION* Connection = Builder->Connection;

    QUIC_DBG_ASSERT(SendFlags != 0);
    QuicSendValidate(&Builder->Connection->Send);

    for (QUIC_PACKET_KEY_TYPE KeyType = 0;
         KeyType <= Connection->Crypto.TlsState.WriteKey;
         ++KeyType) {

        QUIC_PACKET_KEY* PacketsKey =
            Connection->Crypto.TlsState.WriteKeys[KeyType];
        if (PacketsKey == NULL) {
            //
            // Key has been discarded.
            //
            continue;
        }

        QUIC_ENCRYPT_LEVEL EncryptLevel = QuicKeyTypeToEncryptLevel(KeyType);
        if (EncryptLevel == QUIC_ENCRYPT_LEVEL_1_RTT) {
            //
            // Always allowed to send with 1-RTT.
            //
            *PacketKeyType = QUIC_PACKET_KEY_1_RTT;
            return TRUE;
        }

        QUIC_PACKET_SPACE* Packets = Connection->Packets[EncryptLevel];
        QUIC_DBG_ASSERT(Packets != NULL);

        if (SendFlags & QUIC_CONN_SEND_FLAG_ACK &&
            Packets->AckTracker.AckElicitingPacketsToAcknowledge) {
            //
            // ACK frames have the highest send priority; but they only
            // determine a packet type if they can be sent as ACK-only.
            //
            *PacketKeyType = KeyType;
            return TRUE;
        }

        if (SendFlags & QUIC_CONN_SEND_FLAG_CRYPTO &&
            QuicCryptoHasPendingCryptoFrame(&Connection->Crypto) &&
            EncryptLevel == QuicCryptoGetNextEncryptLevel(&Connection->Crypto)) {
            //
            // Crypto handshake data is ready to be sent.
            //
            *PacketKeyType = KeyType;
            return TRUE;
        }
    }

    if (SendFlags & (QUIC_CONN_SEND_FLAG_CONNECTION_CLOSE | QUIC_CONN_SEND_FLAG_PING)) {
        //
        // CLOSE or PING is ready to be sent. This is always sent with the
        // current write key.
        //
        // TODO - This logic isn't correct. The peer might not be able to read
        // this key, so the CLOSE frame should be sent at the current and
        // previous encryption level if the handshake hasn't been confirmed.
        //
        *PacketKeyType = Connection->Crypto.TlsState.WriteKey;
        return TRUE;
    }

    if (Connection->Crypto.TlsState.WriteKeys[QUIC_PACKET_KEY_1_RTT] != NULL) {
        *PacketKeyType = QUIC_PACKET_KEY_1_RTT;
        return TRUE;
    }

    return FALSE;
}

_IRQL_requires_max_(PASSIVE_LEVEL)
_Success_(return != FALSE)
BOOLEAN
QuicPacketBuilderPrepareForControlFrames(
    _Inout_ QUIC_PACKET_BUILDER* Builder,
    _In_ BOOLEAN IsTailLossProbe,
    _In_ uint32_t SendFlags
    )
{
    QUIC_DBG_ASSERT(!(SendFlags & QUIC_CONN_SEND_FLAG_PMTUD));

    QUIC_PACKET_KEY_TYPE PacketKeyType;
    if (!QuicPacketBuilderGetPacketTypeAndKeyForControlFrames(
            Builder,
            SendFlags,
            &PacketKeyType)) {
        QuicTraceLogConnWarning(
            GetPacketTypeFailure,
            Builder->Connection,
            "Failed to get packet type for control frames, 0x%x",
            SendFlags);
        QUIC_DBG_ASSERT(FALSE); // This shouldn't have been called then!
        return FALSE;
    }

    return QuicPacketBuilderPrepare(Builder, PacketKeyType, IsTailLossProbe, FALSE);
}

_IRQL_requires_max_(PASSIVE_LEVEL)
_Success_(return != FALSE)
BOOLEAN
QuicPacketBuilderPrepareForPathMtuDiscovery(
    _Inout_ QUIC_PACKET_BUILDER* Builder
    )
{
    return
        QuicPacketBuilderPrepare(
            Builder,
            QUIC_PACKET_KEY_1_RTT,
            FALSE,
            TRUE);
}


_IRQL_requires_max_(PASSIVE_LEVEL)
_Success_(return != FALSE)
BOOLEAN
QuicPacketBuilderPrepareForStreamFrames(
    _Inout_ QUIC_PACKET_BUILDER* Builder,
    _In_ BOOLEAN IsTailLossProbe
    )
{
    QUIC_PACKET_KEY_TYPE PacketKeyType;

    if (Builder->Connection->Crypto.TlsState.WriteKeys[QUIC_PACKET_KEY_0_RTT] != NULL &&
        Builder->Connection->Crypto.TlsState.WriteKeys[QUIC_PACKET_KEY_1_RTT] == NULL) {
        //
        // Application stream data can only be sent with the 0-RTT key if the
        // 1-RTT key is unavailable.
        //
        PacketKeyType = QUIC_PACKET_KEY_0_RTT;

    } else {
        QUIC_DBG_ASSERT(Builder->Connection->Crypto.TlsState.WriteKeys[QUIC_PACKET_KEY_1_RTT]);
        PacketKeyType = QUIC_PACKET_KEY_1_RTT;
    }

    return QuicPacketBuilderPrepare(Builder, PacketKeyType, IsTailLossProbe, FALSE);
}

_IRQL_requires_max_(PASSIVE_LEVEL)
void
QuicPacketBuilderFinalizeHeaderProtection(
    _Inout_ QUIC_PACKET_BUILDER* Builder
    )
{
    QUIC_DBG_ASSERT(Builder->Key != NULL);

    QUIC_STATUS Status;
    if (QUIC_FAILED(
        Status =
        QuicHpComputeMask(
            Builder->Key->HeaderKey,
            Builder->BatchCount,
            Builder->CipherBatch,
            Builder->HpMask))) {
        QUIC_TEL_ASSERT(FALSE);
        QuicConnFatalError(Builder->Connection, Status, "HP failure");
        return;
    }

    for (uint8_t i = 0; i < Builder->BatchCount; ++i) {
        uint16_t Offset = i * QUIC_HP_SAMPLE_LENGTH;
        uint8_t* Header = Builder->HeaderBatch[i];
        Header[0] ^= (Builder->HpMask[Offset] & 0x1f); // Bottom 5 bits for SH
        Header += 1 + Builder->Path->DestCid->CID.Length;
        for (uint8_t j = 0; j < Builder->PacketNumberLength; ++j) {
            Header[j] ^= Builder->HpMask[Offset + 1 + j];
        }
    }

    Builder->BatchCount = 0;
}

//
// This function completes the current QUIC packet. It updates the header if
// necessary and encrypts the payload. If there isn't enough space for another
// QUIC packet, it also completes the send buffer (i.e. UDP payload) and sets
// the current send buffer pointer to NULL. If that send buffer was the last
// in the current send batch, then the send context is also completed and sent
// off.
//
_IRQL_requires_max_(PASSIVE_LEVEL)
void
QuicPacketBuilderFinalize(
    _Inout_ QUIC_PACKET_BUILDER* Builder,
    _In_ BOOLEAN FlushBatchedDatagrams
    )
{
    QUIC_CONNECTION* Connection = Builder->Connection;
    BOOLEAN FinalQuicPacket = FALSE;

    if (Builder->Datagram == NULL ||
        Builder->Metadata->FrameCount == 0) {
        //
        // Nothing got framed into this packet. Undo the header of this
        // packet.
        //
        if (Builder->Datagram != NULL) {
            --Connection->Send.NextPacketNumber;
            Builder->DatagramLength -= Builder->HeaderLength;

            if (Builder->DatagramLength == 0) {
                QuicDataPathBindingFreeSendDatagram(Builder->SendContext, Builder->Datagram);
                Builder->Datagram = NULL;
            }
        }
        FinalQuicPacket = FlushBatchedDatagrams;
        goto Exit;
    }

    //
    // Calculate some of the packet buffer parameters (mostly used for encryption).
    //

    _Analysis_assume_(Builder->EncryptionOverhead <= 16);
    _Analysis_assume_(Builder->Datagram->Length < 0x10000);
    _Analysis_assume_(Builder->Datagram->Length >= (uint32_t)(Builder->DatagramLength + Builder->EncryptionOverhead));
    _Analysis_assume_(Builder->DatagramLength >= Builder->PacketStart + Builder->HeaderLength);
    _Analysis_assume_(Builder->DatagramLength >= Builder->PacketStart + Builder->PayloadLengthOffset);

    QUIC_DBG_ASSERT(Builder->Datagram->Length >= Builder->MinimumDatagramLength);
    QUIC_DBG_ASSERT(Builder->Datagram->Length >= (uint32_t)(Builder->DatagramLength + Builder->EncryptionOverhead));
    QUIC_DBG_ASSERT(Builder->Metadata->FrameCount != 0);
    QUIC_DBG_ASSERT(Builder->Key != NULL);
    QUIC_DBG_ASSERT(Builder->Key->PacketKey != NULL);
    QUIC_DBG_ASSERT(Builder->Key->HeaderKey != NULL);

    uint8_t* Header =
        (uint8_t*)Builder->Datagram->Buffer + Builder->PacketStart;
    uint16_t PayloadLength =
        Builder->DatagramLength - (Builder->PacketStart + Builder->HeaderLength);
    uint16_t ExpectedFinalDatagramLength =
        Builder->DatagramLength + Builder->EncryptionOverhead;

    if (FlushBatchedDatagrams ||
        Builder->PacketType == SEND_PACKET_SHORT_HEADER_TYPE ||
        (uint16_t)Builder->Datagram->Length - ExpectedFinalDatagramLength < QUIC_MIN_PACKET_SPARE_SPACE) {

        FinalQuicPacket = TRUE;

        if (!FlushBatchedDatagrams && QuicDataPathIsPaddingPreferred(MsQuicLib.Datapath)) {
            //
            // When buffering multiple datagrams in a single contiguous buffer
            // (at the datapath layer), all but the last datagram needs to be
            // fully padded.
            //
            Builder->MinimumDatagramLength = (uint16_t)Builder->Datagram->Length;
        }
    }

    uint16_t PaddingLength;
    if (FinalQuicPacket && ExpectedFinalDatagramLength < Builder->MinimumDatagramLength) {
        PaddingLength = Builder->MinimumDatagramLength - ExpectedFinalDatagramLength;
    } else if (Builder->PacketNumberLength + PayloadLength < sizeof(uint32_t)) {
        //
        // For packet protection to work, there must always be at least 4 bytes
        // of payload and/or packet number.
        //
        PaddingLength = sizeof(uint32_t) - Builder->PacketNumberLength - PayloadLength;
    } else {
        PaddingLength = 0;
    }

    if (PaddingLength != 0) {
        QuicZeroMemory(
            Builder->Datagram->Buffer + Builder->DatagramLength,
            PaddingLength);
        PayloadLength += PaddingLength;
        Builder->DatagramLength += PaddingLength;
    }

    if (Builder->PacketType != SEND_PACKET_SHORT_HEADER_TYPE) {
        switch (Connection->Stats.QuicVersion) {
        case QUIC_VERSION_DRAFT_27:
        case QUIC_VERSION_MS_1:
        default:
            QuicVarIntEncode2Bytes(
                (uint16_t)Builder->PacketNumberLength +
                    PayloadLength +
                    Builder->EncryptionOverhead,
                Header + Builder->PayloadLengthOffset);
            break;
        }
    }

#ifdef QUIC_FUZZER
    QuicFuzzInjectHook(Builder);
#endif

    if (QuicTraceLogVerboseEnabled()) {
        QuicPacketLogHeader(
            Connection,
            FALSE,
            Builder->Path->DestCid->CID.Length,
            Builder->Metadata->PacketNumber,
            Builder->HeaderLength + PayloadLength,
            Header,
            Connection->Stats.QuicVersion);
        QuicFrameLogAll(
            Connection,
            FALSE,
            Builder->Metadata->PacketNumber,
            Builder->HeaderLength + PayloadLength,
            Header,
            Builder->HeaderLength);
    }

    if (Connection->State.EncryptionEnabled) {

        //
        // Encrypt the data.
        //

        PayloadLength += Builder->EncryptionOverhead;
        Builder->DatagramLength += Builder->EncryptionOverhead;

        uint8_t* Payload = Header + Builder->HeaderLength;

        uint8_t Iv[QUIC_IV_LENGTH];
        QuicCryptoCombineIvAndPacketNumber(Builder->Key->Iv, (uint8_t*) &Builder->Metadata->PacketNumber, Iv);

        QUIC_STATUS Status;
        if (QUIC_FAILED(
            Status =
            QuicEncrypt(
                Builder->Key->PacketKey,
                Iv,
                Builder->HeaderLength,
                Header,
                PayloadLength,
                Payload))) {
            QuicConnFatalError(Connection, Status, "Encryption failure");
            goto Exit;
        }

        if (Connection->State.HeaderProtectionEnabled) {

            uint8_t* PnStart = Payload - Builder->PacketNumberLength;

            if (Builder->PacketType == SEND_PACKET_SHORT_HEADER_TYPE) {
                QUIC_DBG_ASSERT(Builder->BatchCount < QUIC_MAX_CRYPTO_BATCH_COUNT);

                //
                // Batch the header protection for short header packets.
                //

                QuicCopyMemory(
                    Builder->CipherBatch + Builder->BatchCount * QUIC_HP_SAMPLE_LENGTH,
                    PnStart + 4,
                    QUIC_HP_SAMPLE_LENGTH);
                Builder->HeaderBatch[Builder->BatchCount] = Header;

                if (++Builder->BatchCount == QUIC_MAX_CRYPTO_BATCH_COUNT) {
                    QuicPacketBuilderFinalizeHeaderProtection(Builder);
                }

            } else {
                QUIC_DBG_ASSERT(Builder->BatchCount == 0);

                //
                // Individually do header protection for long header packets as
                // they generally use different keys.
                //

                if (QUIC_FAILED(
                    Status =
                    QuicHpComputeMask(
                        Builder->Key->HeaderKey,
                        1,
                        PnStart + 4,
                        Builder->HpMask))) {
                    QUIC_TEL_ASSERT(FALSE);
                    QuicConnFatalError(Connection, Status, "HP failure");
                    goto Exit;
                }

                Header[0] ^= (Builder->HpMask[0] & 0x0f); // Bottom 4 bits for LH
                for (uint8_t i = 0; i < Builder->PacketNumberLength; ++i) {
                    PnStart[i] ^= Builder->HpMask[1 + i];
                }
            }
        }

        //
        // Increment the key phase sent bytes count.
        //
        QUIC_PACKET_SPACE* PacketSpace = Connection->Packets[Builder->EncryptLevel];
        PacketSpace->CurrentKeyPhaseBytesSent += (PayloadLength - Builder->EncryptionOverhead);

        //
        // Check if the next packet sent will exceed the limit of bytes per
        // key phase, and update the keys. Only for 1-RTT keys.
        //
        if (Builder->PacketType == SEND_PACKET_SHORT_HEADER_TYPE &&
            PacketSpace->CurrentKeyPhaseBytesSent + QUIC_MAX_MTU >=
                Connection->Session->Settings.MaxBytesPerKey &&
            !PacketSpace->AwaitingKeyPhaseConfirmation &&
            Connection->State.HandshakeConfirmed) {

            Status = QuicCryptoGenerateNewKeys(Connection);
            if (QUIC_FAILED(Status)) {
                QuicTraceEvent(ConnErrorStatus, "[conn][%p] ERROR, %d, %s.",
                    Connection,
                    Status,
                    "Send-triggered key update");
                QuicConnFatalError(Connection, Status, "Send-triggered key update");
                goto Exit;
            }

            QuicCryptoUpdateKeyPhase(Connection, TRUE);

            //
            // Update the packet key in use by the send builder.
            //
            Builder->Key = Connection->Crypto.TlsState.WriteKeys[QUIC_PACKET_KEY_1_RTT];
            QUIC_DBG_ASSERT(Builder->Key != NULL);
            QUIC_DBG_ASSERT(Builder->Key->PacketKey != NULL);
            QUIC_DBG_ASSERT(Builder->Key->HeaderKey != NULL);
        }
    }

    //
    // Track the sent packet.
    //

    Builder->Metadata->SentTime = QuicTimeUs32();
    Builder->Metadata->PacketLength =
        Builder->HeaderLength + PayloadLength;

    QuicTraceEvent(ConnPacketSent, "[conn][%p][TX][%llu] %c (%hd bytes)",
        Connection,
        Builder->Metadata->PacketNumber,
        QuicPacketTraceType(Builder->Metadata),
        Builder->Metadata->PacketLength);
    QuicLossDetectionOnPacketSent(
        &Connection->LossDetection,
        Builder->Path,
        Builder->Metadata);

    if (Builder->Metadata->Flags.IsRetransmittable) {
        Builder->PacketBatchRetransmittable = TRUE;

        //
        // Remove the bytes from the allowance.
        //
        if ((uint32_t)Builder->Metadata->PacketLength > Builder->SendAllowance) {
            Builder->SendAllowance = 0;
        } else {
            Builder->SendAllowance -= Builder->Metadata->PacketLength;
        }
    }

Exit:

    //
    // Send the packet out if necessary.
    //

    if (FinalQuicPacket) {
        if (Builder->Datagram != NULL) {
            Builder->Datagram->Length = Builder->DatagramLength;
            Builder->Datagram = NULL;
            ++Builder->TotalCountDatagrams;
        }

        if (FlushBatchedDatagrams || QuicDataPathBindingIsSendContextFull(Builder->SendContext)) {
            if (Builder->BatchCount != 0) {
                QuicPacketBuilderFinalizeHeaderProtection(Builder);
            }
            QuicPacketBuilderSendBatch(Builder);
        }

        if (Builder->PacketType == QUIC_RETRY) {
            QUIC_DBG_ASSERT(Builder->Metadata->PacketNumber == 0);
            QuicConnCloseLocally(
                Connection,
                QUIC_CLOSE_SILENT,
                QUIC_ERROR_NO_ERROR,
                NULL);
        }
    }
}

_IRQL_requires_max_(PASSIVE_LEVEL)
void
QuicPacketBuilderSendBatch(
    _Inout_ QUIC_PACKET_BUILDER* Builder
    )
{
<<<<<<< HEAD
    QuicTraceLogVerbose(FN_packet_builderbe3ff1273f0941f8129a2f6dac9f12fc, "[pktb][%p] Sending batch. %hu datagrams",
        Builder->Connection, (uint16_t)Builder->TotalCountDatagrams);
=======
    QuicTraceLogConnVerbose(
        PacketBuilderSendBatch,
        Builder->Connection,
        "Sending batch. %hu datagrams",
        (uint16_t)Builder->TotalCountDatagrams);
>>>>>>> eaf136f3

    if (QuicAddrIsBoundExplicitly(&Builder->Path->LocalAddress)) {
        QuicBindingSendTo(
            Builder->Path->Binding,
            &Builder->Path->RemoteAddress,
            Builder->SendContext);

    } else {
        QuicBindingSendFromTo(
            Builder->Path->Binding,
            &Builder->Path->LocalAddress,
            &Builder->Path->RemoteAddress,
            Builder->SendContext);
    }

    Builder->PacketBatchSent = TRUE;
    Builder->SendContext = NULL;
}
<|MERGE_RESOLUTION|>--- conflicted
+++ resolved
@@ -1,891 +1,873 @@
-/*++
-
-    Copyright (c) Microsoft Corporation.
-    Licensed under the MIT License.
-
-Abstract:
-
-    Packet builder abstracts the logic to build up a chain of UDP datagrams each
-    of which may consist of multiple QUIC packets. As necessary, it allocates
-    additional datagrams, adds QUIC packet headers, finalizes the QUIC packet
-    encryption and sends the packets off.
-
---*/
-
-#include "precomp.h"
-<<<<<<< HEAD
-#include "packet_builder.c.clog.h"
-=======
->>>>>>> eaf136f3
-
-#ifdef QUIC_FUZZER
-
-__declspec(noinline)
-void
-QuicFuzzInjectHook(
-    _Inout_ QUIC_PACKET_BUILDER *Builder
-    );
-
-#endif
-
-_IRQL_requires_max_(PASSIVE_LEVEL)
-void
-QuicPacketBuilderSendBatch(
-    _Inout_ QUIC_PACKET_BUILDER* Builder
-    );
-
-_IRQL_requires_max_(DISPATCH_LEVEL)
-_Success_(return != FALSE)
-BOOLEAN
-QuicPacketBuilderInitialize(
-    _Inout_ QUIC_PACKET_BUILDER* Builder,
-    _In_ QUIC_CONNECTION* Connection,
-    _In_ QUIC_PATH* Path
-    )
-{
-    QUIC_DBG_ASSERT(Path->DestCid != NULL);
-    Builder->Connection = Connection;
-    Builder->Path = Path;
-    Builder->PacketBatchSent = FALSE;
-    Builder->PacketBatchRetransmittable = FALSE;
-    Builder->Metadata = &Builder->MetadataStorage.Metadata;
-    Builder->EncryptionOverhead =
-        Connection->State.EncryptionEnabled ?
-            QUIC_ENCRYPTION_OVERHEAD : 0;
-
-    if (Connection->SourceCids.Next == NULL) {
-        QuicTraceLogConnWarning(
-            NoSrcCidAvailable,
-            Connection,
-            "No src CID to send with");
-        return FALSE;
-    }
-
-    Builder->SourceCid =
-        QUIC_CONTAINING_RECORD(
-            Connection->SourceCids.Next,
-            QUIC_CID_HASH_ENTRY,
-            Link);
-
-    uint64_t TimeNow = QuicTimeUs64();
-    uint64_t TimeSinceLastSend;
-    if (Connection->Send.LastFlushTimeValid) {
-        TimeSinceLastSend =
-            QuicTimeDiff64(Connection->Send.LastFlushTime, TimeNow);
-    } else {
-        TimeSinceLastSend = 0;
-    }
-    Builder->SendAllowance =
-        QuicCongestionControlGetSendAllowance(
-            &Connection->CongestionControl,
-            TimeSinceLastSend,
-            Connection->Send.LastFlushTimeValid);
-    if (Builder->SendAllowance > Path->Allowance) {
-        Builder->SendAllowance = Path->Allowance;
-    }
-    Connection->Send.LastFlushTime = TimeNow;
-    Connection->Send.LastFlushTimeValid = TRUE;
-
-    return TRUE;
-}
-
-_IRQL_requires_max_(PASSIVE_LEVEL)
-void
-QuicPacketBuilderCleanup(
-    _Inout_ QUIC_PACKET_BUILDER* Builder
-    )
-{
-    if (Builder->SendContext != NULL) {
-        QuicPacketBuilderFinalize(Builder, TRUE);
-    }
-
-    if (Builder->PacketBatchSent && Builder->PacketBatchRetransmittable) {
-        QuicLossDetectionUpdateTimer(&Builder->Connection->LossDetection);
-    }
-
-    QuicSecureZeroMemory(Builder->HpMask, sizeof(Builder->HpMask));
-}
-
-//
-// This function makes sure the current send buffer and other related data is
-// prepared for writing the requested data. If there was already a QUIC packet
-// in the process of being built, it will try to reuse it if possible. If not,
-// it will finalize the current one and start a new one.
-//
-_IRQL_requires_max_(PASSIVE_LEVEL)
-_Success_(return != FALSE)
-BOOLEAN
-QuicPacketBuilderPrepare(
-    _Inout_ QUIC_PACKET_BUILDER* Builder,
-    _In_ QUIC_PACKET_KEY_TYPE NewPacketKeyType,
-    _In_ BOOLEAN IsTailLossProbe,
-    _In_ BOOLEAN IsPathMtuDiscovery
-    )
-{
-    QUIC_CONNECTION* Connection = Builder->Connection;
-    if (Connection->Crypto.TlsState.WriteKeys[NewPacketKeyType] == NULL) {
-        //
-        // A NULL key here usually means the connection had a fatal error in
-        // such a way that resulted in the key not getting created. The
-        // connection is most likely trying to send a connection close frame,
-        // but without the key, nothing can be done. Just silently kill the
-        // connection.
-        //
-        QuicTraceEvent(ConnError, "[conn][%p] ERROR, %s.", Connection, "NULL key in builder prepare");
-        QuicConnSilentlyAbort(Connection);
-        return FALSE;
-    }
-
-    BOOLEAN Result = FALSE;
-    uint8_t NewPacketType = QuicKeyTypeToPacketType(NewPacketKeyType);
-    uint16_t DatagramSize = Builder->Path->Mtu;
-    if ((uint32_t)DatagramSize > Builder->Path->Allowance) {
-        QUIC_DBG_ASSERT(!IsPathMtuDiscovery); // PMTUD always happens after source addr validation.
-        DatagramSize = (uint16_t)Builder->Path->Allowance;
-    }
-    QUIC_DBG_ASSERT(!IsPathMtuDiscovery || !IsTailLossProbe); // Never both.
-
-
-    //
-    // Next, make sure the current QUIC packet matches the new packet type. If
-    // the current one doesn't match, finalize it and then start a new one.
-    //
-
-    BOOLEAN NewQuicPacket = FALSE;
-    if (Builder->PacketType != NewPacketType || IsPathMtuDiscovery) {
-        //
-        // The current data cannot go in the current QUIC packet. Finalize the
-        // current QUIC packet up so we can create another.
-        //
-        if (Builder->SendContext != NULL) {
-            QuicPacketBuilderFinalize(Builder, IsPathMtuDiscovery);
-        }
-        if (Builder->SendContext == NULL &&
-            Builder->TotalCountDatagrams >= QUIC_MAX_DATAGRAMS_PER_SEND) {
-            goto Error;
-        }
-        NewQuicPacket = TRUE;
-
-    } else if (Builder->Datagram == NULL) {
-        NewQuicPacket = TRUE;
-
-    } else {
-        QUIC_DBG_ASSERT(Builder->Datagram->Length - Builder->DatagramLength >= QUIC_MIN_PACKET_SPARE_SPACE);
-    }
-
-    if (Builder->Datagram == NULL) {
-
-        //
-        // Allocate and initialize a new send buffer (UDP packet/payload).
-        //
-
-        if (Builder->SendContext == NULL) {
-            Builder->SendContext =
-                QuicDataPathBindingAllocSendContext(
-                    Builder->Path->Binding->DatapathBinding,
-                    IsPathMtuDiscovery ?
-                        0 :
-                        MaxUdpPayloadSizeForFamily(
-                            QuicAddrGetFamily(&Builder->Path->RemoteAddress),
-                            DatagramSize));
-            if (Builder->SendContext == NULL) {
-                QuicTraceEvent(AllocFailure, "Allocation of '%s' failed. (%llu bytes)", "packet send context", 0);
-                goto Error;
-            }
-        }
-
-        uint16_t NewDatagramLength =
-            MaxUdpPayloadSizeForFamily(
-                QuicAddrGetFamily(&Builder->Path->RemoteAddress),
-                IsPathMtuDiscovery ? QUIC_MAX_MTU : DatagramSize);
-        if ((Connection->PeerTransportParams.Flags & QUIC_TP_FLAG_MAX_PACKET_SIZE) &&
-            NewDatagramLength > Connection->PeerTransportParams.MaxPacketSize) {
-            NewDatagramLength = (uint16_t)Connection->PeerTransportParams.MaxPacketSize;
-        }
-
-        Builder->Datagram =
-            QuicDataPathBindingAllocSendDatagram(
-                Builder->SendContext,
-                NewDatagramLength);
-        if (Builder->Datagram == NULL) {
-            QuicTraceEvent(AllocFailure, "Allocation of '%s' failed. (%llu bytes)", "packet datagram", NewDatagramLength);
-            goto Error;
-        }
-
-        Builder->DatagramLength = 0;
-        Builder->MinimumDatagramLength = 0;
-
-        if (IsTailLossProbe && !QuicConnIsServer(Connection)) {
-            if (Connection->Crypto.TlsState.WriteKey == QUIC_PACKET_KEY_1_RTT) {
-                //
-                // Short header (1-RTT) packets need to be padded enough to
-                // elicit stateless resets from the server.
-                //
-                Builder->MinimumDatagramLength =
-                    QUIC_RECOMMENDED_STATELESS_RESET_PACKET_LENGTH +
-                    8 /* a little fudge factor */;
-            } else {
-                //
-                // Initial/Handshake packets need to be padded to unblock a
-                // server (possibly) blocked on source address validation.
-                //
-                Builder->MinimumDatagramLength = NewDatagramLength;
-            }
-
-        } else if (NewPacketType == QUIC_INITIAL &&
-            !QuicConnIsServer(Connection)) {
-
-            //
-            // Make sure to pad the packet if client Initial packets.
-            //
-            Builder->MinimumDatagramLength =
-                MaxUdpPayloadSizeForFamily(
-                    QuicAddrGetFamily(&Builder->Path->RemoteAddress),
-                    QUIC_INITIAL_PACKET_LENGTH);
-
-        } else if (IsPathMtuDiscovery) {
-            Builder->MinimumDatagramLength = NewDatagramLength;
-        }
-
-<<<<<<< HEAD
-        QuicTraceLogVerbose(FN_packet_builder24bb96787b7b1cfae2d4688ab3213bf6, "[pktb][%p] New UDP datagram. Space: %u",
-            Connection, Builder->Datagram->Length);
-=======
-        QuicTraceLogConnVerbose(
-            PacketBuilderNewDatagram,
-            Connection,
-            "New UDP datagram. Space: %u",
-            Builder->Datagram->Length);
->>>>>>> eaf136f3
-    }
-
-    if (NewQuicPacket) {
-
-        //
-        // Initialize the new QUIC packet state.
-        //
-
-        Builder->PacketType = NewPacketType;
-        Builder->EncryptLevel = QuicPacketTypeToEncryptLevel(NewPacketType);
-        Builder->Key = Connection->Crypto.TlsState.WriteKeys[NewPacketKeyType];
-        QUIC_DBG_ASSERT(Builder->Key != NULL);
-        QUIC_DBG_ASSERT(Builder->Key->PacketKey != NULL);
-        QUIC_DBG_ASSERT(Builder->Key->HeaderKey != NULL);
-
-        Builder->Metadata->FrameCount = 0;
-        Builder->Metadata->PacketNumber = Connection->Send.NextPacketNumber++;
-        Builder->Metadata->Flags.KeyType = NewPacketKeyType;
-        Builder->Metadata->Flags.IsRetransmittable = FALSE;
-        Builder->Metadata->Flags.HasCrypto = FALSE;
-        Builder->Metadata->Flags.IsPMTUD = IsPathMtuDiscovery;
-
-        Builder->PacketStart = Builder->DatagramLength;
-        Builder->HeaderLength = 0;
-
-        uint8_t* Header =
-            (uint8_t*)Builder->Datagram->Buffer + Builder->DatagramLength;
-        uint16_t BufferSpaceAvailable =
-            (uint16_t)Builder->Datagram->Length - Builder->DatagramLength;
-
-        if (NewPacketType == SEND_PACKET_SHORT_HEADER_TYPE) {
-            QUIC_PACKET_SPACE* PacketSpace = Connection->Packets[Builder->EncryptLevel];
-
-            Builder->PacketNumberLength = 4; // TODO - Determine correct length based on BDP.
-
-            switch (Connection->Stats.QuicVersion) {
-            case QUIC_VERSION_DRAFT_27:
-            case QUIC_VERSION_MS_1:
-                Builder->HeaderLength =
-                    QuicPacketEncodeShortHeaderV1(
-                        &Builder->Path->DestCid->CID,
-                        Builder->Metadata->PacketNumber,
-                        Builder->PacketNumberLength,
-                        Builder->Path->SpinBit,
-                        PacketSpace->CurrentKeyPhase,
-                        BufferSpaceAvailable,
-                        Header);
-                Builder->Metadata->Flags.KeyPhase = PacketSpace->CurrentKeyPhase;
-                break;
-            default:
-                QUIC_FRE_ASSERT(FALSE);
-                Builder->HeaderLength = 0; // For build warning.
-                break;
-            }
-
-        } else { // Long Header
-
-            switch (Connection->Stats.QuicVersion) {
-            case QUIC_VERSION_DRAFT_27:
-            case QUIC_VERSION_MS_1:
-            default:
-                Builder->HeaderLength =
-                    QuicPacketEncodeLongHeaderV1(
-                        Connection->Stats.QuicVersion,
-                        (QUIC_LONG_HEADER_TYPE_V1)NewPacketType,
-                        &Builder->Path->DestCid->CID,
-                        &Builder->SourceCid->CID,
-                        Connection->Send.InitialTokenLength,
-                        Connection->Send.InitialToken,
-                        (uint32_t)Builder->Metadata->PacketNumber,
-                        BufferSpaceAvailable,
-                        Header,
-                        &Builder->PayloadLengthOffset,
-                        &Builder->PacketNumberLength);
-                break;
-            }
-        }
-
-        Builder->DatagramLength += Builder->HeaderLength;
-
-<<<<<<< HEAD
-        QuicTraceLogVerbose(FN_packet_builderaee4e5ee823e822959be3e96df4584aa, "[pktb][%p] New QUIC packet. Space: %hu. Type: %hx",
-            Connection, BufferSpaceAvailable, NewPacketType);
-=======
-        QuicTraceLogConnVerbose(
-            PacketBuilderNewPacket,
-            Connection,
-            "New QUIC packet. Space: %hu. Type: %hx",
-            BufferSpaceAvailable,
-            NewPacketType);
->>>>>>> eaf136f3
-    }
-
-    QUIC_DBG_ASSERT(Builder->PacketType == NewPacketType);
-    QUIC_DBG_ASSERT(Builder->Key == Connection->Crypto.TlsState.WriteKeys[NewPacketKeyType]);
-
-    Result = TRUE;
-
-Error:
-
-    return Result;
-}
-
-_IRQL_requires_max_(PASSIVE_LEVEL)
-_Success_(return != FALSE)
-BOOLEAN
-QuicPacketBuilderGetPacketTypeAndKeyForControlFrames(
-    _In_ const QUIC_PACKET_BUILDER* Builder,
-    _In_ uint32_t SendFlags,
-    _Out_ QUIC_PACKET_KEY_TYPE* PacketKeyType
-    )
-{
-    QUIC_CONNECTION* Connection = Builder->Connection;
-
-    QUIC_DBG_ASSERT(SendFlags != 0);
-    QuicSendValidate(&Builder->Connection->Send);
-
-    for (QUIC_PACKET_KEY_TYPE KeyType = 0;
-         KeyType <= Connection->Crypto.TlsState.WriteKey;
-         ++KeyType) {
-
-        QUIC_PACKET_KEY* PacketsKey =
-            Connection->Crypto.TlsState.WriteKeys[KeyType];
-        if (PacketsKey == NULL) {
-            //
-            // Key has been discarded.
-            //
-            continue;
-        }
-
-        QUIC_ENCRYPT_LEVEL EncryptLevel = QuicKeyTypeToEncryptLevel(KeyType);
-        if (EncryptLevel == QUIC_ENCRYPT_LEVEL_1_RTT) {
-            //
-            // Always allowed to send with 1-RTT.
-            //
-            *PacketKeyType = QUIC_PACKET_KEY_1_RTT;
-            return TRUE;
-        }
-
-        QUIC_PACKET_SPACE* Packets = Connection->Packets[EncryptLevel];
-        QUIC_DBG_ASSERT(Packets != NULL);
-
-        if (SendFlags & QUIC_CONN_SEND_FLAG_ACK &&
-            Packets->AckTracker.AckElicitingPacketsToAcknowledge) {
-            //
-            // ACK frames have the highest send priority; but they only
-            // determine a packet type if they can be sent as ACK-only.
-            //
-            *PacketKeyType = KeyType;
-            return TRUE;
-        }
-
-        if (SendFlags & QUIC_CONN_SEND_FLAG_CRYPTO &&
-            QuicCryptoHasPendingCryptoFrame(&Connection->Crypto) &&
-            EncryptLevel == QuicCryptoGetNextEncryptLevel(&Connection->Crypto)) {
-            //
-            // Crypto handshake data is ready to be sent.
-            //
-            *PacketKeyType = KeyType;
-            return TRUE;
-        }
-    }
-
-    if (SendFlags & (QUIC_CONN_SEND_FLAG_CONNECTION_CLOSE | QUIC_CONN_SEND_FLAG_PING)) {
-        //
-        // CLOSE or PING is ready to be sent. This is always sent with the
-        // current write key.
-        //
-        // TODO - This logic isn't correct. The peer might not be able to read
-        // this key, so the CLOSE frame should be sent at the current and
-        // previous encryption level if the handshake hasn't been confirmed.
-        //
-        *PacketKeyType = Connection->Crypto.TlsState.WriteKey;
-        return TRUE;
-    }
-
-    if (Connection->Crypto.TlsState.WriteKeys[QUIC_PACKET_KEY_1_RTT] != NULL) {
-        *PacketKeyType = QUIC_PACKET_KEY_1_RTT;
-        return TRUE;
-    }
-
-    return FALSE;
-}
-
-_IRQL_requires_max_(PASSIVE_LEVEL)
-_Success_(return != FALSE)
-BOOLEAN
-QuicPacketBuilderPrepareForControlFrames(
-    _Inout_ QUIC_PACKET_BUILDER* Builder,
-    _In_ BOOLEAN IsTailLossProbe,
-    _In_ uint32_t SendFlags
-    )
-{
-    QUIC_DBG_ASSERT(!(SendFlags & QUIC_CONN_SEND_FLAG_PMTUD));
-
-    QUIC_PACKET_KEY_TYPE PacketKeyType;
-    if (!QuicPacketBuilderGetPacketTypeAndKeyForControlFrames(
-            Builder,
-            SendFlags,
-            &PacketKeyType)) {
-        QuicTraceLogConnWarning(
-            GetPacketTypeFailure,
-            Builder->Connection,
-            "Failed to get packet type for control frames, 0x%x",
-            SendFlags);
-        QUIC_DBG_ASSERT(FALSE); // This shouldn't have been called then!
-        return FALSE;
-    }
-
-    return QuicPacketBuilderPrepare(Builder, PacketKeyType, IsTailLossProbe, FALSE);
-}
-
-_IRQL_requires_max_(PASSIVE_LEVEL)
-_Success_(return != FALSE)
-BOOLEAN
-QuicPacketBuilderPrepareForPathMtuDiscovery(
-    _Inout_ QUIC_PACKET_BUILDER* Builder
-    )
-{
-    return
-        QuicPacketBuilderPrepare(
-            Builder,
-            QUIC_PACKET_KEY_1_RTT,
-            FALSE,
-            TRUE);
-}
-
-
-_IRQL_requires_max_(PASSIVE_LEVEL)
-_Success_(return != FALSE)
-BOOLEAN
-QuicPacketBuilderPrepareForStreamFrames(
-    _Inout_ QUIC_PACKET_BUILDER* Builder,
-    _In_ BOOLEAN IsTailLossProbe
-    )
-{
-    QUIC_PACKET_KEY_TYPE PacketKeyType;
-
-    if (Builder->Connection->Crypto.TlsState.WriteKeys[QUIC_PACKET_KEY_0_RTT] != NULL &&
-        Builder->Connection->Crypto.TlsState.WriteKeys[QUIC_PACKET_KEY_1_RTT] == NULL) {
-        //
-        // Application stream data can only be sent with the 0-RTT key if the
-        // 1-RTT key is unavailable.
-        //
-        PacketKeyType = QUIC_PACKET_KEY_0_RTT;
-
-    } else {
-        QUIC_DBG_ASSERT(Builder->Connection->Crypto.TlsState.WriteKeys[QUIC_PACKET_KEY_1_RTT]);
-        PacketKeyType = QUIC_PACKET_KEY_1_RTT;
-    }
-
-    return QuicPacketBuilderPrepare(Builder, PacketKeyType, IsTailLossProbe, FALSE);
-}
-
-_IRQL_requires_max_(PASSIVE_LEVEL)
-void
-QuicPacketBuilderFinalizeHeaderProtection(
-    _Inout_ QUIC_PACKET_BUILDER* Builder
-    )
-{
-    QUIC_DBG_ASSERT(Builder->Key != NULL);
-
-    QUIC_STATUS Status;
-    if (QUIC_FAILED(
-        Status =
-        QuicHpComputeMask(
-            Builder->Key->HeaderKey,
-            Builder->BatchCount,
-            Builder->CipherBatch,
-            Builder->HpMask))) {
-        QUIC_TEL_ASSERT(FALSE);
-        QuicConnFatalError(Builder->Connection, Status, "HP failure");
-        return;
-    }
-
-    for (uint8_t i = 0; i < Builder->BatchCount; ++i) {
-        uint16_t Offset = i * QUIC_HP_SAMPLE_LENGTH;
-        uint8_t* Header = Builder->HeaderBatch[i];
-        Header[0] ^= (Builder->HpMask[Offset] & 0x1f); // Bottom 5 bits for SH
-        Header += 1 + Builder->Path->DestCid->CID.Length;
-        for (uint8_t j = 0; j < Builder->PacketNumberLength; ++j) {
-            Header[j] ^= Builder->HpMask[Offset + 1 + j];
-        }
-    }
-
-    Builder->BatchCount = 0;
-}
-
-//
-// This function completes the current QUIC packet. It updates the header if
-// necessary and encrypts the payload. If there isn't enough space for another
-// QUIC packet, it also completes the send buffer (i.e. UDP payload) and sets
-// the current send buffer pointer to NULL. If that send buffer was the last
-// in the current send batch, then the send context is also completed and sent
-// off.
-//
-_IRQL_requires_max_(PASSIVE_LEVEL)
-void
-QuicPacketBuilderFinalize(
-    _Inout_ QUIC_PACKET_BUILDER* Builder,
-    _In_ BOOLEAN FlushBatchedDatagrams
-    )
-{
-    QUIC_CONNECTION* Connection = Builder->Connection;
-    BOOLEAN FinalQuicPacket = FALSE;
-
-    if (Builder->Datagram == NULL ||
-        Builder->Metadata->FrameCount == 0) {
-        //
-        // Nothing got framed into this packet. Undo the header of this
-        // packet.
-        //
-        if (Builder->Datagram != NULL) {
-            --Connection->Send.NextPacketNumber;
-            Builder->DatagramLength -= Builder->HeaderLength;
-
-            if (Builder->DatagramLength == 0) {
-                QuicDataPathBindingFreeSendDatagram(Builder->SendContext, Builder->Datagram);
-                Builder->Datagram = NULL;
-            }
-        }
-        FinalQuicPacket = FlushBatchedDatagrams;
-        goto Exit;
-    }
-
-    //
-    // Calculate some of the packet buffer parameters (mostly used for encryption).
-    //
-
-    _Analysis_assume_(Builder->EncryptionOverhead <= 16);
-    _Analysis_assume_(Builder->Datagram->Length < 0x10000);
-    _Analysis_assume_(Builder->Datagram->Length >= (uint32_t)(Builder->DatagramLength + Builder->EncryptionOverhead));
-    _Analysis_assume_(Builder->DatagramLength >= Builder->PacketStart + Builder->HeaderLength);
-    _Analysis_assume_(Builder->DatagramLength >= Builder->PacketStart + Builder->PayloadLengthOffset);
-
-    QUIC_DBG_ASSERT(Builder->Datagram->Length >= Builder->MinimumDatagramLength);
-    QUIC_DBG_ASSERT(Builder->Datagram->Length >= (uint32_t)(Builder->DatagramLength + Builder->EncryptionOverhead));
-    QUIC_DBG_ASSERT(Builder->Metadata->FrameCount != 0);
-    QUIC_DBG_ASSERT(Builder->Key != NULL);
-    QUIC_DBG_ASSERT(Builder->Key->PacketKey != NULL);
-    QUIC_DBG_ASSERT(Builder->Key->HeaderKey != NULL);
-
-    uint8_t* Header =
-        (uint8_t*)Builder->Datagram->Buffer + Builder->PacketStart;
-    uint16_t PayloadLength =
-        Builder->DatagramLength - (Builder->PacketStart + Builder->HeaderLength);
-    uint16_t ExpectedFinalDatagramLength =
-        Builder->DatagramLength + Builder->EncryptionOverhead;
-
-    if (FlushBatchedDatagrams ||
-        Builder->PacketType == SEND_PACKET_SHORT_HEADER_TYPE ||
-        (uint16_t)Builder->Datagram->Length - ExpectedFinalDatagramLength < QUIC_MIN_PACKET_SPARE_SPACE) {
-
-        FinalQuicPacket = TRUE;
-
-        if (!FlushBatchedDatagrams && QuicDataPathIsPaddingPreferred(MsQuicLib.Datapath)) {
-            //
-            // When buffering multiple datagrams in a single contiguous buffer
-            // (at the datapath layer), all but the last datagram needs to be
-            // fully padded.
-            //
-            Builder->MinimumDatagramLength = (uint16_t)Builder->Datagram->Length;
-        }
-    }
-
-    uint16_t PaddingLength;
-    if (FinalQuicPacket && ExpectedFinalDatagramLength < Builder->MinimumDatagramLength) {
-        PaddingLength = Builder->MinimumDatagramLength - ExpectedFinalDatagramLength;
-    } else if (Builder->PacketNumberLength + PayloadLength < sizeof(uint32_t)) {
-        //
-        // For packet protection to work, there must always be at least 4 bytes
-        // of payload and/or packet number.
-        //
-        PaddingLength = sizeof(uint32_t) - Builder->PacketNumberLength - PayloadLength;
-    } else {
-        PaddingLength = 0;
-    }
-
-    if (PaddingLength != 0) {
-        QuicZeroMemory(
-            Builder->Datagram->Buffer + Builder->DatagramLength,
-            PaddingLength);
-        PayloadLength += PaddingLength;
-        Builder->DatagramLength += PaddingLength;
-    }
-
-    if (Builder->PacketType != SEND_PACKET_SHORT_HEADER_TYPE) {
-        switch (Connection->Stats.QuicVersion) {
-        case QUIC_VERSION_DRAFT_27:
-        case QUIC_VERSION_MS_1:
-        default:
-            QuicVarIntEncode2Bytes(
-                (uint16_t)Builder->PacketNumberLength +
-                    PayloadLength +
-                    Builder->EncryptionOverhead,
-                Header + Builder->PayloadLengthOffset);
-            break;
-        }
-    }
-
-#ifdef QUIC_FUZZER
-    QuicFuzzInjectHook(Builder);
-#endif
-
-    if (QuicTraceLogVerboseEnabled()) {
-        QuicPacketLogHeader(
-            Connection,
-            FALSE,
-            Builder->Path->DestCid->CID.Length,
-            Builder->Metadata->PacketNumber,
-            Builder->HeaderLength + PayloadLength,
-            Header,
-            Connection->Stats.QuicVersion);
-        QuicFrameLogAll(
-            Connection,
-            FALSE,
-            Builder->Metadata->PacketNumber,
-            Builder->HeaderLength + PayloadLength,
-            Header,
-            Builder->HeaderLength);
-    }
-
-    if (Connection->State.EncryptionEnabled) {
-
-        //
-        // Encrypt the data.
-        //
-
-        PayloadLength += Builder->EncryptionOverhead;
-        Builder->DatagramLength += Builder->EncryptionOverhead;
-
-        uint8_t* Payload = Header + Builder->HeaderLength;
-
-        uint8_t Iv[QUIC_IV_LENGTH];
-        QuicCryptoCombineIvAndPacketNumber(Builder->Key->Iv, (uint8_t*) &Builder->Metadata->PacketNumber, Iv);
-
-        QUIC_STATUS Status;
-        if (QUIC_FAILED(
-            Status =
-            QuicEncrypt(
-                Builder->Key->PacketKey,
-                Iv,
-                Builder->HeaderLength,
-                Header,
-                PayloadLength,
-                Payload))) {
-            QuicConnFatalError(Connection, Status, "Encryption failure");
-            goto Exit;
-        }
-
-        if (Connection->State.HeaderProtectionEnabled) {
-
-            uint8_t* PnStart = Payload - Builder->PacketNumberLength;
-
-            if (Builder->PacketType == SEND_PACKET_SHORT_HEADER_TYPE) {
-                QUIC_DBG_ASSERT(Builder->BatchCount < QUIC_MAX_CRYPTO_BATCH_COUNT);
-
-                //
-                // Batch the header protection for short header packets.
-                //
-
-                QuicCopyMemory(
-                    Builder->CipherBatch + Builder->BatchCount * QUIC_HP_SAMPLE_LENGTH,
-                    PnStart + 4,
-                    QUIC_HP_SAMPLE_LENGTH);
-                Builder->HeaderBatch[Builder->BatchCount] = Header;
-
-                if (++Builder->BatchCount == QUIC_MAX_CRYPTO_BATCH_COUNT) {
-                    QuicPacketBuilderFinalizeHeaderProtection(Builder);
-                }
-
-            } else {
-                QUIC_DBG_ASSERT(Builder->BatchCount == 0);
-
-                //
-                // Individually do header protection for long header packets as
-                // they generally use different keys.
-                //
-
-                if (QUIC_FAILED(
-                    Status =
-                    QuicHpComputeMask(
-                        Builder->Key->HeaderKey,
-                        1,
-                        PnStart + 4,
-                        Builder->HpMask))) {
-                    QUIC_TEL_ASSERT(FALSE);
-                    QuicConnFatalError(Connection, Status, "HP failure");
-                    goto Exit;
-                }
-
-                Header[0] ^= (Builder->HpMask[0] & 0x0f); // Bottom 4 bits for LH
-                for (uint8_t i = 0; i < Builder->PacketNumberLength; ++i) {
-                    PnStart[i] ^= Builder->HpMask[1 + i];
-                }
-            }
-        }
-
-        //
-        // Increment the key phase sent bytes count.
-        //
-        QUIC_PACKET_SPACE* PacketSpace = Connection->Packets[Builder->EncryptLevel];
-        PacketSpace->CurrentKeyPhaseBytesSent += (PayloadLength - Builder->EncryptionOverhead);
-
-        //
-        // Check if the next packet sent will exceed the limit of bytes per
-        // key phase, and update the keys. Only for 1-RTT keys.
-        //
-        if (Builder->PacketType == SEND_PACKET_SHORT_HEADER_TYPE &&
-            PacketSpace->CurrentKeyPhaseBytesSent + QUIC_MAX_MTU >=
-                Connection->Session->Settings.MaxBytesPerKey &&
-            !PacketSpace->AwaitingKeyPhaseConfirmation &&
-            Connection->State.HandshakeConfirmed) {
-
-            Status = QuicCryptoGenerateNewKeys(Connection);
-            if (QUIC_FAILED(Status)) {
-                QuicTraceEvent(ConnErrorStatus, "[conn][%p] ERROR, %d, %s.",
-                    Connection,
-                    Status,
-                    "Send-triggered key update");
-                QuicConnFatalError(Connection, Status, "Send-triggered key update");
-                goto Exit;
-            }
-
-            QuicCryptoUpdateKeyPhase(Connection, TRUE);
-
-            //
-            // Update the packet key in use by the send builder.
-            //
-            Builder->Key = Connection->Crypto.TlsState.WriteKeys[QUIC_PACKET_KEY_1_RTT];
-            QUIC_DBG_ASSERT(Builder->Key != NULL);
-            QUIC_DBG_ASSERT(Builder->Key->PacketKey != NULL);
-            QUIC_DBG_ASSERT(Builder->Key->HeaderKey != NULL);
-        }
-    }
-
-    //
-    // Track the sent packet.
-    //
-
-    Builder->Metadata->SentTime = QuicTimeUs32();
-    Builder->Metadata->PacketLength =
-        Builder->HeaderLength + PayloadLength;
-
-    QuicTraceEvent(ConnPacketSent, "[conn][%p][TX][%llu] %c (%hd bytes)",
-        Connection,
-        Builder->Metadata->PacketNumber,
-        QuicPacketTraceType(Builder->Metadata),
-        Builder->Metadata->PacketLength);
-    QuicLossDetectionOnPacketSent(
-        &Connection->LossDetection,
-        Builder->Path,
-        Builder->Metadata);
-
-    if (Builder->Metadata->Flags.IsRetransmittable) {
-        Builder->PacketBatchRetransmittable = TRUE;
-
-        //
-        // Remove the bytes from the allowance.
-        //
-        if ((uint32_t)Builder->Metadata->PacketLength > Builder->SendAllowance) {
-            Builder->SendAllowance = 0;
-        } else {
-            Builder->SendAllowance -= Builder->Metadata->PacketLength;
-        }
-    }
-
-Exit:
-
-    //
-    // Send the packet out if necessary.
-    //
-
-    if (FinalQuicPacket) {
-        if (Builder->Datagram != NULL) {
-            Builder->Datagram->Length = Builder->DatagramLength;
-            Builder->Datagram = NULL;
-            ++Builder->TotalCountDatagrams;
-        }
-
-        if (FlushBatchedDatagrams || QuicDataPathBindingIsSendContextFull(Builder->SendContext)) {
-            if (Builder->BatchCount != 0) {
-                QuicPacketBuilderFinalizeHeaderProtection(Builder);
-            }
-            QuicPacketBuilderSendBatch(Builder);
-        }
-
-        if (Builder->PacketType == QUIC_RETRY) {
-            QUIC_DBG_ASSERT(Builder->Metadata->PacketNumber == 0);
-            QuicConnCloseLocally(
-                Connection,
-                QUIC_CLOSE_SILENT,
-                QUIC_ERROR_NO_ERROR,
-                NULL);
-        }
-    }
-}
-
-_IRQL_requires_max_(PASSIVE_LEVEL)
-void
-QuicPacketBuilderSendBatch(
-    _Inout_ QUIC_PACKET_BUILDER* Builder
-    )
-{
-<<<<<<< HEAD
-    QuicTraceLogVerbose(FN_packet_builderbe3ff1273f0941f8129a2f6dac9f12fc, "[pktb][%p] Sending batch. %hu datagrams",
-        Builder->Connection, (uint16_t)Builder->TotalCountDatagrams);
-=======
-    QuicTraceLogConnVerbose(
-        PacketBuilderSendBatch,
-        Builder->Connection,
-        "Sending batch. %hu datagrams",
-        (uint16_t)Builder->TotalCountDatagrams);
->>>>>>> eaf136f3
-
-    if (QuicAddrIsBoundExplicitly(&Builder->Path->LocalAddress)) {
-        QuicBindingSendTo(
-            Builder->Path->Binding,
-            &Builder->Path->RemoteAddress,
-            Builder->SendContext);
-
-    } else {
-        QuicBindingSendFromTo(
-            Builder->Path->Binding,
-            &Builder->Path->LocalAddress,
-            &Builder->Path->RemoteAddress,
-            Builder->SendContext);
-    }
-
-    Builder->PacketBatchSent = TRUE;
-    Builder->SendContext = NULL;
-}
+/*++
+
+    Copyright (c) Microsoft Corporation.
+    Licensed under the MIT License.
+
+Abstract:
+
+    Packet builder abstracts the logic to build up a chain of UDP datagrams each
+    of which may consist of multiple QUIC packets. As necessary, it allocates
+    additional datagrams, adds QUIC packet headers, finalizes the QUIC packet
+    encryption and sends the packets off.
+
+--*/
+
+#include "precomp.h"
+#include "packet_builder.c.clog.h"
+
+#ifdef QUIC_FUZZER
+
+__declspec(noinline)
+void
+QuicFuzzInjectHook(
+    _Inout_ QUIC_PACKET_BUILDER *Builder
+    );
+
+#endif
+
+_IRQL_requires_max_(PASSIVE_LEVEL)
+void
+QuicPacketBuilderSendBatch(
+    _Inout_ QUIC_PACKET_BUILDER* Builder
+    );
+
+_IRQL_requires_max_(DISPATCH_LEVEL)
+_Success_(return != FALSE)
+BOOLEAN
+QuicPacketBuilderInitialize(
+    _Inout_ QUIC_PACKET_BUILDER* Builder,
+    _In_ QUIC_CONNECTION* Connection,
+    _In_ QUIC_PATH* Path
+    )
+{
+    QUIC_DBG_ASSERT(Path->DestCid != NULL);
+    Builder->Connection = Connection;
+    Builder->Path = Path;
+    Builder->PacketBatchSent = FALSE;
+    Builder->PacketBatchRetransmittable = FALSE;
+    Builder->Metadata = &Builder->MetadataStorage.Metadata;
+    Builder->EncryptionOverhead =
+        Connection->State.EncryptionEnabled ?
+            QUIC_ENCRYPTION_OVERHEAD : 0;
+
+    if (Connection->SourceCids.Next == NULL) {
+        QuicTraceLogConnWarning(
+            NoSrcCidAvailable,
+            Connection,
+            "No src CID to send with");
+        return FALSE;
+    }
+
+    Builder->SourceCid =
+        QUIC_CONTAINING_RECORD(
+            Connection->SourceCids.Next,
+            QUIC_CID_HASH_ENTRY,
+            Link);
+
+    uint64_t TimeNow = QuicTimeUs64();
+    uint64_t TimeSinceLastSend;
+    if (Connection->Send.LastFlushTimeValid) {
+        TimeSinceLastSend =
+            QuicTimeDiff64(Connection->Send.LastFlushTime, TimeNow);
+    } else {
+        TimeSinceLastSend = 0;
+    }
+    Builder->SendAllowance =
+        QuicCongestionControlGetSendAllowance(
+            &Connection->CongestionControl,
+            TimeSinceLastSend,
+            Connection->Send.LastFlushTimeValid);
+    if (Builder->SendAllowance > Path->Allowance) {
+        Builder->SendAllowance = Path->Allowance;
+    }
+    Connection->Send.LastFlushTime = TimeNow;
+    Connection->Send.LastFlushTimeValid = TRUE;
+
+    return TRUE;
+}
+
+_IRQL_requires_max_(PASSIVE_LEVEL)
+void
+QuicPacketBuilderCleanup(
+    _Inout_ QUIC_PACKET_BUILDER* Builder
+    )
+{
+    if (Builder->SendContext != NULL) {
+        QuicPacketBuilderFinalize(Builder, TRUE);
+    }
+
+    if (Builder->PacketBatchSent && Builder->PacketBatchRetransmittable) {
+        QuicLossDetectionUpdateTimer(&Builder->Connection->LossDetection);
+    }
+
+    QuicSecureZeroMemory(Builder->HpMask, sizeof(Builder->HpMask));
+}
+
+//
+// This function makes sure the current send buffer and other related data is
+// prepared for writing the requested data. If there was already a QUIC packet
+// in the process of being built, it will try to reuse it if possible. If not,
+// it will finalize the current one and start a new one.
+//
+_IRQL_requires_max_(PASSIVE_LEVEL)
+_Success_(return != FALSE)
+BOOLEAN
+QuicPacketBuilderPrepare(
+    _Inout_ QUIC_PACKET_BUILDER* Builder,
+    _In_ QUIC_PACKET_KEY_TYPE NewPacketKeyType,
+    _In_ BOOLEAN IsTailLossProbe,
+    _In_ BOOLEAN IsPathMtuDiscovery
+    )
+{
+    QUIC_CONNECTION* Connection = Builder->Connection;
+    if (Connection->Crypto.TlsState.WriteKeys[NewPacketKeyType] == NULL) {
+        //
+        // A NULL key here usually means the connection had a fatal error in
+        // such a way that resulted in the key not getting created. The
+        // connection is most likely trying to send a connection close frame,
+        // but without the key, nothing can be done. Just silently kill the
+        // connection.
+        //
+        QuicTraceEvent(ConnError, "[conn][%p] ERROR, %s.", Connection, "NULL key in builder prepare");
+        QuicConnSilentlyAbort(Connection);
+        return FALSE;
+    }
+
+    BOOLEAN Result = FALSE;
+    uint8_t NewPacketType = QuicKeyTypeToPacketType(NewPacketKeyType);
+    uint16_t DatagramSize = Builder->Path->Mtu;
+    if ((uint32_t)DatagramSize > Builder->Path->Allowance) {
+        QUIC_DBG_ASSERT(!IsPathMtuDiscovery); // PMTUD always happens after source addr validation.
+        DatagramSize = (uint16_t)Builder->Path->Allowance;
+    }
+    QUIC_DBG_ASSERT(!IsPathMtuDiscovery || !IsTailLossProbe); // Never both.
+
+
+    //
+    // Next, make sure the current QUIC packet matches the new packet type. If
+    // the current one doesn't match, finalize it and then start a new one.
+    //
+
+    BOOLEAN NewQuicPacket = FALSE;
+    if (Builder->PacketType != NewPacketType || IsPathMtuDiscovery) {
+        //
+        // The current data cannot go in the current QUIC packet. Finalize the
+        // current QUIC packet up so we can create another.
+        //
+        if (Builder->SendContext != NULL) {
+            QuicPacketBuilderFinalize(Builder, IsPathMtuDiscovery);
+        }
+        if (Builder->SendContext == NULL &&
+            Builder->TotalCountDatagrams >= QUIC_MAX_DATAGRAMS_PER_SEND) {
+            goto Error;
+        }
+        NewQuicPacket = TRUE;
+
+    } else if (Builder->Datagram == NULL) {
+        NewQuicPacket = TRUE;
+
+    } else {
+        QUIC_DBG_ASSERT(Builder->Datagram->Length - Builder->DatagramLength >= QUIC_MIN_PACKET_SPARE_SPACE);
+    }
+
+    if (Builder->Datagram == NULL) {
+
+        //
+        // Allocate and initialize a new send buffer (UDP packet/payload).
+        //
+
+        if (Builder->SendContext == NULL) {
+            Builder->SendContext =
+                QuicDataPathBindingAllocSendContext(
+                    Builder->Path->Binding->DatapathBinding,
+                    IsPathMtuDiscovery ?
+                        0 :
+                        MaxUdpPayloadSizeForFamily(
+                            QuicAddrGetFamily(&Builder->Path->RemoteAddress),
+                            DatagramSize));
+            if (Builder->SendContext == NULL) {
+                QuicTraceEvent(AllocFailure, "Allocation of '%s' failed. (%llu bytes)", "packet send context", 0);
+                goto Error;
+            }
+        }
+
+        uint16_t NewDatagramLength =
+            MaxUdpPayloadSizeForFamily(
+                QuicAddrGetFamily(&Builder->Path->RemoteAddress),
+                IsPathMtuDiscovery ? QUIC_MAX_MTU : DatagramSize);
+        if ((Connection->PeerTransportParams.Flags & QUIC_TP_FLAG_MAX_PACKET_SIZE) &&
+            NewDatagramLength > Connection->PeerTransportParams.MaxPacketSize) {
+            NewDatagramLength = (uint16_t)Connection->PeerTransportParams.MaxPacketSize;
+        }
+
+        Builder->Datagram =
+            QuicDataPathBindingAllocSendDatagram(
+                Builder->SendContext,
+                NewDatagramLength);
+        if (Builder->Datagram == NULL) {
+            QuicTraceEvent(AllocFailure, "Allocation of '%s' failed. (%llu bytes)", "packet datagram", NewDatagramLength);
+            goto Error;
+        }
+
+        Builder->DatagramLength = 0;
+        Builder->MinimumDatagramLength = 0;
+
+        if (IsTailLossProbe && !QuicConnIsServer(Connection)) {
+            if (Connection->Crypto.TlsState.WriteKey == QUIC_PACKET_KEY_1_RTT) {
+                //
+                // Short header (1-RTT) packets need to be padded enough to
+                // elicit stateless resets from the server.
+                //
+                Builder->MinimumDatagramLength =
+                    QUIC_RECOMMENDED_STATELESS_RESET_PACKET_LENGTH +
+                    8 /* a little fudge factor */;
+            } else {
+                //
+                // Initial/Handshake packets need to be padded to unblock a
+                // server (possibly) blocked on source address validation.
+                //
+                Builder->MinimumDatagramLength = NewDatagramLength;
+            }
+
+        } else if (NewPacketType == QUIC_INITIAL &&
+            !QuicConnIsServer(Connection)) {
+
+            //
+            // Make sure to pad the packet if client Initial packets.
+            //
+            Builder->MinimumDatagramLength =
+                MaxUdpPayloadSizeForFamily(
+                    QuicAddrGetFamily(&Builder->Path->RemoteAddress),
+                    QUIC_INITIAL_PACKET_LENGTH);
+
+        } else if (IsPathMtuDiscovery) {
+            Builder->MinimumDatagramLength = NewDatagramLength;
+        }
+
+        QuicTraceLogConnVerbose(
+            PacketBuilderNewDatagram,
+            Connection,
+            "New UDP datagram. Space: %u",
+            Builder->Datagram->Length);
+    }
+
+    if (NewQuicPacket) {
+
+        //
+        // Initialize the new QUIC packet state.
+        //
+
+        Builder->PacketType = NewPacketType;
+        Builder->EncryptLevel = QuicPacketTypeToEncryptLevel(NewPacketType);
+        Builder->Key = Connection->Crypto.TlsState.WriteKeys[NewPacketKeyType];
+        QUIC_DBG_ASSERT(Builder->Key != NULL);
+        QUIC_DBG_ASSERT(Builder->Key->PacketKey != NULL);
+        QUIC_DBG_ASSERT(Builder->Key->HeaderKey != NULL);
+
+        Builder->Metadata->FrameCount = 0;
+        Builder->Metadata->PacketNumber = Connection->Send.NextPacketNumber++;
+        Builder->Metadata->Flags.KeyType = NewPacketKeyType;
+        Builder->Metadata->Flags.IsRetransmittable = FALSE;
+        Builder->Metadata->Flags.HasCrypto = FALSE;
+        Builder->Metadata->Flags.IsPMTUD = IsPathMtuDiscovery;
+
+        Builder->PacketStart = Builder->DatagramLength;
+        Builder->HeaderLength = 0;
+
+        uint8_t* Header =
+            (uint8_t*)Builder->Datagram->Buffer + Builder->DatagramLength;
+        uint16_t BufferSpaceAvailable =
+            (uint16_t)Builder->Datagram->Length - Builder->DatagramLength;
+
+        if (NewPacketType == SEND_PACKET_SHORT_HEADER_TYPE) {
+            QUIC_PACKET_SPACE* PacketSpace = Connection->Packets[Builder->EncryptLevel];
+
+            Builder->PacketNumberLength = 4; // TODO - Determine correct length based on BDP.
+
+            switch (Connection->Stats.QuicVersion) {
+            case QUIC_VERSION_DRAFT_27:
+            case QUIC_VERSION_MS_1:
+                Builder->HeaderLength =
+                    QuicPacketEncodeShortHeaderV1(
+                        &Builder->Path->DestCid->CID,
+                        Builder->Metadata->PacketNumber,
+                        Builder->PacketNumberLength,
+                        Builder->Path->SpinBit,
+                        PacketSpace->CurrentKeyPhase,
+                        BufferSpaceAvailable,
+                        Header);
+                Builder->Metadata->Flags.KeyPhase = PacketSpace->CurrentKeyPhase;
+                break;
+            default:
+                QUIC_FRE_ASSERT(FALSE);
+                Builder->HeaderLength = 0; // For build warning.
+                break;
+            }
+
+        } else { // Long Header
+
+            switch (Connection->Stats.QuicVersion) {
+            case QUIC_VERSION_DRAFT_27:
+            case QUIC_VERSION_MS_1:
+            default:
+                Builder->HeaderLength =
+                    QuicPacketEncodeLongHeaderV1(
+                        Connection->Stats.QuicVersion,
+                        (QUIC_LONG_HEADER_TYPE_V1)NewPacketType,
+                        &Builder->Path->DestCid->CID,
+                        &Builder->SourceCid->CID,
+                        Connection->Send.InitialTokenLength,
+                        Connection->Send.InitialToken,
+                        (uint32_t)Builder->Metadata->PacketNumber,
+                        BufferSpaceAvailable,
+                        Header,
+                        &Builder->PayloadLengthOffset,
+                        &Builder->PacketNumberLength);
+                break;
+            }
+        }
+
+        Builder->DatagramLength += Builder->HeaderLength;
+
+        QuicTraceLogConnVerbose(
+            PacketBuilderNewPacket,
+            Connection,
+            "New QUIC packet. Space: %hu. Type: %hx",
+            BufferSpaceAvailable,
+            NewPacketType);
+    }
+
+    QUIC_DBG_ASSERT(Builder->PacketType == NewPacketType);
+    QUIC_DBG_ASSERT(Builder->Key == Connection->Crypto.TlsState.WriteKeys[NewPacketKeyType]);
+
+    Result = TRUE;
+
+Error:
+
+    return Result;
+}
+
+_IRQL_requires_max_(PASSIVE_LEVEL)
+_Success_(return != FALSE)
+BOOLEAN
+QuicPacketBuilderGetPacketTypeAndKeyForControlFrames(
+    _In_ const QUIC_PACKET_BUILDER* Builder,
+    _In_ uint32_t SendFlags,
+    _Out_ QUIC_PACKET_KEY_TYPE* PacketKeyType
+    )
+{
+    QUIC_CONNECTION* Connection = Builder->Connection;
+
+    QUIC_DBG_ASSERT(SendFlags != 0);
+    QuicSendValidate(&Builder->Connection->Send);
+
+    for (QUIC_PACKET_KEY_TYPE KeyType = 0;
+         KeyType <= Connection->Crypto.TlsState.WriteKey;
+         ++KeyType) {
+
+        QUIC_PACKET_KEY* PacketsKey =
+            Connection->Crypto.TlsState.WriteKeys[KeyType];
+        if (PacketsKey == NULL) {
+            //
+            // Key has been discarded.
+            //
+            continue;
+        }
+
+        QUIC_ENCRYPT_LEVEL EncryptLevel = QuicKeyTypeToEncryptLevel(KeyType);
+        if (EncryptLevel == QUIC_ENCRYPT_LEVEL_1_RTT) {
+            //
+            // Always allowed to send with 1-RTT.
+            //
+            *PacketKeyType = QUIC_PACKET_KEY_1_RTT;
+            return TRUE;
+        }
+
+        QUIC_PACKET_SPACE* Packets = Connection->Packets[EncryptLevel];
+        QUIC_DBG_ASSERT(Packets != NULL);
+
+        if (SendFlags & QUIC_CONN_SEND_FLAG_ACK &&
+            Packets->AckTracker.AckElicitingPacketsToAcknowledge) {
+            //
+            // ACK frames have the highest send priority; but they only
+            // determine a packet type if they can be sent as ACK-only.
+            //
+            *PacketKeyType = KeyType;
+            return TRUE;
+        }
+
+        if (SendFlags & QUIC_CONN_SEND_FLAG_CRYPTO &&
+            QuicCryptoHasPendingCryptoFrame(&Connection->Crypto) &&
+            EncryptLevel == QuicCryptoGetNextEncryptLevel(&Connection->Crypto)) {
+            //
+            // Crypto handshake data is ready to be sent.
+            //
+            *PacketKeyType = KeyType;
+            return TRUE;
+        }
+    }
+
+    if (SendFlags & (QUIC_CONN_SEND_FLAG_CONNECTION_CLOSE | QUIC_CONN_SEND_FLAG_PING)) {
+        //
+        // CLOSE or PING is ready to be sent. This is always sent with the
+        // current write key.
+        //
+        // TODO - This logic isn't correct. The peer might not be able to read
+        // this key, so the CLOSE frame should be sent at the current and
+        // previous encryption level if the handshake hasn't been confirmed.
+        //
+        *PacketKeyType = Connection->Crypto.TlsState.WriteKey;
+        return TRUE;
+    }
+
+    if (Connection->Crypto.TlsState.WriteKeys[QUIC_PACKET_KEY_1_RTT] != NULL) {
+        *PacketKeyType = QUIC_PACKET_KEY_1_RTT;
+        return TRUE;
+    }
+
+    return FALSE;
+}
+
+_IRQL_requires_max_(PASSIVE_LEVEL)
+_Success_(return != FALSE)
+BOOLEAN
+QuicPacketBuilderPrepareForControlFrames(
+    _Inout_ QUIC_PACKET_BUILDER* Builder,
+    _In_ BOOLEAN IsTailLossProbe,
+    _In_ uint32_t SendFlags
+    )
+{
+    QUIC_DBG_ASSERT(!(SendFlags & QUIC_CONN_SEND_FLAG_PMTUD));
+
+    QUIC_PACKET_KEY_TYPE PacketKeyType;
+    if (!QuicPacketBuilderGetPacketTypeAndKeyForControlFrames(
+            Builder,
+            SendFlags,
+            &PacketKeyType)) {
+        QuicTraceLogConnWarning(
+            GetPacketTypeFailure,
+            Builder->Connection,
+            "Failed to get packet type for control frames, 0x%x",
+            SendFlags);
+        QUIC_DBG_ASSERT(FALSE); // This shouldn't have been called then!
+        return FALSE;
+    }
+
+    return QuicPacketBuilderPrepare(Builder, PacketKeyType, IsTailLossProbe, FALSE);
+}
+
+_IRQL_requires_max_(PASSIVE_LEVEL)
+_Success_(return != FALSE)
+BOOLEAN
+QuicPacketBuilderPrepareForPathMtuDiscovery(
+    _Inout_ QUIC_PACKET_BUILDER* Builder
+    )
+{
+    return
+        QuicPacketBuilderPrepare(
+            Builder,
+            QUIC_PACKET_KEY_1_RTT,
+            FALSE,
+            TRUE);
+}
+
+
+_IRQL_requires_max_(PASSIVE_LEVEL)
+_Success_(return != FALSE)
+BOOLEAN
+QuicPacketBuilderPrepareForStreamFrames(
+    _Inout_ QUIC_PACKET_BUILDER* Builder,
+    _In_ BOOLEAN IsTailLossProbe
+    )
+{
+    QUIC_PACKET_KEY_TYPE PacketKeyType;
+
+    if (Builder->Connection->Crypto.TlsState.WriteKeys[QUIC_PACKET_KEY_0_RTT] != NULL &&
+        Builder->Connection->Crypto.TlsState.WriteKeys[QUIC_PACKET_KEY_1_RTT] == NULL) {
+        //
+        // Application stream data can only be sent with the 0-RTT key if the
+        // 1-RTT key is unavailable.
+        //
+        PacketKeyType = QUIC_PACKET_KEY_0_RTT;
+
+    } else {
+        QUIC_DBG_ASSERT(Builder->Connection->Crypto.TlsState.WriteKeys[QUIC_PACKET_KEY_1_RTT]);
+        PacketKeyType = QUIC_PACKET_KEY_1_RTT;
+    }
+
+    return QuicPacketBuilderPrepare(Builder, PacketKeyType, IsTailLossProbe, FALSE);
+}
+
+_IRQL_requires_max_(PASSIVE_LEVEL)
+void
+QuicPacketBuilderFinalizeHeaderProtection(
+    _Inout_ QUIC_PACKET_BUILDER* Builder
+    )
+{
+    QUIC_DBG_ASSERT(Builder->Key != NULL);
+
+    QUIC_STATUS Status;
+    if (QUIC_FAILED(
+        Status =
+        QuicHpComputeMask(
+            Builder->Key->HeaderKey,
+            Builder->BatchCount,
+            Builder->CipherBatch,
+            Builder->HpMask))) {
+        QUIC_TEL_ASSERT(FALSE);
+        QuicConnFatalError(Builder->Connection, Status, "HP failure");
+        return;
+    }
+
+    for (uint8_t i = 0; i < Builder->BatchCount; ++i) {
+        uint16_t Offset = i * QUIC_HP_SAMPLE_LENGTH;
+        uint8_t* Header = Builder->HeaderBatch[i];
+        Header[0] ^= (Builder->HpMask[Offset] & 0x1f); // Bottom 5 bits for SH
+        Header += 1 + Builder->Path->DestCid->CID.Length;
+        for (uint8_t j = 0; j < Builder->PacketNumberLength; ++j) {
+            Header[j] ^= Builder->HpMask[Offset + 1 + j];
+        }
+    }
+
+    Builder->BatchCount = 0;
+}
+
+//
+// This function completes the current QUIC packet. It updates the header if
+// necessary and encrypts the payload. If there isn't enough space for another
+// QUIC packet, it also completes the send buffer (i.e. UDP payload) and sets
+// the current send buffer pointer to NULL. If that send buffer was the last
+// in the current send batch, then the send context is also completed and sent
+// off.
+//
+_IRQL_requires_max_(PASSIVE_LEVEL)
+void
+QuicPacketBuilderFinalize(
+    _Inout_ QUIC_PACKET_BUILDER* Builder,
+    _In_ BOOLEAN FlushBatchedDatagrams
+    )
+{
+    QUIC_CONNECTION* Connection = Builder->Connection;
+    BOOLEAN FinalQuicPacket = FALSE;
+
+    if (Builder->Datagram == NULL ||
+        Builder->Metadata->FrameCount == 0) {
+        //
+        // Nothing got framed into this packet. Undo the header of this
+        // packet.
+        //
+        if (Builder->Datagram != NULL) {
+            --Connection->Send.NextPacketNumber;
+            Builder->DatagramLength -= Builder->HeaderLength;
+
+            if (Builder->DatagramLength == 0) {
+                QuicDataPathBindingFreeSendDatagram(Builder->SendContext, Builder->Datagram);
+                Builder->Datagram = NULL;
+            }
+        }
+        FinalQuicPacket = FlushBatchedDatagrams;
+        goto Exit;
+    }
+
+    //
+    // Calculate some of the packet buffer parameters (mostly used for encryption).
+    //
+
+    _Analysis_assume_(Builder->EncryptionOverhead <= 16);
+    _Analysis_assume_(Builder->Datagram->Length < 0x10000);
+    _Analysis_assume_(Builder->Datagram->Length >= (uint32_t)(Builder->DatagramLength + Builder->EncryptionOverhead));
+    _Analysis_assume_(Builder->DatagramLength >= Builder->PacketStart + Builder->HeaderLength);
+    _Analysis_assume_(Builder->DatagramLength >= Builder->PacketStart + Builder->PayloadLengthOffset);
+
+    QUIC_DBG_ASSERT(Builder->Datagram->Length >= Builder->MinimumDatagramLength);
+    QUIC_DBG_ASSERT(Builder->Datagram->Length >= (uint32_t)(Builder->DatagramLength + Builder->EncryptionOverhead));
+    QUIC_DBG_ASSERT(Builder->Metadata->FrameCount != 0);
+    QUIC_DBG_ASSERT(Builder->Key != NULL);
+    QUIC_DBG_ASSERT(Builder->Key->PacketKey != NULL);
+    QUIC_DBG_ASSERT(Builder->Key->HeaderKey != NULL);
+
+    uint8_t* Header =
+        (uint8_t*)Builder->Datagram->Buffer + Builder->PacketStart;
+    uint16_t PayloadLength =
+        Builder->DatagramLength - (Builder->PacketStart + Builder->HeaderLength);
+    uint16_t ExpectedFinalDatagramLength =
+        Builder->DatagramLength + Builder->EncryptionOverhead;
+
+    if (FlushBatchedDatagrams ||
+        Builder->PacketType == SEND_PACKET_SHORT_HEADER_TYPE ||
+        (uint16_t)Builder->Datagram->Length - ExpectedFinalDatagramLength < QUIC_MIN_PACKET_SPARE_SPACE) {
+
+        FinalQuicPacket = TRUE;
+
+        if (!FlushBatchedDatagrams && QuicDataPathIsPaddingPreferred(MsQuicLib.Datapath)) {
+            //
+            // When buffering multiple datagrams in a single contiguous buffer
+            // (at the datapath layer), all but the last datagram needs to be
+            // fully padded.
+            //
+            Builder->MinimumDatagramLength = (uint16_t)Builder->Datagram->Length;
+        }
+    }
+
+    uint16_t PaddingLength;
+    if (FinalQuicPacket && ExpectedFinalDatagramLength < Builder->MinimumDatagramLength) {
+        PaddingLength = Builder->MinimumDatagramLength - ExpectedFinalDatagramLength;
+    } else if (Builder->PacketNumberLength + PayloadLength < sizeof(uint32_t)) {
+        //
+        // For packet protection to work, there must always be at least 4 bytes
+        // of payload and/or packet number.
+        //
+        PaddingLength = sizeof(uint32_t) - Builder->PacketNumberLength - PayloadLength;
+    } else {
+        PaddingLength = 0;
+    }
+
+    if (PaddingLength != 0) {
+        QuicZeroMemory(
+            Builder->Datagram->Buffer + Builder->DatagramLength,
+            PaddingLength);
+        PayloadLength += PaddingLength;
+        Builder->DatagramLength += PaddingLength;
+    }
+
+    if (Builder->PacketType != SEND_PACKET_SHORT_HEADER_TYPE) {
+        switch (Connection->Stats.QuicVersion) {
+        case QUIC_VERSION_DRAFT_27:
+        case QUIC_VERSION_MS_1:
+        default:
+            QuicVarIntEncode2Bytes(
+                (uint16_t)Builder->PacketNumberLength +
+                    PayloadLength +
+                    Builder->EncryptionOverhead,
+                Header + Builder->PayloadLengthOffset);
+            break;
+        }
+    }
+
+#ifdef QUIC_FUZZER
+    QuicFuzzInjectHook(Builder);
+#endif
+
+    if (QuicTraceLogVerboseEnabled()) {
+        QuicPacketLogHeader(
+            Connection,
+            FALSE,
+            Builder->Path->DestCid->CID.Length,
+            Builder->Metadata->PacketNumber,
+            Builder->HeaderLength + PayloadLength,
+            Header,
+            Connection->Stats.QuicVersion);
+        QuicFrameLogAll(
+            Connection,
+            FALSE,
+            Builder->Metadata->PacketNumber,
+            Builder->HeaderLength + PayloadLength,
+            Header,
+            Builder->HeaderLength);
+    }
+
+    if (Connection->State.EncryptionEnabled) {
+
+        //
+        // Encrypt the data.
+        //
+
+        PayloadLength += Builder->EncryptionOverhead;
+        Builder->DatagramLength += Builder->EncryptionOverhead;
+
+        uint8_t* Payload = Header + Builder->HeaderLength;
+
+        uint8_t Iv[QUIC_IV_LENGTH];
+        QuicCryptoCombineIvAndPacketNumber(Builder->Key->Iv, (uint8_t*) &Builder->Metadata->PacketNumber, Iv);
+
+        QUIC_STATUS Status;
+        if (QUIC_FAILED(
+            Status =
+            QuicEncrypt(
+                Builder->Key->PacketKey,
+                Iv,
+                Builder->HeaderLength,
+                Header,
+                PayloadLength,
+                Payload))) {
+            QuicConnFatalError(Connection, Status, "Encryption failure");
+            goto Exit;
+        }
+
+        if (Connection->State.HeaderProtectionEnabled) {
+
+            uint8_t* PnStart = Payload - Builder->PacketNumberLength;
+
+            if (Builder->PacketType == SEND_PACKET_SHORT_HEADER_TYPE) {
+                QUIC_DBG_ASSERT(Builder->BatchCount < QUIC_MAX_CRYPTO_BATCH_COUNT);
+
+                //
+                // Batch the header protection for short header packets.
+                //
+
+                QuicCopyMemory(
+                    Builder->CipherBatch + Builder->BatchCount * QUIC_HP_SAMPLE_LENGTH,
+                    PnStart + 4,
+                    QUIC_HP_SAMPLE_LENGTH);
+                Builder->HeaderBatch[Builder->BatchCount] = Header;
+
+                if (++Builder->BatchCount == QUIC_MAX_CRYPTO_BATCH_COUNT) {
+                    QuicPacketBuilderFinalizeHeaderProtection(Builder);
+                }
+
+            } else {
+                QUIC_DBG_ASSERT(Builder->BatchCount == 0);
+
+                //
+                // Individually do header protection for long header packets as
+                // they generally use different keys.
+                //
+
+                if (QUIC_FAILED(
+                    Status =
+                    QuicHpComputeMask(
+                        Builder->Key->HeaderKey,
+                        1,
+                        PnStart + 4,
+                        Builder->HpMask))) {
+                    QUIC_TEL_ASSERT(FALSE);
+                    QuicConnFatalError(Connection, Status, "HP failure");
+                    goto Exit;
+                }
+
+                Header[0] ^= (Builder->HpMask[0] & 0x0f); // Bottom 4 bits for LH
+                for (uint8_t i = 0; i < Builder->PacketNumberLength; ++i) {
+                    PnStart[i] ^= Builder->HpMask[1 + i];
+                }
+            }
+        }
+
+        //
+        // Increment the key phase sent bytes count.
+        //
+        QUIC_PACKET_SPACE* PacketSpace = Connection->Packets[Builder->EncryptLevel];
+        PacketSpace->CurrentKeyPhaseBytesSent += (PayloadLength - Builder->EncryptionOverhead);
+
+        //
+        // Check if the next packet sent will exceed the limit of bytes per
+        // key phase, and update the keys. Only for 1-RTT keys.
+        //
+        if (Builder->PacketType == SEND_PACKET_SHORT_HEADER_TYPE &&
+            PacketSpace->CurrentKeyPhaseBytesSent + QUIC_MAX_MTU >=
+                Connection->Session->Settings.MaxBytesPerKey &&
+            !PacketSpace->AwaitingKeyPhaseConfirmation &&
+            Connection->State.HandshakeConfirmed) {
+
+            Status = QuicCryptoGenerateNewKeys(Connection);
+            if (QUIC_FAILED(Status)) {
+                QuicTraceEvent(ConnErrorStatus, "[conn][%p] ERROR, %d, %s.",
+                    Connection,
+                    Status,
+                    "Send-triggered key update");
+                QuicConnFatalError(Connection, Status, "Send-triggered key update");
+                goto Exit;
+            }
+
+            QuicCryptoUpdateKeyPhase(Connection, TRUE);
+
+            //
+            // Update the packet key in use by the send builder.
+            //
+            Builder->Key = Connection->Crypto.TlsState.WriteKeys[QUIC_PACKET_KEY_1_RTT];
+            QUIC_DBG_ASSERT(Builder->Key != NULL);
+            QUIC_DBG_ASSERT(Builder->Key->PacketKey != NULL);
+            QUIC_DBG_ASSERT(Builder->Key->HeaderKey != NULL);
+        }
+    }
+
+    //
+    // Track the sent packet.
+    //
+
+    Builder->Metadata->SentTime = QuicTimeUs32();
+    Builder->Metadata->PacketLength =
+        Builder->HeaderLength + PayloadLength;
+
+    QuicTraceEvent(ConnPacketSent, "[conn][%p][TX][%llu] %c (%hd bytes)",
+        Connection,
+        Builder->Metadata->PacketNumber,
+        QuicPacketTraceType(Builder->Metadata),
+        Builder->Metadata->PacketLength);
+    QuicLossDetectionOnPacketSent(
+        &Connection->LossDetection,
+        Builder->Path,
+        Builder->Metadata);
+
+    if (Builder->Metadata->Flags.IsRetransmittable) {
+        Builder->PacketBatchRetransmittable = TRUE;
+
+        //
+        // Remove the bytes from the allowance.
+        //
+        if ((uint32_t)Builder->Metadata->PacketLength > Builder->SendAllowance) {
+            Builder->SendAllowance = 0;
+        } else {
+            Builder->SendAllowance -= Builder->Metadata->PacketLength;
+        }
+    }
+
+Exit:
+
+    //
+    // Send the packet out if necessary.
+    //
+
+    if (FinalQuicPacket) {
+        if (Builder->Datagram != NULL) {
+            Builder->Datagram->Length = Builder->DatagramLength;
+            Builder->Datagram = NULL;
+            ++Builder->TotalCountDatagrams;
+        }
+
+        if (FlushBatchedDatagrams || QuicDataPathBindingIsSendContextFull(Builder->SendContext)) {
+            if (Builder->BatchCount != 0) {
+                QuicPacketBuilderFinalizeHeaderProtection(Builder);
+            }
+            QuicPacketBuilderSendBatch(Builder);
+        }
+
+        if (Builder->PacketType == QUIC_RETRY) {
+            QUIC_DBG_ASSERT(Builder->Metadata->PacketNumber == 0);
+            QuicConnCloseLocally(
+                Connection,
+                QUIC_CLOSE_SILENT,
+                QUIC_ERROR_NO_ERROR,
+                NULL);
+        }
+    }
+}
+
+_IRQL_requires_max_(PASSIVE_LEVEL)
+void
+QuicPacketBuilderSendBatch(
+    _Inout_ QUIC_PACKET_BUILDER* Builder
+    )
+{
+    QuicTraceLogConnVerbose(
+        PacketBuilderSendBatch,
+        Builder->Connection,
+        "Sending batch. %hu datagrams",
+        (uint16_t)Builder->TotalCountDatagrams);
+
+    if (QuicAddrIsBoundExplicitly(&Builder->Path->LocalAddress)) {
+        QuicBindingSendTo(
+            Builder->Path->Binding,
+            &Builder->Path->RemoteAddress,
+            Builder->SendContext);
+
+    } else {
+        QuicBindingSendFromTo(
+            Builder->Path->Binding,
+            &Builder->Path->LocalAddress,
+            &Builder->Path->RemoteAddress,
+            Builder->SendContext);
+    }
+
+    Builder->PacketBatchSent = TRUE;
+    Builder->SendContext = NULL;
+}