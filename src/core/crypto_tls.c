--- conflicted
+++ resolved
@@ -1,1103 +1,1075 @@
-/*++
-
-    Copyright (c) Microsoft Corporation.
-    Licensed under the MIT License.
-
-Abstract:
-
-    This file contains all logic for processing TLS specific data structures.
-    This includes the logic to decode the ALPN list and SNI from the Client
-    Hello, on server, and the logic to read and write the QUIC transport
-    parameter extension.
-
---*/
-
-#include "precomp.h"
-#include "crypto_tls.c.clog.h"
-
-#define TLS1_PROTOCOL_VERSION 0x0301
-#define TLS_MESSAGE_HEADER_LENGTH 4
-#define TLS_RANDOM_LENGTH 32
-#define TLS_SESSION_ID_LENGTH 32
-
-typedef enum eTlsHandshakeType {
-    TlsHandshake_ClientHello = 0x01
-} eTlsHandshakeType;
-
-typedef enum eTlsExtensions {
-    TlsExt_ServerName               = 0x00,
-    TlsExt_AppProtocolNegotiation   = 0x10,
-    TlsExt_SessionTicket            = 0x23,
-    TlsExt_QuicTransportParameters  = 0xffa5
-} eTlsExtensions;
-
-typedef enum eSniNameType {
-    TlsExt_Sni_NameType_HostName = 0
-} eSniNameType;
-
-#define QUIC_TP_ID_ORIGINAL_CONNECTION_ID                   0   // uint8_t[]
-#define QUIC_TP_ID_IDLE_TIMEOUT                             1   // varint
-#define QUIC_TP_ID_STATELESS_RESET_TOKEN                    2   // uint8_t[16]
-#define QUIC_TP_ID_MAX_PACKET_SIZE                          3   // varint
-#define QUIC_TP_ID_INITIAL_MAX_DATA                         4   // varint
-#define QUIC_TP_ID_INITIAL_MAX_STREAM_DATA_BIDI_LOCAL       5   // varint
-#define QUIC_TP_ID_INITIAL_MAX_STREAM_DATA_BIDI_REMOTE      6   // varint
-#define QUIC_TP_ID_INITIAL_MAX_STREAM_DATA_UNI              7   // varint
-#define QUIC_TP_ID_INITIAL_MAX_STREAMS_BIDI                 8   // varint
-#define QUIC_TP_ID_INITIAL_MAX_STREAMS_UNI                  9   // varint
-#define QUIC_TP_ID_ACK_DELAY_EXPONENT                       10  // varint
-#define QUIC_TP_ID_MAX_ACK_DELAY                            11  // varint
-#define QUIC_TP_ID_DISABLE_ACTIVE_MIGRATION                 12  // N/A
-#define QUIC_TP_ID_PREFERRED_ADDRESS                        13  // PreferredAddress
-#define QUIC_TP_ID_ACTIVE_CONNECTION_ID_LIMIT               14  // varint
-
-#define QUIC_TP_ID_MAX QUIC_TP_ID_ACTIVE_CONNECTION_ID_LIMIT
-
-BOOLEAN
-QuicTpIdIsReserved(
-    _In_ QUIC_VAR_INT ID
-    )
-{
-    //
-    // Per spec: Transport parameters with an identifier of the form "31 * N + 27"
-    // for integer values of N are reserved to exercise the requirement that
-    // unknown transport parameters be ignored.
-    //
-    return (ID % 31ull) == 27ull;
-}
-
-static
-uint16_t
-TlsReadUint16(
-    _In_reads_(2) const uint8_t* Buffer
-    )
-{
-    return
-        (((uint32_t)Buffer[0] << 8) +
-          (uint32_t)Buffer[1]);
-}
-
-static
-uint32_t
-TlsReadUint24(
-    _In_reads_(3) const uint8_t* Buffer
-    )
-{
-    return
-        (((uint32_t)Buffer[0] << 16) +
-         ((uint32_t)Buffer[1] << 8) +
-          (uint32_t)Buffer[2]);
-}
-
-//
-// The following functions encode data in the QUIC TP format. This format
-// consists of a var-int for the 'ID', a var-int for the 'Length', and then
-// 'Length' bytes of data.
-//
-
-#define TlsTransportParamLength(Id, Length) \
-    (QuicVarIntSize(Id) + QuicVarIntSize(Length) + Length)
-
-static
-uint8_t*
-TlsWriteTransportParam(
-    _In_ uint16_t Id,
-    _In_ uint16_t Length,
-    _In_reads_bytes_opt_(Length) const uint8_t* Param,
-    _Out_writes_bytes_(_Inexpressible_("Too Dynamic"))
-        uint8_t* Buffer
-    )
-{
-    Buffer = QuicVarIntEncode(Id, Buffer);
-    Buffer = QuicVarIntEncode(Length, Buffer);
-    QUIC_DBG_ASSERT(Param != NULL || Length == 0);
-    if (Param) {
-        QuicCopyMemory(Buffer, Param, Length);
-        Buffer += Length;
-    }
-    return Buffer;
-}
-
-static
-uint8_t*
-TlsWriteTransportParamVarInt(
-    _In_ uint16_t Id,
-    _In_ QUIC_VAR_INT Value,
-    _Out_writes_bytes_(_Inexpressible_("Too Dynamic"))
-        uint8_t* Buffer
-    )
-{
-    uint8_t Length = QuicVarIntSize(Value);
-    Buffer = QuicVarIntEncode(Id, Buffer);
-    Buffer = QuicVarIntEncode(Length, Buffer);
-    Buffer = QuicVarIntEncode(Value, Buffer);
-    return Buffer;
-}
-
-_IRQL_requires_max_(PASSIVE_LEVEL)
-QUIC_STATUS
-QuicCryptoTlsReadSniExtension(
-    _In_ QUIC_CONNECTION* Connection,
-    _In_reads_(BufferLength)
-        const uint8_t* Buffer,
-    _In_ uint16_t BufferLength,
-    _Inout_ QUIC_NEW_CONNECTION_INFO* Info
-    )
-{
-    /*
-      struct {
-          NameType name_type;
-          select (name_type) {
-              case host_name: HostName;
-          } name;
-      } ServerName;
-
-      enum {
-          host_name(0), (255)
-      } NameType;
-
-      opaque HostName<1..2^16-1>;
-
-      struct {
-          ServerName server_name_list<1..2^16-1>
-      } ServerNameList;
-    */
-
-    if (BufferLength < sizeof(uint16_t)) {
-        QuicTraceEvent(ConnError, "[conn][%p] ERROR, %s.", Connection, "Parse error. ReadTlsSni #1");
-        return QUIC_STATUS_INVALID_PARAMETER;
-    }
-
-    //
-    // We need at least 3 bytes to encode NameType(1) and empty HostName(2)
-    //
-    if (TlsReadUint16(Buffer) < 3) {
-        QuicTraceEvent(ConnError, "[conn][%p] ERROR, %s.", Connection, "Parse error. ReadTlsSni #2");
-        return QUIC_STATUS_INVALID_PARAMETER;
-    }
-    BufferLength -= sizeof(uint16_t);
-    Buffer += sizeof(uint16_t);
-
-    //
-    // Loop through the contents of the extension to ensure it is properly
-    // formatted, even though we will only return the first entry.
-    //
-    BOOLEAN Found = FALSE;
-    while (BufferLength > 0) {
-
-        uint8_t NameType = Buffer[0];
-        BufferLength--;
-        Buffer++;
-
-        if (BufferLength < sizeof(uint16_t)) {
-            QuicTraceEvent(ConnError, "[conn][%p] ERROR, %s.", Connection, "Parse error. ReadTlsSni #3");
-            return QUIC_STATUS_INVALID_PARAMETER;
-        }
-        uint16_t NameLen = TlsReadUint16(Buffer);
-        BufferLength -= 2;
-        Buffer += 2;
-        if (BufferLength < NameLen) {
-            QuicTraceEvent(ConnError, "[conn][%p] ERROR, %s.", Connection, "Parse error. ReadTlsSni #4");
-            return QUIC_STATUS_INVALID_PARAMETER;
-        }
-
-        //
-        // Pick only the first name in the list of names
-        //
-        if (NameType == TlsExt_Sni_NameType_HostName && !Found) {
-            Info->ServerName = (const char*)Buffer;
-            Info->ServerNameLength = NameLen;
-            Found = TRUE;
-        }
-
-        BufferLength -= NameLen;
-        Buffer += NameLen;
-    }
-
-    return QUIC_STATUS_SUCCESS;
-}
-
-_IRQL_requires_max_(PASSIVE_LEVEL)
-QUIC_STATUS
-QuicCryptoTlsReadAlpnExtension(
-    _In_ QUIC_CONNECTION* Connection,
-    _In_reads_(BufferLength)
-        const uint8_t* Buffer,
-    _In_ uint16_t BufferLength,
-    _Inout_ QUIC_NEW_CONNECTION_INFO* Info
-    )
-{
-    /*
-       enum {
-           application_layer_protocol_negotiation(16), (65535)
-       } ExtensionType;
-
-       opaque ProtocolName<1..2^8-1>;
-
-       struct {
-           ProtocolName protocol_name_list<2..2^16-1>
-       } ProtocolNameList;
-    */
-
-    //
-    // The client-side ALPN extension contains a protocol ID list with at least
-    // one protocol ID 1 to 255 bytes long, plus 1 byte of protocol ID size, plus
-    // 2 bytes for protocol ID list size.
-    //
-    if (BufferLength < sizeof(uint16_t) + 2 * sizeof(uint8_t)) {
-        QuicTraceEvent(ConnError, "[conn][%p] ERROR, %s.", Connection, "Parse error. ReadTlsAlpn #1");
-        return QUIC_STATUS_INVALID_PARAMETER;
-    }
-    if (BufferLength != TlsReadUint16(Buffer) + sizeof(uint16_t)) {
-        QuicTraceEvent(ConnError, "[conn][%p] ERROR, %s.", Connection, "Parse error. ReadTlsAlpn #2");
-        return QUIC_STATUS_INVALID_PARAMETER;
-    }
-    BufferLength -= sizeof(uint16_t);
-    Buffer += sizeof(uint16_t);
-
-    Info->ClientAlpnList = Buffer;
-    Info->ClientAlpnListLength = BufferLength;
-
-    //
-    // Loop through the contents of the extension to ensure it is properly
-    // formatted, even though we will return the whole extension.
-    //
-    while (BufferLength > 0) {
-        uint16_t Len = Buffer[0];
-        BufferLength--;
-        Buffer++;
-
-        if (BufferLength < 1 ||
-            BufferLength < Len) {
-            QuicTraceEvent(ConnError, "[conn][%p] ERROR, %s.", Connection, "Parse error. ReadTlsAlpn #3");
-            return QUIC_STATUS_INVALID_PARAMETER;
-        }
-
-        BufferLength -= Len;
-        Buffer += Len;
-    }
-
-    return QUIC_STATUS_SUCCESS;
-}
-
-_IRQL_requires_max_(PASSIVE_LEVEL)
-QUIC_STATUS
-QuicCryptoTlsReadExtensions(
-    _In_ QUIC_CONNECTION* Connection,
-    _In_reads_(BufferLength)
-        const uint8_t* Buffer,
-    _In_ uint16_t BufferLength,
-    _Inout_ QUIC_NEW_CONNECTION_INFO* Info
-    )
-{
-    /*
-      enum {
-          server_name(0), max_fragment_length(1),
-          client_certificate_url(2), trusted_ca_keys(3),
-          truncated_hmac(4), status_request(5), (65535)
-      } ExtensionType;
-
-      struct {
-          ExtensionType extension_type;
-          opaque extension_data<0..2^16-1>;
-      } Extension;
-    */
-
-    while (BufferLength) {
-        //
-        // Each extension will have atleast 4 bytes of data. 2 to label
-        // the extension type and 2 for the length.
-        //
-        if (BufferLength < 2 * sizeof(uint16_t)) {
-            QuicTraceEvent(ConnError, "[conn][%p] ERROR, %s.", Connection, "Parse error. ReadTlsExt #1");
-            return QUIC_STATUS_INVALID_PARAMETER;
-        }
-
-        uint16_t ExtType = TlsReadUint16(Buffer);
-        uint16_t ExtLen = TlsReadUint16(Buffer + sizeof(uint16_t));
-        BufferLength -= 2 * sizeof(uint16_t);
-        Buffer += 2 * sizeof(uint16_t);
-        if (BufferLength < ExtLen) {
-            QuicTraceEvent(ConnError, "[conn][%p] ERROR, %s.", Connection, "Parse error. ReadTlsExt #2");
-            return QUIC_STATUS_INVALID_PARAMETER;
-        }
-
-        if (ExtType == TlsExt_ServerName) {
-            QUIC_STATUS Status =
-                QuicCryptoTlsReadSniExtension(
-                    Connection, Buffer, ExtLen, Info);
-            if (QUIC_FAILED(Status)) {
-                return Status;
-            }
-
-        } else if (ExtType == TlsExt_AppProtocolNegotiation) {
-            QUIC_STATUS Status =
-                QuicCryptoTlsReadAlpnExtension(
-                    Connection, Buffer, ExtLen, Info);
-            if (QUIC_FAILED(Status)) {
-                return Status;
-            }
-        }
-        
-        BufferLength -= ExtLen;
-        Buffer += ExtLen;
-    }
-
-    return QUIC_STATUS_SUCCESS;
-}
-
-_IRQL_requires_max_(PASSIVE_LEVEL)
-QUIC_STATUS
-QuicCryptoTlsReadClientHello(
-    _In_ QUIC_CONNECTION* Connection,
-    _In_reads_(BufferLength)
-        const uint8_t* Buffer,
-    _In_ uint32_t BufferLength,
-    _Inout_ QUIC_NEW_CONNECTION_INFO* Info
-    )
-{
-    /*
-      struct {
-          ProtocolVersion client_version;
-          Random random;
-          SessionID session_id;
-          CipherSuite cipher_suites<2..2^16-2>;
-          CompressionMethod compression_methods<1..2^8-1>;
-          select (extensions_present) {
-              case false:
-                  struct {};
-              case true:
-                  Extension extensions<0..2^16-1>;
-          };
-      } ClientHello;
-    */
-
-    //
-    // Version
-    //
-    if (BufferLength < sizeof(uint16_t) ||
-        TlsReadUint16(Buffer) < TLS1_PROTOCOL_VERSION) {
-        QuicTraceEvent(ConnError, "[conn][%p] ERROR, %s.", Connection, "Parse error. ReadTlsClientHello #1");
-        return QUIC_STATUS_INVALID_PARAMETER;
-    }
-    BufferLength -= sizeof(uint16_t);
-    Buffer += sizeof(uint16_t);
-
-    //
-    // Random
-    //
-    if (BufferLength < TLS_RANDOM_LENGTH) {
-        QuicTraceEvent(ConnError, "[conn][%p] ERROR, %s.", Connection, "Parse error. ReadTlsClientHello #2");
-        return QUIC_STATUS_INVALID_PARAMETER;
-    }
-    BufferLength -= TLS_RANDOM_LENGTH;
-    Buffer += TLS_RANDOM_LENGTH;
-
-    //
-    // SessionID
-    //
-    if (BufferLength < sizeof(uint8_t) ||
-        Buffer[0] > TLS_SESSION_ID_LENGTH ||
-        BufferLength < sizeof(uint8_t) + Buffer[0]) {
-        QuicTraceEvent(ConnError, "[conn][%p] ERROR, %s.", Connection, "Parse error. ReadTlsClientHello #3");
-        return QUIC_STATUS_INVALID_PARAMETER;
-    }
-    BufferLength -= sizeof(uint8_t) + Buffer[0];
-    Buffer += sizeof(uint8_t) + Buffer[0];
-
-    //
-    // CipherSuite
-    //
-    if (BufferLength < sizeof(uint16_t)) {
-        QuicTraceEvent(ConnError, "[conn][%p] ERROR, %s.", Connection, "Parse error. ReadTlsClientHello #4");
-        return QUIC_STATUS_INVALID_PARAMETER;
-    }
-    uint16_t Len = TlsReadUint16(Buffer);
-    if ((Len % 2) || BufferLength < (uint32_t)(sizeof(uint16_t) + Len)) {
-        QuicTraceEvent(ConnError, "[conn][%p] ERROR, %s.", Connection, "Parse error. ReadTlsClientHello #5");
-        return QUIC_STATUS_INVALID_PARAMETER;
-    }
-    BufferLength -= sizeof(uint16_t) + Len;
-    Buffer += sizeof(uint16_t) + Len;
-
-    //
-    // CompressionMethod
-    //
-    if (BufferLength < sizeof(uint8_t) ||
-        Buffer[0] < 1 ||
-        BufferLength < sizeof(uint8_t) + Buffer[0]) {
-        QuicTraceEvent(ConnError, "[conn][%p] ERROR, %s.", Connection, "Parse error. ReadTlsClientHello #6");
-        return QUIC_STATUS_INVALID_PARAMETER;
-    }
-    BufferLength -= sizeof(uint8_t) + Buffer[0];
-    Buffer += sizeof(uint8_t) + Buffer[0];
-
-    //
-    // Extension List (optional)
-    //
-    if (BufferLength < sizeof(uint16_t)) {
-        return QUIC_STATUS_SUCCESS; // OK to not have any more.
-    }
-    Len = TlsReadUint16(Buffer);
-    if (BufferLength < (uint32_t)(sizeof(uint16_t) + Len)) {
-        QuicTraceEvent(ConnError, "[conn][%p] ERROR, %s.", Connection, "Parse error. ReadTlsClientHello #7");
-        return QUIC_STATUS_INVALID_PARAMETER;
-    }
-
-    return
-        QuicCryptoTlsReadExtensions(
-            Connection,
-            Buffer + sizeof(uint16_t),
-            Len,
-            Info);
-}
-
-_IRQL_requires_max_(DISPATCH_LEVEL)
-uint32_t
-QuicCrytpoTlsGetCompleteTlsMessagesLength(
-    _In_reads_(BufferLength)
-        const uint8_t* Buffer,
-    _In_ uint32_t BufferLength
-    )
-{
-    uint32_t MessagesLength = 0;
-
-    do {
-        if (BufferLength < TLS_MESSAGE_HEADER_LENGTH) {
-            break;
-        }
-
-        uint32_t MessageLength =
-            TLS_MESSAGE_HEADER_LENGTH + TlsReadUint24(Buffer + 1);
-        if (BufferLength < MessageLength) {
-            break;
-        }
-
-        MessagesLength += MessageLength;
-        Buffer += MessageLength;
-        BufferLength -= MessageLength;
-
-    } while (BufferLength > 0);
-
-    return MessagesLength;
-}
-
-_IRQL_requires_max_(PASSIVE_LEVEL)
-QUIC_STATUS
-QuicCryptoTlsReadInitial(
-    _In_ QUIC_CONNECTION* Connection,
-    _In_reads_(BufferLength)
-        const uint8_t* Buffer,
-    _In_ uint32_t BufferLength,
-    _Inout_ QUIC_NEW_CONNECTION_INFO* Info
-    )
-{
-    do {
-        if (BufferLength < TLS_MESSAGE_HEADER_LENGTH) {
-            return QUIC_STATUS_PENDING;
-        }
-
-        if (Buffer[0] != TlsHandshake_ClientHello) {
-            QuicTraceEvent(ConnError, "[conn][%p] ERROR, %s.", Connection, "Invalid message in TlsReadInitial");
-            return QUIC_STATUS_INVALID_PARAMETER;
-        }
-
-        uint32_t MessageLength = TlsReadUint24(Buffer + 1);
-        if (BufferLength < TLS_MESSAGE_HEADER_LENGTH + MessageLength) {
-            return QUIC_STATUS_PENDING;
-        }
-
-        QUIC_STATUS Status =
-            QuicCryptoTlsReadClientHello(
-                Connection,
-                Buffer + TLS_MESSAGE_HEADER_LENGTH,
-                MessageLength,
-                Info);
-        if (QUIC_FAILED(Status)) {
-            return Status;
-        }
-
-        BufferLength -= MessageLength + TLS_MESSAGE_HEADER_LENGTH;
-        Buffer += MessageLength + TLS_MESSAGE_HEADER_LENGTH;
-
-    } while (BufferLength > 0);
-
-    if (Info->ClientAlpnList == NULL) {
-        QuicTraceEvent(ConnError, "[conn][%p] ERROR, %s.", Connection, "No ALPN list extension present");
-        return QUIC_STATUS_INVALID_PARAMETER;
-    }
-
-    if (Info->ServerName == NULL) {
-        QuicTraceLogConnWarning(NoSniPresent, Connection, "No SNI extension present.");
-    }
-
-    return QUIC_STATUS_SUCCESS;
-}
-
-_IRQL_requires_max_(DISPATCH_LEVEL)
-_Success_(return != NULL)
-const uint8_t*
-QuicCryptoTlsEncodeTransportParameters(
-    _In_ QUIC_CONNECTION* Connection,
-    _In_ const QUIC_TRANSPORT_PARAMETERS *TransportParams,
-    _Out_ uint32_t* TPLen
-    )
-{
-    //
-    // Precompute the required size so we can allocate all at once.
-    //
-
-    QuicTraceLogConnVerbose(EncodeTPStart, Connection, "Encoding Transport Parameters");
-
-    size_t RequiredTPLen = 0;
-    if (TransportParams->Flags & QUIC_TP_FLAG_ORIGINAL_CONNECTION_ID) {
-        QUIC_DBG_ASSERT(QuicConnIsServer(Connection));
-        QUIC_FRE_ASSERT(TransportParams->OriginalConnectionIDLength <= QUIC_MAX_CONNECTION_ID_LENGTH_V1);
-        RequiredTPLen +=
-            TlsTransportParamLength(
-                QUIC_TP_ID_ORIGINAL_CONNECTION_ID,
-                TransportParams->OriginalConnectionIDLength);
-    }
-    if (TransportParams->Flags & QUIC_TP_FLAG_IDLE_TIMEOUT) {
-        RequiredTPLen +=
-            TlsTransportParamLength(
-                QUIC_TP_ID_IDLE_TIMEOUT,
-                QuicVarIntSize(TransportParams->IdleTimeout));
-    }
-    if (TransportParams->Flags & QUIC_TP_FLAG_STATELESS_RESET_TOKEN) {
-        QUIC_DBG_ASSERT(QuicConnIsServer(Connection));
-        RequiredTPLen +=
-            TlsTransportParamLength(
-                QUIC_TP_ID_STATELESS_RESET_TOKEN,
-                QUIC_STATELESS_RESET_TOKEN_LENGTH);
-    }
-    if (TransportParams->Flags & QUIC_TP_FLAG_MAX_PACKET_SIZE) {
-        RequiredTPLen +=
-            TlsTransportParamLength(
-                QUIC_TP_ID_MAX_PACKET_SIZE,
-                QuicVarIntSize(TransportParams->MaxPacketSize));
-    }
-    if (TransportParams->Flags & QUIC_TP_FLAG_INITIAL_MAX_DATA) {
-        RequiredTPLen +=
-            TlsTransportParamLength(
-                QUIC_TP_ID_INITIAL_MAX_DATA,
-                QuicVarIntSize(TransportParams->InitialMaxData));
-    }
-    if (TransportParams->Flags & QUIC_TP_FLAG_INITIAL_MAX_STRM_DATA_BIDI_LOCAL) {
-        RequiredTPLen +=
-            TlsTransportParamLength(
-                QUIC_TP_ID_INITIAL_MAX_STREAM_DATA_BIDI_LOCAL,
-                QuicVarIntSize(TransportParams->InitialMaxStreamDataBidiLocal));
-    }
-    if (TransportParams->Flags & QUIC_TP_FLAG_INITIAL_MAX_STRM_DATA_BIDI_REMOTE) {
-        RequiredTPLen +=
-            TlsTransportParamLength(
-                QUIC_TP_ID_INITIAL_MAX_STREAM_DATA_BIDI_REMOTE,
-                QuicVarIntSize(TransportParams->InitialMaxStreamDataBidiRemote));
-    }
-    if (TransportParams->Flags & QUIC_TP_FLAG_INITIAL_MAX_STRM_DATA_UNI) {
-        RequiredTPLen +=
-            TlsTransportParamLength(
-                QUIC_TP_ID_INITIAL_MAX_STREAM_DATA_UNI,
-                QuicVarIntSize(TransportParams->InitialMaxStreamDataUni));
-    }
-    if (TransportParams->Flags & QUIC_TP_FLAG_INITIAL_MAX_STRMS_BIDI) {
-        RequiredTPLen +=
-            TlsTransportParamLength(
-                QUIC_TP_ID_INITIAL_MAX_STREAMS_BIDI,
-                QuicVarIntSize(TransportParams->InitialMaxBidiStreams));
-    }
-    if (TransportParams->Flags & QUIC_TP_FLAG_INITIAL_MAX_STRMS_UNI) {
-        RequiredTPLen +=
-            TlsTransportParamLength(
-                QUIC_TP_ID_INITIAL_MAX_STREAMS_UNI,
-                QuicVarIntSize(TransportParams->InitialMaxUniStreams));
-    }
-    if (TransportParams->Flags & QUIC_TP_FLAG_ACK_DELAY_EXPONENT) {
-        RequiredTPLen +=
-            TlsTransportParamLength(
-                QUIC_TP_ID_ACK_DELAY_EXPONENT,
-                QuicVarIntSize(TransportParams->AckDelayExponent));
-    }
-    if (TransportParams->Flags & QUIC_TP_FLAG_MAX_ACK_DELAY) {
-        RequiredTPLen +=
-            TlsTransportParamLength(
-                QUIC_TP_ID_MAX_ACK_DELAY,
-                QuicVarIntSize(TransportParams->MaxAckDelay));
-    }
-    if (TransportParams->Flags & QUIC_TP_FLAG_DISABLE_ACTIVE_MIGRATION) {
-        RequiredTPLen +=
-            TlsTransportParamLength(
-                QUIC_TP_ID_DISABLE_ACTIVE_MIGRATION,
-                0);
-    }
-    if (TransportParams->Flags & QUIC_TP_FLAG_PREFERRED_ADDRESS) {
-        QUIC_DBG_ASSERT(QuicConnIsServer(Connection));
-        QUIC_FRE_ASSERT(FALSE); // TODO - Implement
-    }
-    if (TransportParams->Flags & QUIC_TP_FLAG_ACTIVE_CONNECTION_ID_LIMIT) {
-        RequiredTPLen +=
-            TlsTransportParamLength(
-                QUIC_TP_ID_ACTIVE_CONNECTION_ID_LIMIT,
-                QuicVarIntSize(TransportParams->ActiveConnectionIdLimit));
-    }
-    if (Connection->State.TestTransportParameterSet) {
-        RequiredTPLen +=
-            TlsTransportParamLength(
-                Connection->TestTransportParameter.Type,
-                Connection->TestTransportParameter.Length);
-    }
-
-    QUIC_TEL_ASSERT(RequiredTPLen <= UINT16_MAX);
-    if (RequiredTPLen > UINT16_MAX) {
-        QuicTraceEvent(ConnError, "[conn][%p] ERROR, %s.", Connection, "Encoding TP too big.");
-        return NULL;
-    }
-
-    uint8_t* TPBufBase = QUIC_ALLOC_NONPAGED(QuicTlsTPHeaderSize + RequiredTPLen);
-    if (TPBufBase == NULL) {
-        QuicTraceEvent(AllocFailure, "Allocation of '%s' failed. (%llu bytes)", "TP buffer", QuicTlsTPHeaderSize + RequiredTPLen);
-        return NULL;
-    }
-
-    *TPLen = (uint32_t)(QuicTlsTPHeaderSize + RequiredTPLen);
-    uint8_t* TPBuf = TPBufBase + QuicTlsTPHeaderSize;
-
-    //
-    // Now that we have allocated the exact size, we can freely write to the
-    // buffer without checking any more lengths.
-    //
-
-    if (TransportParams->Flags & QUIC_TP_FLAG_ORIGINAL_CONNECTION_ID) {
-        QUIC_DBG_ASSERT(QuicConnIsServer(Connection));
-        TPBuf =
-            TlsWriteTransportParam(
-                QUIC_TP_ID_ORIGINAL_CONNECTION_ID,
-                TransportParams->OriginalConnectionIDLength,
-                TransportParams->OriginalConnectionID,
-                TPBuf);
-        QuicTraceLogConnVerbose(EncodeTPOriginalCID, Connection, "TP: Original Connection ID");
-    }
-    if (TransportParams->Flags & QUIC_TP_FLAG_IDLE_TIMEOUT) {
-        TPBuf =
-            TlsWriteTransportParamVarInt(
-                QUIC_TP_ID_IDLE_TIMEOUT,
-                TransportParams->IdleTimeout, TPBuf);
-        QuicTraceLogConnVerbose(EncodeTPIdleTimeout, Connection, "TP: Idle Timeout (%llu ms)", TransportParams->IdleTimeout);
-    }
-    if (TransportParams->Flags & QUIC_TP_FLAG_STATELESS_RESET_TOKEN) {
-        QUIC_DBG_ASSERT(QuicConnIsServer(Connection));
-        TPBuf =
-            TlsWriteTransportParam(
-                QUIC_TP_ID_STATELESS_RESET_TOKEN,
-                QUIC_STATELESS_RESET_TOKEN_LENGTH,
-                TransportParams->StatelessResetToken,
-                TPBuf);
-        QuicTraceLogConnVerbose(EncodeTPStatelessResetToken, Connection, "TP: Stateless Reset Token (%!CID!)",
-            CLOG_BYTEARRAY(QUIC_STATELESS_RESET_TOKEN_LENGTH, TransportParams->StatelessResetToken));
-    }
-    if (TransportParams->Flags & QUIC_TP_FLAG_MAX_PACKET_SIZE) {
-        TPBuf =
-            TlsWriteTransportParamVarInt(
-                QUIC_TP_ID_MAX_PACKET_SIZE,
-                TransportParams->MaxPacketSize, TPBuf);
-        QuicTraceLogConnVerbose(EncodeTPMaxPacketSize, Connection, "TP: Max Packet Size (%llu bytes)", TransportParams->MaxPacketSize);
-    }
-    if (TransportParams->Flags & QUIC_TP_FLAG_INITIAL_MAX_DATA) {
-        TPBuf =
-            TlsWriteTransportParamVarInt(
-                QUIC_TP_ID_INITIAL_MAX_DATA,
-                TransportParams->InitialMaxData, TPBuf);
-        QuicTraceLogConnVerbose(EncodeTPInitMaxData, Connection, "TP: Max Data (%llu bytes)", TransportParams->InitialMaxData);
-    }
-    if (TransportParams->Flags & QUIC_TP_FLAG_INITIAL_MAX_STRM_DATA_BIDI_LOCAL) {
-        TPBuf =
-            TlsWriteTransportParamVarInt(
-                QUIC_TP_ID_INITIAL_MAX_STREAM_DATA_BIDI_LOCAL,
-                TransportParams->InitialMaxStreamDataBidiLocal, TPBuf);
-        QuicTraceLogConnVerbose(EncodeTPInitMaxStreamDataBidiLocal, Connection, "TP: Max Local Bidirectional Stream Data (%llu bytes)", TransportParams->InitialMaxStreamDataBidiLocal);
-    }
-    if (TransportParams->Flags & QUIC_TP_FLAG_INITIAL_MAX_STRM_DATA_BIDI_REMOTE) {
-        TPBuf =
-            TlsWriteTransportParamVarInt(
-                QUIC_TP_ID_INITIAL_MAX_STREAM_DATA_BIDI_REMOTE,
-                TransportParams->InitialMaxStreamDataBidiRemote, TPBuf);
-        QuicTraceLogConnVerbose(EncodeTPInitMaxStreamDataBidiRemote, Connection, "TP: Max Remote Bidirectional Stream Data (%llu bytes)", TransportParams->InitialMaxStreamDataBidiRemote);
-    }
-    if (TransportParams->Flags & QUIC_TP_FLAG_INITIAL_MAX_STRM_DATA_UNI) {
-        TPBuf =
-            TlsWriteTransportParamVarInt(
-                QUIC_TP_ID_INITIAL_MAX_STREAM_DATA_UNI,
-                TransportParams->InitialMaxStreamDataUni, TPBuf);
-        QuicTraceLogConnVerbose(EncodeTPInitMaxStreamUni, Connection, "TP: Max Unidirectional Stream Data (%llu)", TransportParams->InitialMaxStreamDataUni);
-    }
-    if (TransportParams->Flags & QUIC_TP_FLAG_INITIAL_MAX_STRMS_BIDI) {
-        TPBuf =
-            TlsWriteTransportParamVarInt(
-                QUIC_TP_ID_INITIAL_MAX_STREAMS_BIDI,
-                TransportParams->InitialMaxBidiStreams, TPBuf);
-        QuicTraceLogConnVerbose(EncodeTPMaxBidiStreams, Connection, "TP: Max Bidirectional Streams (%llu)", TransportParams->InitialMaxBidiStreams);
-    }
-    if (TransportParams->Flags & QUIC_TP_FLAG_INITIAL_MAX_STRMS_UNI) {
-        TPBuf =
-            TlsWriteTransportParamVarInt(
-                QUIC_TP_ID_INITIAL_MAX_STREAMS_UNI,
-                TransportParams->InitialMaxUniStreams, TPBuf);
-        QuicTraceLogConnVerbose(EncodeTPMaxUniStreams, Connection, "TP: Max Unidirectional Streams (%llu)", TransportParams->InitialMaxUniStreams);
-    }
-    if (TransportParams->Flags & QUIC_TP_FLAG_ACK_DELAY_EXPONENT) {
-        TPBuf =
-            TlsWriteTransportParamVarInt(
-                QUIC_TP_ID_ACK_DELAY_EXPONENT,
-                TransportParams->AckDelayExponent, TPBuf);
-        QuicTraceLogConnVerbose(EncodeTPAckDelayExponent, Connection, "TP: ACK Delay Exponent (%llu)", TransportParams->AckDelayExponent);
-    }
-    if (TransportParams->Flags & QUIC_TP_FLAG_MAX_ACK_DELAY) {
-        TPBuf =
-            TlsWriteTransportParamVarInt(
-                QUIC_TP_ID_MAX_ACK_DELAY,
-                TransportParams->MaxAckDelay, TPBuf);
-        QuicTraceLogConnVerbose(EncodeTPMaxAckDelay, Connection, "TP: Max ACK Delay (%llu ms)", TransportParams->MaxAckDelay);
-    }
-    if (TransportParams->Flags & QUIC_TP_FLAG_DISABLE_ACTIVE_MIGRATION) {
-        TPBuf =
-            TlsWriteTransportParam(
-                QUIC_TP_ID_DISABLE_ACTIVE_MIGRATION,
-                0,
-                NULL,
-                TPBuf);
-        QuicTraceLogConnVerbose(EncodeTPDisableMigration, Connection, "TP: Disable Active Migration");
-    }
-    if (TransportParams->Flags & QUIC_TP_FLAG_PREFERRED_ADDRESS) {
-        QUIC_DBG_ASSERT(QuicConnIsServer(Connection));
-        QUIC_FRE_ASSERT(FALSE); // TODO - Implement
-        QuicTraceLogConnVerbose(EncodeTPPreferredAddress, Connection, "TP: Preferred Address");
-    }
-    if (TransportParams->Flags & QUIC_TP_FLAG_ACTIVE_CONNECTION_ID_LIMIT) {
-        QUIC_DBG_ASSERT(TransportParams->ActiveConnectionIdLimit >= QUIC_TP_ACTIVE_CONNECTION_ID_LIMIT_MIN);
-        TPBuf =
-            TlsWriteTransportParamVarInt(
-                QUIC_TP_ID_ACTIVE_CONNECTION_ID_LIMIT,
-                TransportParams->ActiveConnectionIdLimit, TPBuf);
-        QuicTraceLogConnVerbose(EncodeTPCIDLimit, Connection, "TP: Connection ID Limit (%llu)", TransportParams->ActiveConnectionIdLimit);
-    }
-    if (Connection->State.TestTransportParameterSet) {
-        TPBuf =
-            TlsWriteTransportParam(
-                Connection->TestTransportParameter.Type,
-                Connection->TestTransportParameter.Length,
-                Connection->TestTransportParameter.Buffer,
-                TPBuf);
-        QuicTraceLogConnVerbose(EncodeTPTest, Connection, "TP: TEST TP (Type %hu, Length %hu)",
-            Connection->TestTransportParameter.Type,
-            Connection->TestTransportParameter.Length);
-    }
-
-    size_t FinalTPLength = (TPBuf - (TPBufBase + QuicTlsTPHeaderSize));
-    if (FinalTPLength != RequiredTPLen) {
-        QuicTraceEvent(ConnError, "[conn][%p] ERROR, %s.", Connection, "Encoding error! Length mismatch.");
-        QUIC_TEL_ASSERT(FinalTPLength == RequiredTPLen);
-        QUIC_FREE(TPBufBase);
-        return NULL;
-    } else {
-        QuicTraceLogConnVerbose(EncodeTPEnd, Connection, "Encoded %hu bytes for QUIC TP", (uint16_t)FinalTPLength);
-    }
-
-    return TPBufBase;
-}
-
-_IRQL_requires_max_(DISPATCH_LEVEL)
-_Success_(return != FALSE)
-BOOLEAN
-QuicCryptoTlsDecodeTransportParameters(
-    _In_ QUIC_CONNECTION* Connection,
-    _In_reads_(TPLen)
-        const uint8_t* TPBuf,
-    _In_ uint16_t TPLen,
-    _Out_ QUIC_TRANSPORT_PARAMETERS* TransportParams
-    )
-{
-    BOOLEAN Result = FALSE;
-    uint32_t ParamsPresent = 0;
-    uint16_t Offset = 0;
-
-    QuicZeroMemory(TransportParams, sizeof(QUIC_TRANSPORT_PARAMETERS));
-    TransportParams->MaxPacketSize = QUIC_TP_MAX_PACKET_SIZE_DEFAULT;
-    TransportParams->AckDelayExponent = QUIC_TP_ACK_DELAY_EXPONENT_DEFAULT;
-    TransportParams->MaxAckDelay = QUIC_TP_MAX_ACK_DELAY_DEFAULT;
-    TransportParams->ActiveConnectionIdLimit = QUIC_TP_ACTIVE_CONNECTION_ID_LIMIT_DEFAULT;
-
-    QuicTraceLogConnVerbose(DecodeTPStart, Connection, "Decoding Peer Transport Parameters (%hu bytes)", TPLen);
-
-    while (Offset < TPLen) {
-
-        QUIC_VAR_INT Id;
-        if (!QuicVarIntDecode(TPLen, TPBuf, &Offset, &Id)) {
-            QuicTraceEvent(ConnError, "[conn][%p] ERROR, %s.", Connection, "No room for QUIC TP ID");
-            goto Exit;
-        }
-
-        if (Id <= QUIC_TP_ID_MAX) {
-
-            if (ParamsPresent & (1 << Id)) {
-                QuicTraceEvent(ConnError, "[conn][%p] ERROR, %s.", Connection, "Duplicate QUIC TP ID");
-                goto Exit;
-            }
-
-            ParamsPresent |= (1 << Id);
-        }
-
-        QUIC_VAR_INT ParamLength;
-        if (!QuicVarIntDecode(TPLen, TPBuf, &Offset, &ParamLength)) {
-            QuicTraceEvent(ConnError, "[conn][%p] ERROR, %s.", Connection, "No room for QUIC TP length");
-            goto Exit;
-        } else if (ParamLength + Offset > TPLen) {
-            QuicTraceEvent(ConnError, "[conn][%p] ERROR, %s.", Connection, "QUIC TP length too big");
-            goto Exit;
-        }
-
-        uint16_t Length = (uint16_t)ParamLength;;
-
-        uint16_t VarIntLength = 0;
-    #define TRY_READ_VAR_INT(Param) \
-        QuicVarIntDecode(Length, TPBuf + Offset, &VarIntLength, &Param)
-
-        switch (Id) {
-
-        case QUIC_TP_ID_ORIGINAL_CONNECTION_ID:
-            if (Length > QUIC_MAX_CONNECTION_ID_LENGTH_V1) {
-                QuicTraceEvent(ConnErrorStatus, "[conn][%p] ERROR, %d, %s.", Connection, Length, "Invalid length of QUIC_TP_ID_ORIGINAL_CONNECTION_ID");
-                goto Exit;
-            } else if (QuicConnIsServer(Connection)) {
-                QuicTraceEvent(ConnError, "[conn][%p] ERROR, %s.", Connection, "Client incorrectly provided original connection ID");
-                goto Exit;
-            }
-            TransportParams->Flags |= QUIC_TP_FLAG_ORIGINAL_CONNECTION_ID;
-            TransportParams->OriginalConnectionIDLength = (uint8_t)Length;
-            QuicCopyMemory(
-                TransportParams->OriginalConnectionID,
-                TPBuf + Offset,
-                Length);
-            QuicTraceLogConnVerbose(DecodeTPOriginalCID, Connection, "TP: Original Connection ID");
-            break;
-
-        case QUIC_TP_ID_IDLE_TIMEOUT:
-            if (!TRY_READ_VAR_INT(TransportParams->IdleTimeout)) {
-                QuicTraceEvent(ConnErrorStatus, "[conn][%p] ERROR, %d, %s.", Connection, Length, "Invalid length of QUIC_TP_ID_IDLE_TIMEOUT");
-                goto Exit;
-            }
-            TransportParams->Flags |= QUIC_TP_FLAG_IDLE_TIMEOUT;
-            QuicTraceLogConnVerbose(DecodeTPIdleTimeout, Connection, "TP: Idle Timeout (%llu ms)", TransportParams->IdleTimeout);
-            break;
-
-        case QUIC_TP_ID_STATELESS_RESET_TOKEN:
-            if (Length != QUIC_STATELESS_RESET_TOKEN_LENGTH) {
-                QuicTraceEvent(ConnErrorStatus, "[conn][%p] ERROR, %d, %s.", Connection, Length, "Invalid length of QUIC_TP_ID_STATELESS_RESET_TOKEN");
-                goto Exit;
-            } else if (QuicConnIsServer(Connection)) {
-                QuicTraceEvent(ConnError, "[conn][%p] ERROR, %s.", Connection, "Client incorrectly provided stateless reset token");
-                goto Exit;
-            }
-            TransportParams->Flags |= QUIC_TP_FLAG_STATELESS_RESET_TOKEN;
-            QuicCopyMemory(
-                TransportParams->StatelessResetToken,
-                TPBuf + Offset,
-                QUIC_STATELESS_RESET_TOKEN_LENGTH);
-            QuicTraceLogConnVerbose(DecodeTPStatelessResetToken, Connection, "TP: Stateless Reset Token (%!CID!)",
-                CLOG_BYTEARRAY(QUIC_STATELESS_RESET_TOKEN_LENGTH, TransportParams->StatelessResetToken));
-            break;
-
-        case QUIC_TP_ID_MAX_PACKET_SIZE:
-            if (!TRY_READ_VAR_INT(TransportParams->MaxPacketSize)) {
-                QuicTraceEvent(ConnErrorStatus, "[conn][%p] ERROR, %d, %s.", Connection, Length, "Invalid length of QUIC_TP_ID_MAX_PACKET_SIZE");
-                goto Exit;
-            }
-            if (TransportParams->MaxPacketSize < QUIC_TP_MAX_PACKET_SIZE_MIN) {
-                QuicTraceEvent(ConnError, "[conn][%p] ERROR, %s.", Connection, "TP MaxPacketSize too small");
-                goto Exit;
-            }
-            if (TransportParams->MaxPacketSize > QUIC_TP_MAX_PACKET_SIZE_MAX) {
-                QuicTraceEvent(ConnError, "[conn][%p] ERROR, %s.", Connection, "TP MaxPacketSize too big");
-                goto Exit;
-            }
-            TransportParams->Flags |= QUIC_TP_FLAG_MAX_PACKET_SIZE;
-            QuicTraceLogConnVerbose(DecodeTPMaxPacketSize, Connection, "TP: Max Packet Size (%llu bytes)", TransportParams->MaxPacketSize);
-            break;
-
-        case QUIC_TP_ID_INITIAL_MAX_DATA:
-            if (!TRY_READ_VAR_INT(TransportParams->InitialMaxData)) {
-                QuicTraceEvent(ConnErrorStatus, "[conn][%p] ERROR, %d, %s.", Connection, Length, "Invalid length of QUIC_TP_ID_INITIAL_MAX_DATA");
-                goto Exit;
-            }
-            TransportParams->Flags |= QUIC_TP_FLAG_INITIAL_MAX_DATA;
-            QuicTraceLogConnVerbose(DecodeTPInitMaxData, Connection, "TP: Max Data (%llu bytes)", TransportParams->InitialMaxData);
-            break;
-
-        case QUIC_TP_ID_INITIAL_MAX_STREAM_DATA_BIDI_LOCAL:
-            if (!TRY_READ_VAR_INT(TransportParams->InitialMaxStreamDataBidiLocal)) {
-<<<<<<< HEAD
-                QuicTraceEvent(ConnErrorStatus, "[conn][%p] ERROR, %d, %s.", Connection, Length, "Invalid length of QUIC_TP_ID_INITIAL_MAX_STREAM_DATA_BIDI_LOCAL");
-=======
-                QuicTraceEvent(ConnErrorStatus, Connection, Length, "Invalid length of QUIC_TP_ID_INITIAL_MAX_STREAM_DATA_BIDI_LOCAL");
->>>>>>> cb67a7e1
-                goto Exit;
-            }
-            TransportParams->Flags |= QUIC_TP_FLAG_INITIAL_MAX_STRM_DATA_BIDI_LOCAL;
-            QuicTraceLogConnVerbose(DecodeTPInitMaxStreamDataBidiLocal, Connection, "TP: Max Local Bidirectional Stream Data (%llu bytes)", TransportParams->InitialMaxStreamDataBidiLocal);
-            break;
-
-        case QUIC_TP_ID_INITIAL_MAX_STREAM_DATA_BIDI_REMOTE:
-            if (!TRY_READ_VAR_INT(TransportParams->InitialMaxStreamDataBidiRemote)) {
-<<<<<<< HEAD
-                QuicTraceEvent(ConnErrorStatus, "[conn][%p] ERROR, %d, %s.", Connection, Length, "Invalid length of QUIC_TP_ID_INITIAL_MAX_STREAM_DATA_BIDI_REMOTE");
-=======
-                QuicTraceEvent(ConnErrorStatus, Connection, Length, "Invalid length of QUIC_TP_ID_INITIAL_MAX_STREAM_DATA_BIDI_REMOTE");
->>>>>>> cb67a7e1
-                goto Exit;
-            }
-            TransportParams->Flags |= QUIC_TP_FLAG_INITIAL_MAX_STRM_DATA_BIDI_REMOTE;
-            QuicTraceLogConnVerbose(DecodeTPInitMaxStreamDataBidiRemote, Connection, "TP: Max Remote Bidirectional Stream Data (%llu bytes)", TransportParams->InitialMaxStreamDataBidiRemote);
-            break;
-
-        case QUIC_TP_ID_INITIAL_MAX_STREAM_DATA_UNI:
-            if (!TRY_READ_VAR_INT(TransportParams->InitialMaxStreamDataUni)) {
-<<<<<<< HEAD
-                QuicTraceEvent(ConnErrorStatus, "[conn][%p] ERROR, %d, %s.", Connection, Length, "Invalid length of QUIC_TP_ID_INITIAL_MAX_STREAM_DATA_UNI");
-=======
-                QuicTraceEvent(ConnErrorStatus, Connection, Length, "Invalid length of QUIC_TP_ID_INITIAL_MAX_STREAM_DATA_UNI");
->>>>>>> cb67a7e1
-                goto Exit;
-            }
-            TransportParams->Flags |= QUIC_TP_FLAG_INITIAL_MAX_STRM_DATA_UNI;
-            QuicTraceLogConnVerbose(DecodeTPInitMaxStreamDataBidiUni, Connection, "TP: Max Unidirectional Stream Data (%llu)", TransportParams->InitialMaxStreamDataUni);
-            break;
-
-        case QUIC_TP_ID_INITIAL_MAX_STREAMS_BIDI:
-            if (!TRY_READ_VAR_INT(TransportParams->InitialMaxBidiStreams)) {
-                QuicTraceEvent(ConnErrorStatus, "[conn][%p] ERROR, %d, %s.", Connection, Length, "Invalid length of QUIC_TP_ID_INITIAL_MAX_STREAMS_BIDI");
-                goto Exit;
-            }
-            if (TransportParams->InitialMaxBidiStreams > QUIC_TP_MAX_STREAMS_MAX) {
-                QuicTraceEvent(ConnError, "[conn][%p] ERROR, %s.", Connection, "Invalid value of QUIC_TP_ID_INITIAL_MAX_STREAMS_BIDI");
-                goto Exit;
-            }
-            if (TransportParams->InitialMaxBidiStreams > QUIC_TP_MAX_STREAMS_MAX) {
-                QuicTraceEvent(ConnError, Connection, "Invalid value of QUIC_TP_ID_INITIAL_MAX_STREAMS_BIDI");
-                goto Exit;
-            }
-            TransportParams->Flags |= QUIC_TP_FLAG_INITIAL_MAX_STRMS_BIDI;
-            QuicTraceLogConnVerbose(DecodeTPMaxBidiStreams, Connection, "TP: Max Bidirectional Streams (%llu)", TransportParams->InitialMaxBidiStreams);
-            break;
-
-        case QUIC_TP_ID_INITIAL_MAX_STREAMS_UNI:
-            if (!TRY_READ_VAR_INT(TransportParams->InitialMaxUniStreams)) {
-                QuicTraceEvent(ConnErrorStatus, "[conn][%p] ERROR, %d, %s.", Connection, Length, "Invalid length of QUIC_TP_ID_INITIAL_MAX_STREAMS_UNI");
-                goto Exit;
-            }
-            if (TransportParams->InitialMaxUniStreams > QUIC_TP_MAX_STREAMS_MAX) {
-                QuicTraceEvent(ConnError, "[conn][%p] ERROR, %s.", Connection, "Invalid value of QUIC_TP_ID_INITIAL_MAX_STREAMS_UNI");
-                goto Exit;
-            }
-            if (TransportParams->InitialMaxUniStreams > QUIC_TP_MAX_STREAMS_MAX) {
-                QuicTraceEvent(ConnError, Connection, "Invalid value of QUIC_TP_ID_INITIAL_MAX_STREAMS_UNI");
-                goto Exit;
-            }
-            TransportParams->Flags |= QUIC_TP_FLAG_INITIAL_MAX_STRMS_UNI;
-            QuicTraceLogConnVerbose(DecodeTPMaxUniStreams, Connection, "TP: Max Unidirectional Streams (%llu)", TransportParams->InitialMaxUniStreams);
-            break;
-
-        case QUIC_TP_ID_ACK_DELAY_EXPONENT:
-            if (!TRY_READ_VAR_INT(TransportParams->AckDelayExponent)) {
-<<<<<<< HEAD
-                QuicTraceEvent(ConnErrorStatus, "[conn][%p] ERROR, %d, %s.", Connection, Length, "Invalid length of QUIC_TP_ACK_DELAY_EXPONENT");
-                goto Exit;
-            }
-            if (TransportParams->AckDelayExponent > QUIC_TP_ACK_DELAY_EXPONENT_MAX) {
-                QuicTraceEvent(ConnError, "[conn][%p] ERROR, %s.", Connection, "Invalid value of QUIC_TP_ACK_DELAY_EXPONENT");
-=======
-                QuicTraceEvent(ConnErrorStatus, Connection, Length, "Invalid length of QUIC_TP_ACK_DELAY_EXPONENT");
-                goto Exit;
-            }
-            if (TransportParams->AckDelayExponent > QUIC_TP_ACK_DELAY_EXPONENT_MAX) {
-                QuicTraceEvent(ConnError, Connection, "Invalid value of QUIC_TP_ACK_DELAY_EXPONENT");
->>>>>>> cb67a7e1
-                goto Exit;
-            }
-            TransportParams->Flags |= QUIC_TP_FLAG_ACK_DELAY_EXPONENT;
-            QuicTraceLogConnVerbose(DecodeTPAckDelayExponent, Connection, "TP: ACK Delay Exponent (%llu)", TransportParams->AckDelayExponent);
-            break;
-
-        case QUIC_TP_ID_MAX_ACK_DELAY:
-            if (!TRY_READ_VAR_INT(TransportParams->MaxAckDelay)) {
-<<<<<<< HEAD
-                QuicTraceEvent(ConnErrorStatus, "[conn][%p] ERROR, %d, %s.", Connection, Length, "Invalid length of QUIC_TP_MAX_ACK_DELAY");
-                goto Exit;
-            }
-            if (TransportParams->MaxAckDelay > QUIC_TP_MAX_ACK_DELAY_MAX) {
-                QuicTraceEvent(ConnError, "[conn][%p] ERROR, %s.", Connection, "Invalid value of QUIC_TP_MAX_ACK_DELAY");
-=======
-                QuicTraceEvent(ConnErrorStatus, Connection, Length, "Invalid length of QUIC_TP_MAX_ACK_DELAY");
-                goto Exit;
-            }
-            if (TransportParams->MaxAckDelay > QUIC_TP_MAX_ACK_DELAY_MAX) {
-                QuicTraceEvent(ConnError, Connection, "Invalid value of QUIC_TP_MAX_ACK_DELAY");
->>>>>>> cb67a7e1
-                goto Exit;
-            }
-            TransportParams->Flags |= QUIC_TP_FLAG_MAX_ACK_DELAY;
-            QuicTraceLogConnVerbose(DecodeTPMaxAckDelay, Connection, "TP: Max ACK Delay (%llu ms)", TransportParams->MaxAckDelay);
-            break;
-
-        case QUIC_TP_ID_DISABLE_ACTIVE_MIGRATION:
-            if (Length != 0) {
-                QuicTraceEvent(ConnErrorStatus, "[conn][%p] ERROR, %d, %s.", Connection, Length, "Invalid length of QUIC_TP_ID_DISABLE_ACTIVE_MIGRATION");
-                goto Exit;
-            }
-            TransportParams->Flags |= QUIC_TP_FLAG_DISABLE_ACTIVE_MIGRATION;
-            QuicTraceLogConnVerbose(DecodeTPDisableActiveMigration, Connection, "TP: Disable Active Migration");
-            break;
-
-        case QUIC_TP_ID_PREFERRED_ADDRESS:
-            if (QuicConnIsServer(Connection)) {
-                QuicTraceEvent(ConnError, "[conn][%p] ERROR, %s.", Connection, "Client incorrectly provided preferred address");
-                goto Exit;
-            }
-            QuicTraceLogConnVerbose(DecodeTPPreferredAddress, Connection, "TP: Preferred Address");
-            // TODO - Implement
-            break;
-
-        case QUIC_TP_ID_ACTIVE_CONNECTION_ID_LIMIT:
-            if (!TRY_READ_VAR_INT(TransportParams->ActiveConnectionIdLimit)) {
-                QuicTraceEvent(ConnErrorStatus, "[conn][%p] ERROR, %d, %s.", Connection, Length, "Invalid length of QUIC_TP_ID_ACTIVE_CONNECTION_ID_LIMIT");
-                goto Exit;
-            }
-            if (TransportParams->ActiveConnectionIdLimit < QUIC_TP_ACTIVE_CONNECTION_ID_LIMIT_MIN) {
-                QuicTraceEvent(ConnError, "[conn][%p] ERROR, %s.", Connection, "Invalid value of QUIC_TP_ACTIVE_CONNECTION_ID_LIMIT");
-                goto Exit;
-            }
-            if (TransportParams->ActiveConnectionIdLimit < QUIC_TP_ACTIVE_CONNECTION_ID_LIMIT_MIN) {
-                QuicTraceEvent(ConnError, Connection, "Invalid value of QUIC_TP_ACTIVE_CONNECTION_ID_LIMIT");
-                goto Exit;
-            }
-            TransportParams->Flags |= QUIC_TP_FLAG_ACTIVE_CONNECTION_ID_LIMIT;
-            QuicTraceLogConnVerbose(DecodeTPCIDLimit, Connection, "TP: Connection ID Limit (%llu)", TransportParams->ActiveConnectionIdLimit);
-            break;
-
-        default:
-            if (QuicTpIdIsReserved(Id)) {
-                QuicTraceLogConnWarning(DecodeTPReserved, Connection, "TP: Reserved ID %llu, length %hu", Id, Length);
-            } else {
-                QuicTraceLogConnWarning(DecodeTPUnknown, Connection, "TP: Unknown ID %llu, length %hu", Id, Length);
-            }
-            break;
-        }
-
-        Offset += Length;
-    }
-
-    Result = TRUE;
-
-Exit:
-
-    return Result;
-}
+/*++
+
+    Copyright (c) Microsoft Corporation.
+    Licensed under the MIT License.
+
+Abstract:
+
+    This file contains all logic for processing TLS specific data structures.
+    This includes the logic to decode the ALPN list and SNI from the Client
+    Hello, on server, and the logic to read and write the QUIC transport
+    parameter extension.
+
+--*/
+
+#include "precomp.h"
+#include "crypto_tls.c.clog.h"
+
+#define TLS1_PROTOCOL_VERSION 0x0301
+#define TLS_MESSAGE_HEADER_LENGTH 4
+#define TLS_RANDOM_LENGTH 32
+#define TLS_SESSION_ID_LENGTH 32
+
+typedef enum eTlsHandshakeType {
+    TlsHandshake_ClientHello = 0x01
+} eTlsHandshakeType;
+
+typedef enum eTlsExtensions {
+    TlsExt_ServerName               = 0x00,
+    TlsExt_AppProtocolNegotiation   = 0x10,
+    TlsExt_SessionTicket            = 0x23,
+    TlsExt_QuicTransportParameters  = 0xffa5
+} eTlsExtensions;
+
+typedef enum eSniNameType {
+    TlsExt_Sni_NameType_HostName = 0
+} eSniNameType;
+
+#define QUIC_TP_ID_ORIGINAL_CONNECTION_ID                   0   // uint8_t[]
+#define QUIC_TP_ID_IDLE_TIMEOUT                             1   // varint
+#define QUIC_TP_ID_STATELESS_RESET_TOKEN                    2   // uint8_t[16]
+#define QUIC_TP_ID_MAX_PACKET_SIZE                          3   // varint
+#define QUIC_TP_ID_INITIAL_MAX_DATA                         4   // varint
+#define QUIC_TP_ID_INITIAL_MAX_STREAM_DATA_BIDI_LOCAL       5   // varint
+#define QUIC_TP_ID_INITIAL_MAX_STREAM_DATA_BIDI_REMOTE      6   // varint
+#define QUIC_TP_ID_INITIAL_MAX_STREAM_DATA_UNI              7   // varint
+#define QUIC_TP_ID_INITIAL_MAX_STREAMS_BIDI                 8   // varint
+#define QUIC_TP_ID_INITIAL_MAX_STREAMS_UNI                  9   // varint
+#define QUIC_TP_ID_ACK_DELAY_EXPONENT                       10  // varint
+#define QUIC_TP_ID_MAX_ACK_DELAY                            11  // varint
+#define QUIC_TP_ID_DISABLE_ACTIVE_MIGRATION                 12  // N/A
+#define QUIC_TP_ID_PREFERRED_ADDRESS                        13  // PreferredAddress
+#define QUIC_TP_ID_ACTIVE_CONNECTION_ID_LIMIT               14  // varint
+
+#define QUIC_TP_ID_MAX QUIC_TP_ID_ACTIVE_CONNECTION_ID_LIMIT
+
+BOOLEAN
+QuicTpIdIsReserved(
+    _In_ QUIC_VAR_INT ID
+    )
+{
+    //
+    // Per spec: Transport parameters with an identifier of the form "31 * N + 27"
+    // for integer values of N are reserved to exercise the requirement that
+    // unknown transport parameters be ignored.
+    //
+    return (ID % 31ull) == 27ull;
+}
+
+static
+uint16_t
+TlsReadUint16(
+    _In_reads_(2) const uint8_t* Buffer
+    )
+{
+    return
+        (((uint32_t)Buffer[0] << 8) +
+          (uint32_t)Buffer[1]);
+}
+
+static
+uint32_t
+TlsReadUint24(
+    _In_reads_(3) const uint8_t* Buffer
+    )
+{
+    return
+        (((uint32_t)Buffer[0] << 16) +
+         ((uint32_t)Buffer[1] << 8) +
+          (uint32_t)Buffer[2]);
+}
+
+//
+// The following functions encode data in the QUIC TP format. This format
+// consists of a var-int for the 'ID', a var-int for the 'Length', and then
+// 'Length' bytes of data.
+//
+
+#define TlsTransportParamLength(Id, Length) \
+    (QuicVarIntSize(Id) + QuicVarIntSize(Length) + Length)
+
+static
+uint8_t*
+TlsWriteTransportParam(
+    _In_ uint16_t Id,
+    _In_ uint16_t Length,
+    _In_reads_bytes_opt_(Length) const uint8_t* Param,
+    _Out_writes_bytes_(_Inexpressible_("Too Dynamic"))
+        uint8_t* Buffer
+    )
+{
+    Buffer = QuicVarIntEncode(Id, Buffer);
+    Buffer = QuicVarIntEncode(Length, Buffer);
+    QUIC_DBG_ASSERT(Param != NULL || Length == 0);
+    if (Param) {
+        QuicCopyMemory(Buffer, Param, Length);
+        Buffer += Length;
+    }
+    return Buffer;
+}
+
+static
+uint8_t*
+TlsWriteTransportParamVarInt(
+    _In_ uint16_t Id,
+    _In_ QUIC_VAR_INT Value,
+    _Out_writes_bytes_(_Inexpressible_("Too Dynamic"))
+        uint8_t* Buffer
+    )
+{
+    uint8_t Length = QuicVarIntSize(Value);
+    Buffer = QuicVarIntEncode(Id, Buffer);
+    Buffer = QuicVarIntEncode(Length, Buffer);
+    Buffer = QuicVarIntEncode(Value, Buffer);
+    return Buffer;
+}
+
+_IRQL_requires_max_(PASSIVE_LEVEL)
+QUIC_STATUS
+QuicCryptoTlsReadSniExtension(
+    _In_ QUIC_CONNECTION* Connection,
+    _In_reads_(BufferLength)
+        const uint8_t* Buffer,
+    _In_ uint16_t BufferLength,
+    _Inout_ QUIC_NEW_CONNECTION_INFO* Info
+    )
+{
+    /*
+      struct {
+          NameType name_type;
+          select (name_type) {
+              case host_name: HostName;
+          } name;
+      } ServerName;
+
+      enum {
+          host_name(0), (255)
+      } NameType;
+
+      opaque HostName<1..2^16-1>;
+
+      struct {
+          ServerName server_name_list<1..2^16-1>
+      } ServerNameList;
+    */
+
+    if (BufferLength < sizeof(uint16_t)) {
+        QuicTraceEvent(ConnError, "[conn][%p] ERROR, %s.", Connection, "Parse error. ReadTlsSni #1");
+        return QUIC_STATUS_INVALID_PARAMETER;
+    }
+
+    //
+    // We need at least 3 bytes to encode NameType(1) and empty HostName(2)
+    //
+    if (TlsReadUint16(Buffer) < 3) {
+        QuicTraceEvent(ConnError, "[conn][%p] ERROR, %s.", Connection, "Parse error. ReadTlsSni #2");
+        return QUIC_STATUS_INVALID_PARAMETER;
+    }
+    BufferLength -= sizeof(uint16_t);
+    Buffer += sizeof(uint16_t);
+
+    //
+    // Loop through the contents of the extension to ensure it is properly
+    // formatted, even though we will only return the first entry.
+    //
+    BOOLEAN Found = FALSE;
+    while (BufferLength > 0) {
+
+        uint8_t NameType = Buffer[0];
+        BufferLength--;
+        Buffer++;
+
+        if (BufferLength < sizeof(uint16_t)) {
+            QuicTraceEvent(ConnError, "[conn][%p] ERROR, %s.", Connection, "Parse error. ReadTlsSni #3");
+            return QUIC_STATUS_INVALID_PARAMETER;
+        }
+        uint16_t NameLen = TlsReadUint16(Buffer);
+        BufferLength -= 2;
+        Buffer += 2;
+        if (BufferLength < NameLen) {
+            QuicTraceEvent(ConnError, "[conn][%p] ERROR, %s.", Connection, "Parse error. ReadTlsSni #4");
+            return QUIC_STATUS_INVALID_PARAMETER;
+        }
+
+        //
+        // Pick only the first name in the list of names
+        //
+        if (NameType == TlsExt_Sni_NameType_HostName && !Found) {
+            Info->ServerName = (const char*)Buffer;
+            Info->ServerNameLength = NameLen;
+            Found = TRUE;
+        }
+
+        BufferLength -= NameLen;
+        Buffer += NameLen;
+    }
+
+    return QUIC_STATUS_SUCCESS;
+}
+
+_IRQL_requires_max_(PASSIVE_LEVEL)
+QUIC_STATUS
+QuicCryptoTlsReadAlpnExtension(
+    _In_ QUIC_CONNECTION* Connection,
+    _In_reads_(BufferLength)
+        const uint8_t* Buffer,
+    _In_ uint16_t BufferLength,
+    _Inout_ QUIC_NEW_CONNECTION_INFO* Info
+    )
+{
+    /*
+       enum {
+           application_layer_protocol_negotiation(16), (65535)
+       } ExtensionType;
+
+       opaque ProtocolName<1..2^8-1>;
+
+       struct {
+           ProtocolName protocol_name_list<2..2^16-1>
+       } ProtocolNameList;
+    */
+
+    //
+    // The client-side ALPN extension contains a protocol ID list with at least
+    // one protocol ID 1 to 255 bytes long, plus 1 byte of protocol ID size, plus
+    // 2 bytes for protocol ID list size.
+    //
+    if (BufferLength < sizeof(uint16_t) + 2 * sizeof(uint8_t)) {
+        QuicTraceEvent(ConnError, "[conn][%p] ERROR, %s.", Connection, "Parse error. ReadTlsAlpn #1");
+        return QUIC_STATUS_INVALID_PARAMETER;
+    }
+    if (BufferLength != TlsReadUint16(Buffer) + sizeof(uint16_t)) {
+        QuicTraceEvent(ConnError, "[conn][%p] ERROR, %s.", Connection, "Parse error. ReadTlsAlpn #2");
+        return QUIC_STATUS_INVALID_PARAMETER;
+    }
+    BufferLength -= sizeof(uint16_t);
+    Buffer += sizeof(uint16_t);
+
+    Info->ClientAlpnList = Buffer;
+    Info->ClientAlpnListLength = BufferLength;
+
+    //
+    // Loop through the contents of the extension to ensure it is properly
+    // formatted, even though we will return the whole extension.
+    //
+    while (BufferLength > 0) {
+        uint16_t Len = Buffer[0];
+        BufferLength--;
+        Buffer++;
+
+        if (BufferLength < 1 ||
+            BufferLength < Len) {
+            QuicTraceEvent(ConnError, "[conn][%p] ERROR, %s.", Connection, "Parse error. ReadTlsAlpn #3");
+            return QUIC_STATUS_INVALID_PARAMETER;
+        }
+
+        BufferLength -= Len;
+        Buffer += Len;
+    }
+
+    return QUIC_STATUS_SUCCESS;
+}
+
+_IRQL_requires_max_(PASSIVE_LEVEL)
+QUIC_STATUS
+QuicCryptoTlsReadExtensions(
+    _In_ QUIC_CONNECTION* Connection,
+    _In_reads_(BufferLength)
+        const uint8_t* Buffer,
+    _In_ uint16_t BufferLength,
+    _Inout_ QUIC_NEW_CONNECTION_INFO* Info
+    )
+{
+    /*
+      enum {
+          server_name(0), max_fragment_length(1),
+          client_certificate_url(2), trusted_ca_keys(3),
+          truncated_hmac(4), status_request(5), (65535)
+      } ExtensionType;
+
+      struct {
+          ExtensionType extension_type;
+          opaque extension_data<0..2^16-1>;
+      } Extension;
+    */
+
+    while (BufferLength) {
+        //
+        // Each extension will have atleast 4 bytes of data. 2 to label
+        // the extension type and 2 for the length.
+        //
+        if (BufferLength < 2 * sizeof(uint16_t)) {
+            QuicTraceEvent(ConnError, "[conn][%p] ERROR, %s.", Connection, "Parse error. ReadTlsExt #1");
+            return QUIC_STATUS_INVALID_PARAMETER;
+        }
+
+        uint16_t ExtType = TlsReadUint16(Buffer);
+        uint16_t ExtLen = TlsReadUint16(Buffer + sizeof(uint16_t));
+        BufferLength -= 2 * sizeof(uint16_t);
+        Buffer += 2 * sizeof(uint16_t);
+        if (BufferLength < ExtLen) {
+            QuicTraceEvent(ConnError, "[conn][%p] ERROR, %s.", Connection, "Parse error. ReadTlsExt #2");
+            return QUIC_STATUS_INVALID_PARAMETER;
+        }
+
+        if (ExtType == TlsExt_ServerName) {
+            QUIC_STATUS Status =
+                QuicCryptoTlsReadSniExtension(
+                    Connection, Buffer, ExtLen, Info);
+            if (QUIC_FAILED(Status)) {
+                return Status;
+            }
+
+        } else if (ExtType == TlsExt_AppProtocolNegotiation) {
+            QUIC_STATUS Status =
+                QuicCryptoTlsReadAlpnExtension(
+                    Connection, Buffer, ExtLen, Info);
+            if (QUIC_FAILED(Status)) {
+                return Status;
+            }
+        }
+        
+        BufferLength -= ExtLen;
+        Buffer += ExtLen;
+    }
+
+    return QUIC_STATUS_SUCCESS;
+}
+
+_IRQL_requires_max_(PASSIVE_LEVEL)
+QUIC_STATUS
+QuicCryptoTlsReadClientHello(
+    _In_ QUIC_CONNECTION* Connection,
+    _In_reads_(BufferLength)
+        const uint8_t* Buffer,
+    _In_ uint32_t BufferLength,
+    _Inout_ QUIC_NEW_CONNECTION_INFO* Info
+    )
+{
+    /*
+      struct {
+          ProtocolVersion client_version;
+          Random random;
+          SessionID session_id;
+          CipherSuite cipher_suites<2..2^16-2>;
+          CompressionMethod compression_methods<1..2^8-1>;
+          select (extensions_present) {
+              case false:
+                  struct {};
+              case true:
+                  Extension extensions<0..2^16-1>;
+          };
+      } ClientHello;
+    */
+
+    //
+    // Version
+    //
+    if (BufferLength < sizeof(uint16_t) ||
+        TlsReadUint16(Buffer) < TLS1_PROTOCOL_VERSION) {
+        QuicTraceEvent(ConnError, "[conn][%p] ERROR, %s.", Connection, "Parse error. ReadTlsClientHello #1");
+        return QUIC_STATUS_INVALID_PARAMETER;
+    }
+    BufferLength -= sizeof(uint16_t);
+    Buffer += sizeof(uint16_t);
+
+    //
+    // Random
+    //
+    if (BufferLength < TLS_RANDOM_LENGTH) {
+        QuicTraceEvent(ConnError, "[conn][%p] ERROR, %s.", Connection, "Parse error. ReadTlsClientHello #2");
+        return QUIC_STATUS_INVALID_PARAMETER;
+    }
+    BufferLength -= TLS_RANDOM_LENGTH;
+    Buffer += TLS_RANDOM_LENGTH;
+
+    //
+    // SessionID
+    //
+    if (BufferLength < sizeof(uint8_t) ||
+        Buffer[0] > TLS_SESSION_ID_LENGTH ||
+        BufferLength < sizeof(uint8_t) + Buffer[0]) {
+        QuicTraceEvent(ConnError, "[conn][%p] ERROR, %s.", Connection, "Parse error. ReadTlsClientHello #3");
+        return QUIC_STATUS_INVALID_PARAMETER;
+    }
+    BufferLength -= sizeof(uint8_t) + Buffer[0];
+    Buffer += sizeof(uint8_t) + Buffer[0];
+
+    //
+    // CipherSuite
+    //
+    if (BufferLength < sizeof(uint16_t)) {
+        QuicTraceEvent(ConnError, "[conn][%p] ERROR, %s.", Connection, "Parse error. ReadTlsClientHello #4");
+        return QUIC_STATUS_INVALID_PARAMETER;
+    }
+    uint16_t Len = TlsReadUint16(Buffer);
+    if ((Len % 2) || BufferLength < (uint32_t)(sizeof(uint16_t) + Len)) {
+        QuicTraceEvent(ConnError, "[conn][%p] ERROR, %s.", Connection, "Parse error. ReadTlsClientHello #5");
+        return QUIC_STATUS_INVALID_PARAMETER;
+    }
+    BufferLength -= sizeof(uint16_t) + Len;
+    Buffer += sizeof(uint16_t) + Len;
+
+    //
+    // CompressionMethod
+    //
+    if (BufferLength < sizeof(uint8_t) ||
+        Buffer[0] < 1 ||
+        BufferLength < sizeof(uint8_t) + Buffer[0]) {
+        QuicTraceEvent(ConnError, "[conn][%p] ERROR, %s.", Connection, "Parse error. ReadTlsClientHello #6");
+        return QUIC_STATUS_INVALID_PARAMETER;
+    }
+    BufferLength -= sizeof(uint8_t) + Buffer[0];
+    Buffer += sizeof(uint8_t) + Buffer[0];
+
+    //
+    // Extension List (optional)
+    //
+    if (BufferLength < sizeof(uint16_t)) {
+        return QUIC_STATUS_SUCCESS; // OK to not have any more.
+    }
+    Len = TlsReadUint16(Buffer);
+    if (BufferLength < (uint32_t)(sizeof(uint16_t) + Len)) {
+        QuicTraceEvent(ConnError, "[conn][%p] ERROR, %s.", Connection, "Parse error. ReadTlsClientHello #7");
+        return QUIC_STATUS_INVALID_PARAMETER;
+    }
+
+    return
+        QuicCryptoTlsReadExtensions(
+            Connection,
+            Buffer + sizeof(uint16_t),
+            Len,
+            Info);
+}
+
+_IRQL_requires_max_(DISPATCH_LEVEL)
+uint32_t
+QuicCrytpoTlsGetCompleteTlsMessagesLength(
+    _In_reads_(BufferLength)
+        const uint8_t* Buffer,
+    _In_ uint32_t BufferLength
+    )
+{
+    uint32_t MessagesLength = 0;
+
+    do {
+        if (BufferLength < TLS_MESSAGE_HEADER_LENGTH) {
+            break;
+        }
+
+        uint32_t MessageLength =
+            TLS_MESSAGE_HEADER_LENGTH + TlsReadUint24(Buffer + 1);
+        if (BufferLength < MessageLength) {
+            break;
+        }
+
+        MessagesLength += MessageLength;
+        Buffer += MessageLength;
+        BufferLength -= MessageLength;
+
+    } while (BufferLength > 0);
+
+    return MessagesLength;
+}
+
+_IRQL_requires_max_(PASSIVE_LEVEL)
+QUIC_STATUS
+QuicCryptoTlsReadInitial(
+    _In_ QUIC_CONNECTION* Connection,
+    _In_reads_(BufferLength)
+        const uint8_t* Buffer,
+    _In_ uint32_t BufferLength,
+    _Inout_ QUIC_NEW_CONNECTION_INFO* Info
+    )
+{
+    do {
+        if (BufferLength < TLS_MESSAGE_HEADER_LENGTH) {
+            return QUIC_STATUS_PENDING;
+        }
+
+        if (Buffer[0] != TlsHandshake_ClientHello) {
+            QuicTraceEvent(ConnError, "[conn][%p] ERROR, %s.", Connection, "Invalid message in TlsReadInitial");
+            return QUIC_STATUS_INVALID_PARAMETER;
+        }
+
+        uint32_t MessageLength = TlsReadUint24(Buffer + 1);
+        if (BufferLength < TLS_MESSAGE_HEADER_LENGTH + MessageLength) {
+            return QUIC_STATUS_PENDING;
+        }
+
+        QUIC_STATUS Status =
+            QuicCryptoTlsReadClientHello(
+                Connection,
+                Buffer + TLS_MESSAGE_HEADER_LENGTH,
+                MessageLength,
+                Info);
+        if (QUIC_FAILED(Status)) {
+            return Status;
+        }
+
+        BufferLength -= MessageLength + TLS_MESSAGE_HEADER_LENGTH;
+        Buffer += MessageLength + TLS_MESSAGE_HEADER_LENGTH;
+
+    } while (BufferLength > 0);
+
+    if (Info->ClientAlpnList == NULL) {
+        QuicTraceEvent(ConnError, "[conn][%p] ERROR, %s.", Connection, "No ALPN list extension present");
+        return QUIC_STATUS_INVALID_PARAMETER;
+    }
+
+    if (Info->ServerName == NULL) {
+        QuicTraceLogConnWarning(NoSniPresent, Connection, "No SNI extension present.");
+    }
+
+    return QUIC_STATUS_SUCCESS;
+}
+
+_IRQL_requires_max_(DISPATCH_LEVEL)
+_Success_(return != NULL)
+const uint8_t*
+QuicCryptoTlsEncodeTransportParameters(
+    _In_ QUIC_CONNECTION* Connection,
+    _In_ const QUIC_TRANSPORT_PARAMETERS *TransportParams,
+    _Out_ uint32_t* TPLen
+    )
+{
+    //
+    // Precompute the required size so we can allocate all at once.
+    //
+
+    QuicTraceLogConnVerbose(EncodeTPStart, Connection, "Encoding Transport Parameters");
+
+    size_t RequiredTPLen = 0;
+    if (TransportParams->Flags & QUIC_TP_FLAG_ORIGINAL_CONNECTION_ID) {
+        QUIC_DBG_ASSERT(QuicConnIsServer(Connection));
+        QUIC_FRE_ASSERT(TransportParams->OriginalConnectionIDLength <= QUIC_MAX_CONNECTION_ID_LENGTH_V1);
+        RequiredTPLen +=
+            TlsTransportParamLength(
+                QUIC_TP_ID_ORIGINAL_CONNECTION_ID,
+                TransportParams->OriginalConnectionIDLength);
+    }
+    if (TransportParams->Flags & QUIC_TP_FLAG_IDLE_TIMEOUT) {
+        RequiredTPLen +=
+            TlsTransportParamLength(
+                QUIC_TP_ID_IDLE_TIMEOUT,
+                QuicVarIntSize(TransportParams->IdleTimeout));
+    }
+    if (TransportParams->Flags & QUIC_TP_FLAG_STATELESS_RESET_TOKEN) {
+        QUIC_DBG_ASSERT(QuicConnIsServer(Connection));
+        RequiredTPLen +=
+            TlsTransportParamLength(
+                QUIC_TP_ID_STATELESS_RESET_TOKEN,
+                QUIC_STATELESS_RESET_TOKEN_LENGTH);
+    }
+    if (TransportParams->Flags & QUIC_TP_FLAG_MAX_PACKET_SIZE) {
+        RequiredTPLen +=
+            TlsTransportParamLength(
+                QUIC_TP_ID_MAX_PACKET_SIZE,
+                QuicVarIntSize(TransportParams->MaxPacketSize));
+    }
+    if (TransportParams->Flags & QUIC_TP_FLAG_INITIAL_MAX_DATA) {
+        RequiredTPLen +=
+            TlsTransportParamLength(
+                QUIC_TP_ID_INITIAL_MAX_DATA,
+                QuicVarIntSize(TransportParams->InitialMaxData));
+    }
+    if (TransportParams->Flags & QUIC_TP_FLAG_INITIAL_MAX_STRM_DATA_BIDI_LOCAL) {
+        RequiredTPLen +=
+            TlsTransportParamLength(
+                QUIC_TP_ID_INITIAL_MAX_STREAM_DATA_BIDI_LOCAL,
+                QuicVarIntSize(TransportParams->InitialMaxStreamDataBidiLocal));
+    }
+    if (TransportParams->Flags & QUIC_TP_FLAG_INITIAL_MAX_STRM_DATA_BIDI_REMOTE) {
+        RequiredTPLen +=
+            TlsTransportParamLength(
+                QUIC_TP_ID_INITIAL_MAX_STREAM_DATA_BIDI_REMOTE,
+                QuicVarIntSize(TransportParams->InitialMaxStreamDataBidiRemote));
+    }
+    if (TransportParams->Flags & QUIC_TP_FLAG_INITIAL_MAX_STRM_DATA_UNI) {
+        RequiredTPLen +=
+            TlsTransportParamLength(
+                QUIC_TP_ID_INITIAL_MAX_STREAM_DATA_UNI,
+                QuicVarIntSize(TransportParams->InitialMaxStreamDataUni));
+    }
+    if (TransportParams->Flags & QUIC_TP_FLAG_INITIAL_MAX_STRMS_BIDI) {
+        RequiredTPLen +=
+            TlsTransportParamLength(
+                QUIC_TP_ID_INITIAL_MAX_STREAMS_BIDI,
+                QuicVarIntSize(TransportParams->InitialMaxBidiStreams));
+    }
+    if (TransportParams->Flags & QUIC_TP_FLAG_INITIAL_MAX_STRMS_UNI) {
+        RequiredTPLen +=
+            TlsTransportParamLength(
+                QUIC_TP_ID_INITIAL_MAX_STREAMS_UNI,
+                QuicVarIntSize(TransportParams->InitialMaxUniStreams));
+    }
+    if (TransportParams->Flags & QUIC_TP_FLAG_ACK_DELAY_EXPONENT) {
+        RequiredTPLen +=
+            TlsTransportParamLength(
+                QUIC_TP_ID_ACK_DELAY_EXPONENT,
+                QuicVarIntSize(TransportParams->AckDelayExponent));
+    }
+    if (TransportParams->Flags & QUIC_TP_FLAG_MAX_ACK_DELAY) {
+        RequiredTPLen +=
+            TlsTransportParamLength(
+                QUIC_TP_ID_MAX_ACK_DELAY,
+                QuicVarIntSize(TransportParams->MaxAckDelay));
+    }
+    if (TransportParams->Flags & QUIC_TP_FLAG_DISABLE_ACTIVE_MIGRATION) {
+        RequiredTPLen +=
+            TlsTransportParamLength(
+                QUIC_TP_ID_DISABLE_ACTIVE_MIGRATION,
+                0);
+    }
+    if (TransportParams->Flags & QUIC_TP_FLAG_PREFERRED_ADDRESS) {
+        QUIC_DBG_ASSERT(QuicConnIsServer(Connection));
+        QUIC_FRE_ASSERT(FALSE); // TODO - Implement
+    }
+    if (TransportParams->Flags & QUIC_TP_FLAG_ACTIVE_CONNECTION_ID_LIMIT) {
+        RequiredTPLen +=
+            TlsTransportParamLength(
+                QUIC_TP_ID_ACTIVE_CONNECTION_ID_LIMIT,
+                QuicVarIntSize(TransportParams->ActiveConnectionIdLimit));
+    }
+    if (Connection->State.TestTransportParameterSet) {
+        RequiredTPLen +=
+            TlsTransportParamLength(
+                Connection->TestTransportParameter.Type,
+                Connection->TestTransportParameter.Length);
+    }
+
+    QUIC_TEL_ASSERT(RequiredTPLen <= UINT16_MAX);
+    if (RequiredTPLen > UINT16_MAX) {
+        QuicTraceEvent(ConnError, "[conn][%p] ERROR, %s.", Connection, "Encoding TP too big.");
+        return NULL;
+    }
+
+    uint8_t* TPBufBase = QUIC_ALLOC_NONPAGED(QuicTlsTPHeaderSize + RequiredTPLen);
+    if (TPBufBase == NULL) {
+        QuicTraceEvent(AllocFailure, "Allocation of '%s' failed. (%llu bytes)", "TP buffer", QuicTlsTPHeaderSize + RequiredTPLen);
+        return NULL;
+    }
+
+    *TPLen = (uint32_t)(QuicTlsTPHeaderSize + RequiredTPLen);
+    uint8_t* TPBuf = TPBufBase + QuicTlsTPHeaderSize;
+
+    //
+    // Now that we have allocated the exact size, we can freely write to the
+    // buffer without checking any more lengths.
+    //
+
+    if (TransportParams->Flags & QUIC_TP_FLAG_ORIGINAL_CONNECTION_ID) {
+        QUIC_DBG_ASSERT(QuicConnIsServer(Connection));
+        TPBuf =
+            TlsWriteTransportParam(
+                QUIC_TP_ID_ORIGINAL_CONNECTION_ID,
+                TransportParams->OriginalConnectionIDLength,
+                TransportParams->OriginalConnectionID,
+                TPBuf);
+        QuicTraceLogConnVerbose(EncodeTPOriginalCID, Connection, "TP: Original Connection ID");
+    }
+    if (TransportParams->Flags & QUIC_TP_FLAG_IDLE_TIMEOUT) {
+        TPBuf =
+            TlsWriteTransportParamVarInt(
+                QUIC_TP_ID_IDLE_TIMEOUT,
+                TransportParams->IdleTimeout, TPBuf);
+        QuicTraceLogConnVerbose(EncodeTPIdleTimeout, Connection, "TP: Idle Timeout (%llu ms)", TransportParams->IdleTimeout);
+    }
+    if (TransportParams->Flags & QUIC_TP_FLAG_STATELESS_RESET_TOKEN) {
+        QUIC_DBG_ASSERT(QuicConnIsServer(Connection));
+        TPBuf =
+            TlsWriteTransportParam(
+                QUIC_TP_ID_STATELESS_RESET_TOKEN,
+                QUIC_STATELESS_RESET_TOKEN_LENGTH,
+                TransportParams->StatelessResetToken,
+                TPBuf);
+        QuicTraceLogConnVerbose(EncodeTPStatelessResetToken, Connection, "TP: Stateless Reset Token (%!CID!)",
+            CLOG_BYTEARRAY(QUIC_STATELESS_RESET_TOKEN_LENGTH, TransportParams->StatelessResetToken));
+    }
+    if (TransportParams->Flags & QUIC_TP_FLAG_MAX_PACKET_SIZE) {
+        TPBuf =
+            TlsWriteTransportParamVarInt(
+                QUIC_TP_ID_MAX_PACKET_SIZE,
+                TransportParams->MaxPacketSize, TPBuf);
+        QuicTraceLogConnVerbose(EncodeTPMaxPacketSize, Connection, "TP: Max Packet Size (%llu bytes)", TransportParams->MaxPacketSize);
+    }
+    if (TransportParams->Flags & QUIC_TP_FLAG_INITIAL_MAX_DATA) {
+        TPBuf =
+            TlsWriteTransportParamVarInt(
+                QUIC_TP_ID_INITIAL_MAX_DATA,
+                TransportParams->InitialMaxData, TPBuf);
+        QuicTraceLogConnVerbose(EncodeTPInitMaxData, Connection, "TP: Max Data (%llu bytes)", TransportParams->InitialMaxData);
+    }
+    if (TransportParams->Flags & QUIC_TP_FLAG_INITIAL_MAX_STRM_DATA_BIDI_LOCAL) {
+        TPBuf =
+            TlsWriteTransportParamVarInt(
+                QUIC_TP_ID_INITIAL_MAX_STREAM_DATA_BIDI_LOCAL,
+                TransportParams->InitialMaxStreamDataBidiLocal, TPBuf);
+        QuicTraceLogConnVerbose(EncodeTPInitMaxStreamDataBidiLocal, Connection, "TP: Max Local Bidirectional Stream Data (%llu bytes)", TransportParams->InitialMaxStreamDataBidiLocal);
+    }
+    if (TransportParams->Flags & QUIC_TP_FLAG_INITIAL_MAX_STRM_DATA_BIDI_REMOTE) {
+        TPBuf =
+            TlsWriteTransportParamVarInt(
+                QUIC_TP_ID_INITIAL_MAX_STREAM_DATA_BIDI_REMOTE,
+                TransportParams->InitialMaxStreamDataBidiRemote, TPBuf);
+        QuicTraceLogConnVerbose(EncodeTPInitMaxStreamDataBidiRemote, Connection, "TP: Max Remote Bidirectional Stream Data (%llu bytes)", TransportParams->InitialMaxStreamDataBidiRemote);
+    }
+    if (TransportParams->Flags & QUIC_TP_FLAG_INITIAL_MAX_STRM_DATA_UNI) {
+        TPBuf =
+            TlsWriteTransportParamVarInt(
+                QUIC_TP_ID_INITIAL_MAX_STREAM_DATA_UNI,
+                TransportParams->InitialMaxStreamDataUni, TPBuf);
+        QuicTraceLogConnVerbose(EncodeTPInitMaxStreamUni, Connection, "TP: Max Unidirectional Stream Data (%llu)", TransportParams->InitialMaxStreamDataUni);
+    }
+    if (TransportParams->Flags & QUIC_TP_FLAG_INITIAL_MAX_STRMS_BIDI) {
+        TPBuf =
+            TlsWriteTransportParamVarInt(
+                QUIC_TP_ID_INITIAL_MAX_STREAMS_BIDI,
+                TransportParams->InitialMaxBidiStreams, TPBuf);
+        QuicTraceLogConnVerbose(EncodeTPMaxBidiStreams, Connection, "TP: Max Bidirectional Streams (%llu)", TransportParams->InitialMaxBidiStreams);
+    }
+    if (TransportParams->Flags & QUIC_TP_FLAG_INITIAL_MAX_STRMS_UNI) {
+        TPBuf =
+            TlsWriteTransportParamVarInt(
+                QUIC_TP_ID_INITIAL_MAX_STREAMS_UNI,
+                TransportParams->InitialMaxUniStreams, TPBuf);
+        QuicTraceLogConnVerbose(EncodeTPMaxUniStreams, Connection, "TP: Max Unidirectional Streams (%llu)", TransportParams->InitialMaxUniStreams);
+    }
+    if (TransportParams->Flags & QUIC_TP_FLAG_ACK_DELAY_EXPONENT) {
+        TPBuf =
+            TlsWriteTransportParamVarInt(
+                QUIC_TP_ID_ACK_DELAY_EXPONENT,
+                TransportParams->AckDelayExponent, TPBuf);
+        QuicTraceLogConnVerbose(EncodeTPAckDelayExponent, Connection, "TP: ACK Delay Exponent (%llu)", TransportParams->AckDelayExponent);
+    }
+    if (TransportParams->Flags & QUIC_TP_FLAG_MAX_ACK_DELAY) {
+        TPBuf =
+            TlsWriteTransportParamVarInt(
+                QUIC_TP_ID_MAX_ACK_DELAY,
+                TransportParams->MaxAckDelay, TPBuf);
+        QuicTraceLogConnVerbose(EncodeTPMaxAckDelay, Connection, "TP: Max ACK Delay (%llu ms)", TransportParams->MaxAckDelay);
+    }
+    if (TransportParams->Flags & QUIC_TP_FLAG_DISABLE_ACTIVE_MIGRATION) {
+        TPBuf =
+            TlsWriteTransportParam(
+                QUIC_TP_ID_DISABLE_ACTIVE_MIGRATION,
+                0,
+                NULL,
+                TPBuf);
+        QuicTraceLogConnVerbose(EncodeTPDisableMigration, Connection, "TP: Disable Active Migration");
+    }
+    if (TransportParams->Flags & QUIC_TP_FLAG_PREFERRED_ADDRESS) {
+        QUIC_DBG_ASSERT(QuicConnIsServer(Connection));
+        QUIC_FRE_ASSERT(FALSE); // TODO - Implement
+        QuicTraceLogConnVerbose(EncodeTPPreferredAddress, Connection, "TP: Preferred Address");
+    }
+    if (TransportParams->Flags & QUIC_TP_FLAG_ACTIVE_CONNECTION_ID_LIMIT) {
+        QUIC_DBG_ASSERT(TransportParams->ActiveConnectionIdLimit >= QUIC_TP_ACTIVE_CONNECTION_ID_LIMIT_MIN);
+        TPBuf =
+            TlsWriteTransportParamVarInt(
+                QUIC_TP_ID_ACTIVE_CONNECTION_ID_LIMIT,
+                TransportParams->ActiveConnectionIdLimit, TPBuf);
+        QuicTraceLogConnVerbose(EncodeTPCIDLimit, Connection, "TP: Connection ID Limit (%llu)", TransportParams->ActiveConnectionIdLimit);
+    }
+    if (Connection->State.TestTransportParameterSet) {
+        TPBuf =
+            TlsWriteTransportParam(
+                Connection->TestTransportParameter.Type,
+                Connection->TestTransportParameter.Length,
+                Connection->TestTransportParameter.Buffer,
+                TPBuf);
+        QuicTraceLogConnVerbose(EncodeTPTest, Connection, "TP: TEST TP (Type %hu, Length %hu)",
+            Connection->TestTransportParameter.Type,
+            Connection->TestTransportParameter.Length);
+    }
+
+    size_t FinalTPLength = (TPBuf - (TPBufBase + QuicTlsTPHeaderSize));
+    if (FinalTPLength != RequiredTPLen) {
+        QuicTraceEvent(ConnError, "[conn][%p] ERROR, %s.", Connection, "Encoding error! Length mismatch.");
+        QUIC_TEL_ASSERT(FinalTPLength == RequiredTPLen);
+        QUIC_FREE(TPBufBase);
+        return NULL;
+    } else {
+        QuicTraceLogConnVerbose(EncodeTPEnd, Connection, "Encoded %hu bytes for QUIC TP", (uint16_t)FinalTPLength);
+    }
+
+    return TPBufBase;
+}
+
+_IRQL_requires_max_(DISPATCH_LEVEL)
+_Success_(return != FALSE)
+BOOLEAN
+QuicCryptoTlsDecodeTransportParameters(
+    _In_ QUIC_CONNECTION* Connection,
+    _In_reads_(TPLen)
+        const uint8_t* TPBuf,
+    _In_ uint16_t TPLen,
+    _Out_ QUIC_TRANSPORT_PARAMETERS* TransportParams
+    )
+{
+    BOOLEAN Result = FALSE;
+    uint32_t ParamsPresent = 0;
+    uint16_t Offset = 0;
+
+    QuicZeroMemory(TransportParams, sizeof(QUIC_TRANSPORT_PARAMETERS));
+    TransportParams->MaxPacketSize = QUIC_TP_MAX_PACKET_SIZE_DEFAULT;
+    TransportParams->AckDelayExponent = QUIC_TP_ACK_DELAY_EXPONENT_DEFAULT;
+    TransportParams->MaxAckDelay = QUIC_TP_MAX_ACK_DELAY_DEFAULT;
+    TransportParams->ActiveConnectionIdLimit = QUIC_TP_ACTIVE_CONNECTION_ID_LIMIT_DEFAULT;
+
+    QuicTraceLogConnVerbose(DecodeTPStart, Connection, "Decoding Peer Transport Parameters (%hu bytes)", TPLen);
+
+    while (Offset < TPLen) {
+
+        QUIC_VAR_INT Id;
+        if (!QuicVarIntDecode(TPLen, TPBuf, &Offset, &Id)) {
+            QuicTraceEvent(ConnError, "[conn][%p] ERROR, %s.", Connection, "No room for QUIC TP ID");
+            goto Exit;
+        }
+
+        if (Id <= QUIC_TP_ID_MAX) {
+
+            if (ParamsPresent & (1 << Id)) {
+                QuicTraceEvent(ConnError, "[conn][%p] ERROR, %s.", Connection, "Duplicate QUIC TP ID");
+                goto Exit;
+            }
+
+            ParamsPresent |= (1 << Id);
+        }
+
+        QUIC_VAR_INT ParamLength;
+        if (!QuicVarIntDecode(TPLen, TPBuf, &Offset, &ParamLength)) {
+            QuicTraceEvent(ConnError, "[conn][%p] ERROR, %s.", Connection, "No room for QUIC TP length");
+            goto Exit;
+        } else if (ParamLength + Offset > TPLen) {
+            QuicTraceEvent(ConnError, "[conn][%p] ERROR, %s.", Connection, "QUIC TP length too big");
+            goto Exit;
+        }
+
+        uint16_t Length = (uint16_t)ParamLength;;
+
+        uint16_t VarIntLength = 0;
+    #define TRY_READ_VAR_INT(Param) \
+        QuicVarIntDecode(Length, TPBuf + Offset, &VarIntLength, &Param)
+
+        switch (Id) {
+
+        case QUIC_TP_ID_ORIGINAL_CONNECTION_ID:
+            if (Length > QUIC_MAX_CONNECTION_ID_LENGTH_V1) {
+                QuicTraceEvent(ConnErrorStatus, "[conn][%p] ERROR, %d, %s.", Connection, Length, "Invalid length of QUIC_TP_ID_ORIGINAL_CONNECTION_ID");
+                goto Exit;
+            } else if (QuicConnIsServer(Connection)) {
+                QuicTraceEvent(ConnError, "[conn][%p] ERROR, %s.", Connection, "Client incorrectly provided original connection ID");
+                goto Exit;
+            }
+            TransportParams->Flags |= QUIC_TP_FLAG_ORIGINAL_CONNECTION_ID;
+            TransportParams->OriginalConnectionIDLength = (uint8_t)Length;
+            QuicCopyMemory(
+                TransportParams->OriginalConnectionID,
+                TPBuf + Offset,
+                Length);
+            QuicTraceLogConnVerbose(DecodeTPOriginalCID, Connection, "TP: Original Connection ID");
+            break;
+
+        case QUIC_TP_ID_IDLE_TIMEOUT:
+            if (!TRY_READ_VAR_INT(TransportParams->IdleTimeout)) {
+                QuicTraceEvent(ConnErrorStatus, "[conn][%p] ERROR, %d, %s.", Connection, Length, "Invalid length of QUIC_TP_ID_IDLE_TIMEOUT");
+                goto Exit;
+            }
+            TransportParams->Flags |= QUIC_TP_FLAG_IDLE_TIMEOUT;
+            QuicTraceLogConnVerbose(DecodeTPIdleTimeout, Connection, "TP: Idle Timeout (%llu ms)", TransportParams->IdleTimeout);
+            break;
+
+        case QUIC_TP_ID_STATELESS_RESET_TOKEN:
+            if (Length != QUIC_STATELESS_RESET_TOKEN_LENGTH) {
+                QuicTraceEvent(ConnErrorStatus, "[conn][%p] ERROR, %d, %s.", Connection, Length, "Invalid length of QUIC_TP_ID_STATELESS_RESET_TOKEN");
+                goto Exit;
+            } else if (QuicConnIsServer(Connection)) {
+                QuicTraceEvent(ConnError, "[conn][%p] ERROR, %s.", Connection, "Client incorrectly provided stateless reset token");
+                goto Exit;
+            }
+            TransportParams->Flags |= QUIC_TP_FLAG_STATELESS_RESET_TOKEN;
+            QuicCopyMemory(
+                TransportParams->StatelessResetToken,
+                TPBuf + Offset,
+                QUIC_STATELESS_RESET_TOKEN_LENGTH);
+            QuicTraceLogConnVerbose(DecodeTPStatelessResetToken, Connection, "TP: Stateless Reset Token (%!CID!)",
+                CLOG_BYTEARRAY(QUIC_STATELESS_RESET_TOKEN_LENGTH, TransportParams->StatelessResetToken));
+            break;
+
+        case QUIC_TP_ID_MAX_PACKET_SIZE:
+            if (!TRY_READ_VAR_INT(TransportParams->MaxPacketSize)) {
+                QuicTraceEvent(ConnErrorStatus, "[conn][%p] ERROR, %d, %s.", Connection, Length, "Invalid length of QUIC_TP_ID_MAX_PACKET_SIZE");
+                goto Exit;
+            }
+            if (TransportParams->MaxPacketSize < QUIC_TP_MAX_PACKET_SIZE_MIN) {
+                QuicTraceEvent(ConnError, "[conn][%p] ERROR, %s.", Connection, "TP MaxPacketSize too small");
+                goto Exit;
+            }
+            if (TransportParams->MaxPacketSize > QUIC_TP_MAX_PACKET_SIZE_MAX) {
+                QuicTraceEvent(ConnError, "[conn][%p] ERROR, %s.", Connection, "TP MaxPacketSize too big");
+                goto Exit;
+            }
+            TransportParams->Flags |= QUIC_TP_FLAG_MAX_PACKET_SIZE;
+            QuicTraceLogConnVerbose(DecodeTPMaxPacketSize, Connection, "TP: Max Packet Size (%llu bytes)", TransportParams->MaxPacketSize);
+            break;
+
+        case QUIC_TP_ID_INITIAL_MAX_DATA:
+            if (!TRY_READ_VAR_INT(TransportParams->InitialMaxData)) {
+                QuicTraceEvent(ConnErrorStatus, "[conn][%p] ERROR, %d, %s.", Connection, Length, "Invalid length of QUIC_TP_ID_INITIAL_MAX_DATA");
+                goto Exit;
+            }
+            TransportParams->Flags |= QUIC_TP_FLAG_INITIAL_MAX_DATA;
+            QuicTraceLogConnVerbose(DecodeTPInitMaxData, Connection, "TP: Max Data (%llu bytes)", TransportParams->InitialMaxData);
+            break;
+
+        case QUIC_TP_ID_INITIAL_MAX_STREAM_DATA_BIDI_LOCAL:
+            if (!TRY_READ_VAR_INT(TransportParams->InitialMaxStreamDataBidiLocal)) {
+                QuicTraceEvent(ConnErrorStatus, "[conn][%p] ERROR, %d, %s.", Connection, Length, "Invalid length of QUIC_TP_ID_INITIAL_MAX_STREAM_DATA_BIDI_LOCAL");
+                goto Exit;
+            }
+            TransportParams->Flags |= QUIC_TP_FLAG_INITIAL_MAX_STRM_DATA_BIDI_LOCAL;
+            QuicTraceLogConnVerbose(DecodeTPInitMaxStreamDataBidiLocal, Connection, "TP: Max Local Bidirectional Stream Data (%llu bytes)", TransportParams->InitialMaxStreamDataBidiLocal);
+            break;
+
+        case QUIC_TP_ID_INITIAL_MAX_STREAM_DATA_BIDI_REMOTE:
+            if (!TRY_READ_VAR_INT(TransportParams->InitialMaxStreamDataBidiRemote)) {
+                QuicTraceEvent(ConnErrorStatus, "[conn][%p] ERROR, %d, %s.", Connection, Length, "Invalid length of QUIC_TP_ID_INITIAL_MAX_STREAM_DATA_BIDI_REMOTE");
+                goto Exit;
+            }
+            TransportParams->Flags |= QUIC_TP_FLAG_INITIAL_MAX_STRM_DATA_BIDI_REMOTE;
+            QuicTraceLogConnVerbose(DecodeTPInitMaxStreamDataBidiRemote, Connection, "TP: Max Remote Bidirectional Stream Data (%llu bytes)", TransportParams->InitialMaxStreamDataBidiRemote);
+            break;
+
+        case QUIC_TP_ID_INITIAL_MAX_STREAM_DATA_UNI:
+            if (!TRY_READ_VAR_INT(TransportParams->InitialMaxStreamDataUni)) {
+                QuicTraceEvent(ConnErrorStatus, "[conn][%p] ERROR, %d, %s.", Connection, Length, "Invalid length of QUIC_TP_ID_INITIAL_MAX_STREAM_DATA_UNI");
+                goto Exit;
+            }
+            TransportParams->Flags |= QUIC_TP_FLAG_INITIAL_MAX_STRM_DATA_UNI;
+            QuicTraceLogConnVerbose(DecodeTPInitMaxStreamDataBidiUni, Connection, "TP: Max Unidirectional Stream Data (%llu)", TransportParams->InitialMaxStreamDataUni);
+            break;
+
+        case QUIC_TP_ID_INITIAL_MAX_STREAMS_BIDI:
+            if (!TRY_READ_VAR_INT(TransportParams->InitialMaxBidiStreams)) {
+                QuicTraceEvent(ConnErrorStatus, "[conn][%p] ERROR, %d, %s.", Connection, Length, "Invalid length of QUIC_TP_ID_INITIAL_MAX_STREAMS_BIDI");
+                goto Exit;
+            }
+            if (TransportParams->InitialMaxBidiStreams > QUIC_TP_MAX_STREAMS_MAX) {
+                QuicTraceEvent(ConnError, "[conn][%p] ERROR, %s.", Connection, "Invalid value of QUIC_TP_ID_INITIAL_MAX_STREAMS_BIDI");
+                goto Exit;
+            }
+            if (TransportParams->InitialMaxBidiStreams > QUIC_TP_MAX_STREAMS_MAX) {
+                QuicTraceEvent(ConnError, "[conn][%p] ERROR, %s.", Connection, "Invalid value of QUIC_TP_ID_INITIAL_MAX_STREAMS_BIDI");
+                goto Exit;
+            }
+            TransportParams->Flags |= QUIC_TP_FLAG_INITIAL_MAX_STRMS_BIDI;
+            QuicTraceLogConnVerbose(DecodeTPMaxBidiStreams, Connection, "TP: Max Bidirectional Streams (%llu)", TransportParams->InitialMaxBidiStreams);
+            break;
+
+        case QUIC_TP_ID_INITIAL_MAX_STREAMS_UNI:
+            if (!TRY_READ_VAR_INT(TransportParams->InitialMaxUniStreams)) {
+                QuicTraceEvent(ConnErrorStatus, "[conn][%p] ERROR, %d, %s.", Connection, Length, "Invalid length of QUIC_TP_ID_INITIAL_MAX_STREAMS_UNI");
+                goto Exit;
+            }
+            if (TransportParams->InitialMaxUniStreams > QUIC_TP_MAX_STREAMS_MAX) {
+                QuicTraceEvent(ConnError, "[conn][%p] ERROR, %s.", Connection, "Invalid value of QUIC_TP_ID_INITIAL_MAX_STREAMS_UNI");
+                goto Exit;
+            }
+            if (TransportParams->InitialMaxUniStreams > QUIC_TP_MAX_STREAMS_MAX) {
+                QuicTraceEvent(ConnError, "[conn][%p] ERROR, %s.", Connection, "Invalid value of QUIC_TP_ID_INITIAL_MAX_STREAMS_UNI");
+                goto Exit;
+            }
+            TransportParams->Flags |= QUIC_TP_FLAG_INITIAL_MAX_STRMS_UNI;
+            QuicTraceLogConnVerbose(DecodeTPMaxUniStreams, Connection, "TP: Max Unidirectional Streams (%llu)", TransportParams->InitialMaxUniStreams);
+            break;
+
+        case QUIC_TP_ID_ACK_DELAY_EXPONENT:
+            if (!TRY_READ_VAR_INT(TransportParams->AckDelayExponent)) {
+                QuicTraceEvent(ConnErrorStatus, "[conn][%p] ERROR, %d, %s.", Connection, Length, "Invalid length of QUIC_TP_ACK_DELAY_EXPONENT");
+                goto Exit;
+            }
+            if (TransportParams->AckDelayExponent > QUIC_TP_ACK_DELAY_EXPONENT_MAX) {
+                QuicTraceEvent(ConnError, "[conn][%p] ERROR, %s.", Connection, "Invalid value of QUIC_TP_ACK_DELAY_EXPONENT");
+                goto Exit;
+            }
+            TransportParams->Flags |= QUIC_TP_FLAG_ACK_DELAY_EXPONENT;
+            QuicTraceLogConnVerbose(DecodeTPAckDelayExponent, Connection, "TP: ACK Delay Exponent (%llu)", TransportParams->AckDelayExponent);
+            break;
+
+        case QUIC_TP_ID_MAX_ACK_DELAY:
+            if (!TRY_READ_VAR_INT(TransportParams->MaxAckDelay)) {
+                QuicTraceEvent(ConnErrorStatus, "[conn][%p] ERROR, %d, %s.", Connection, Length, "Invalid length of QUIC_TP_MAX_ACK_DELAY");
+                goto Exit;
+            }
+            if (TransportParams->MaxAckDelay > QUIC_TP_MAX_ACK_DELAY_MAX) {
+                QuicTraceEvent(ConnError, "[conn][%p] ERROR, %s.", Connection, "Invalid value of QUIC_TP_MAX_ACK_DELAY");
+                goto Exit;
+            }
+            TransportParams->Flags |= QUIC_TP_FLAG_MAX_ACK_DELAY;
+            QuicTraceLogConnVerbose(DecodeTPMaxAckDelay, Connection, "TP: Max ACK Delay (%llu ms)", TransportParams->MaxAckDelay);
+            break;
+
+        case QUIC_TP_ID_DISABLE_ACTIVE_MIGRATION:
+            if (Length != 0) {
+                QuicTraceEvent(ConnErrorStatus, "[conn][%p] ERROR, %d, %s.", Connection, Length, "Invalid length of QUIC_TP_ID_DISABLE_ACTIVE_MIGRATION");
+                goto Exit;
+            }
+            TransportParams->Flags |= QUIC_TP_FLAG_DISABLE_ACTIVE_MIGRATION;
+            QuicTraceLogConnVerbose(DecodeTPDisableActiveMigration, Connection, "TP: Disable Active Migration");
+            break;
+
+        case QUIC_TP_ID_PREFERRED_ADDRESS:
+            if (QuicConnIsServer(Connection)) {
+                QuicTraceEvent(ConnError, "[conn][%p] ERROR, %s.", Connection, "Client incorrectly provided preferred address");
+                goto Exit;
+            }
+            QuicTraceLogConnVerbose(DecodeTPPreferredAddress, Connection, "TP: Preferred Address");
+            // TODO - Implement
+            break;
+
+        case QUIC_TP_ID_ACTIVE_CONNECTION_ID_LIMIT:
+            if (!TRY_READ_VAR_INT(TransportParams->ActiveConnectionIdLimit)) {
+                QuicTraceEvent(ConnErrorStatus, "[conn][%p] ERROR, %d, %s.", Connection, Length, "Invalid length of QUIC_TP_ID_ACTIVE_CONNECTION_ID_LIMIT");
+                goto Exit;
+            }
+            if (TransportParams->ActiveConnectionIdLimit < QUIC_TP_ACTIVE_CONNECTION_ID_LIMIT_MIN) {
+                QuicTraceEvent(ConnError, "[conn][%p] ERROR, %s.", Connection, "Invalid value of QUIC_TP_ACTIVE_CONNECTION_ID_LIMIT");
+                goto Exit;
+            }
+            if (TransportParams->ActiveConnectionIdLimit < QUIC_TP_ACTIVE_CONNECTION_ID_LIMIT_MIN) {
+                QuicTraceEvent(ConnError, "[conn][%p] ERROR, %s.", Connection, "Invalid value of QUIC_TP_ACTIVE_CONNECTION_ID_LIMIT");
+                goto Exit;
+            }
+            TransportParams->Flags |= QUIC_TP_FLAG_ACTIVE_CONNECTION_ID_LIMIT;
+            QuicTraceLogConnVerbose(DecodeTPCIDLimit, Connection, "TP: Connection ID Limit (%llu)", TransportParams->ActiveConnectionIdLimit);
+            break;
+
+        default:
+            if (QuicTpIdIsReserved(Id)) {
+                QuicTraceLogConnWarning(DecodeTPReserved, Connection, "TP: Reserved ID %llu, length %hu", Id, Length);
+            } else {
+                QuicTraceLogConnWarning(DecodeTPUnknown, Connection, "TP: Unknown ID %llu, length %hu", Id, Length);
+            }
+            break;
+        }
+
+        Offset += Length;
+    }
+
+    Result = TRUE;
+
+Exit:
+
+    return Result;
+}