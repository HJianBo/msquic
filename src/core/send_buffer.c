--- conflicted
+++ resolved
@@ -1,260 +1,256 @@
-/*++
-
-    Copyright (c) Microsoft Corporation.
-    Licensed under the MIT License.
-
-Abstract:
-
-    Send buffering logic.
-
-    "Buffering" here means copying and completing send requests immediately rather
-    than waiting for the bytes to be acknowledged. We buffer enough send bytes
-    to maintain a high throughput, and then we pend subsequent send requests.
-    When we do this, the QUIC client can simply post a single send request and
-    wait for its completion in a loop, and doesn't have to worry about how many
-    bytes it should keep posted.
-
-    We copy requests into fixed-sized blocks when possible, and fall back on
-    QUIC_ALLOC for large send requests.
-
-    We buffer send requests until we've buffered AT LEAST the desired number
-    of bytes, rather than using the ideal buffer size as a hard limit. This
-    covers several corner cases (such as an app that posts sends larger than
-    the ideal buffer size) and ensures that multiple requests will always be
-    posted (which is important for maintaining throughput, since we are
-    guaranteed to be stalled upon request completion if only one request
-    is posted at a time).
-
-
-    Ideal send buffer size (ISB) adjustment:
-
-    IdealBytes is increased as appropriate to keep it from limiting BytesInFlight.
-
-    IdealBytes is the ideal number of bytes to buffer on the connection as a
-    whole. We have to map this value to per-stream IDEAL_SEND_BUFFER_SIZE events.
-    This is difficult because we don't know how many bytes the app plans to send
-    on each stream. For example, the app may have many streams open but only send
-    data on one of them. This means we cannot indicate (SendBuffer.IdealBytes/N)
-    bytes as the ISB to each of the N streams (it could limit throughput by a
-    factor of N).
-
-    This begs a question: why doesn't the QUIC API indicate a per-connection
-    ISB value, and let the app divide it up? This was not done because in the
-    case of legacy middleware (such as HTTP), it simply moves part of the
-    buffer-sizing problem up one layer (thereby splitting it between two
-    layers). HTTP similarly doesn't know how its app wants to send on the
-    streams, and its legacy APIs don't let it pass the problem further up the
-    stack to the layer that really knows.
-
-    So then, we indicate min(SendBuffer.IdealBytes, Stream.SendWindow) as the
-    ISB to each stream. If the app steadily sends on multiple streams, this
-    means more data will be buffered than needed. But usually we expect only
-    one stream to be steadily sending, in which case this scheme will
-    maximize throughput and minimize memory usage.
-
---*/
-
-#include "precomp.h"
-#include "send_buffer.c.clog.h"
-
-_IRQL_requires_max_(DISPATCH_LEVEL)
-void
-QuicSendBufferInitialize(
-    _Inout_ QUIC_SEND_BUFFER* SendBuffer
-    )
-{
-    SendBuffer->IdealBytes = QUIC_DEFAULT_IDEAL_SEND_BUFFER_SIZE;
-}
-
-_IRQL_requires_max_(DISPATCH_LEVEL)
-void
-QuicSendBufferUninitialize(
-    _In_ QUIC_SEND_BUFFER* SendBuffer
-    )
-{
-    UNREFERENCED_PARAMETER(SendBuffer);
-}
-
-_IRQL_requires_max_(DISPATCH_LEVEL)
-_Success_(return != NULL)
-uint8_t*
-QuicSendBufferAlloc(
-    _Inout_ QUIC_SEND_BUFFER* SendBuffer,
-    _In_ uint32_t Size
-    )
-{
-    uint8_t* Buf = (uint8_t*)QUIC_ALLOC_NONPAGED(Size);
-
-    if (Buf != NULL) {
-        SendBuffer->BufferedBytes += Size;
-    } else {
-<<<<<<< HEAD
-        QuicTraceEvent(AllocFailure, "Allocation of '%s' failed. (%llu bytes)", "sendbuffer", Size);
-=======
-        QuicTraceEvent(
-            AllocFailure,
-            "Allocation of '%s' failed. (%llu bytes)",
-            "sendbuffer",
-            Size);
->>>>>>> 3fa74d4a
-    }
-
-    return Buf;
-}
-
-_IRQL_requires_max_(DISPATCH_LEVEL)
-void
-QuicSendBufferFree(
-    _Inout_ QUIC_SEND_BUFFER* SendBuffer,
-    _In_ uint8_t* Buf,
-    _In_ uint32_t Size
-    )
-{
-    QUIC_FREE(Buf);
-    SendBuffer->BufferedBytes -= Size;
-}
-
-_IRQL_requires_max_(DISPATCH_LEVEL)
-BOOLEAN
-QuicSendBufferHasSpace(
-    _Inout_ QUIC_SEND_BUFFER* SendBuffer
-    )
-{
-    return SendBuffer->BufferedBytes < SendBuffer->IdealBytes;
-}
-
-_IRQL_requires_max_(PASSIVE_LEVEL)
-void
-QuicSendBufferFill(
-    _In_ QUIC_CONNECTION* Connection
-    )
-{
-    //
-    // Buffer send requests until the buffer is full.
-    //
-    // A buffered request is completed immediately. To ensure requests
-    // are completed in the order they were posted with respect to each
-    // stream, we always buffer the oldest unbuffered request on a stream,
-    // and if that fails, we terminate early rather than skipping to the
-    // next request. Such an error is nonfatal: we just try again the next
-    // time this function is called.
-    //
-
-    //
-    // TODO: which streams should we buffer? For now, just loop over
-    // streams and buffer whatever unbuffered requests we find first.
-    //
-
-    QUIC_SEND_REQUEST* Req;
-    QUIC_LIST_ENTRY* Entry;
-
-    QUIC_DBG_ASSERT(Connection->State.UseSendBuffer);
-
-    Entry = Connection->Send.SendStreams.Flink;
-    while (QuicSendBufferHasSpace(&Connection->SendBuffer) && Entry != &(Connection->Send.SendStreams)) {
-
-        QUIC_STREAM* Stream = QUIC_CONTAINING_RECORD(Entry, QUIC_STREAM, SendLink);
-        Entry = Entry->Flink;
-
-#if DEBUG
-        //
-        // Sanity check: SendBufferBookmark should always point to the
-        // first unbuffered send request (if there is one), and no requests
-        // after SendBufferBookmark should be buffered yet (i.e., buffering
-        // should happen in order).
-        //
-        Req = Stream->SendRequests;
-        while (Req != NULL && !!(Req->Flags & QUIC_SEND_FLAG_BUFFERED)) {
-            Req = Req->Next;
-        }
-        QUIC_DBG_ASSERT(Req == Stream->SendBufferBookmark);
-        while (Req != NULL) {
-            QUIC_DBG_ASSERT(!(Req->Flags & QUIC_SEND_FLAG_BUFFERED));
-            Req = Req->Next;
-        }
-#endif
-
-        Req = Stream->SendBufferBookmark;
-
-        //
-        // Buffer as many requests as we can before moving to the next stream.
-        //
-        while (Req != NULL && QuicSendBufferHasSpace(&Connection->SendBuffer)) {
-            if (QUIC_FAILED(QuicStreamSendBufferRequest(Stream, Req))) {
-                return;
-            }
-            Req = Req->Next;
-        }
-
-    }
-}
-
-_IRQL_requires_max_(PASSIVE_LEVEL)
-void
-QuicSendBufferStreamAdjust(
-    _In_ QUIC_STREAM* Stream
-    )
-{
-    uint64_t ByteCount =
-        min((uint32_t)Stream->Connection->SendBuffer.IdealBytes, Stream->SendWindow);
-
-    //
-    // Only indicate events for significant changes in ISB.
-    //
-    if (ByteCount > Stream->LastIdealSendBuffer / 2 &&
-        ByteCount < Stream->LastIdealSendBuffer * 2) {
-        return;
-    }
-
-    Stream->LastIdealSendBuffer = ByteCount;
-
-    QUIC_STREAM_EVENT Event;
-    Event.Type = QUIC_STREAM_EVENT_IDEAL_SEND_BUFFER_SIZE;
-    Event.IDEAL_SEND_BUFFER_SIZE.ByteCount = ByteCount;
-    QuicTraceLogStreamVerbose(
-        IndicateIdealSendBuffer,
-        Stream,
-        "Indicating QUIC_STREAM_EVENT_IDEAL_SEND_BUFFER_SIZE = %llu",
-        Event.IDEAL_SEND_BUFFER_SIZE.ByteCount);
-    (void)QuicStreamIndicateEvent(Stream, &Event);
-}
-
-_IRQL_requires_max_(PASSIVE_LEVEL)
-void
-QuicSendBufferConnectionAdjust(
-    _In_ QUIC_CONNECTION* Connection
-    )
-{
-    if (Connection->SendBuffer.IdealBytes == QUIC_MAX_IDEAL_SEND_BUFFER_SIZE ||
-        Connection->Streams.StreamTable == NULL) {
-        return; // Nothing to do.
-    }
-
-    //
-    // If the current IdealBytes is close to limiting throughput, double it.
-    // Since we grow exponentially, this will not happen frequently.
-    //
-    // TODO: Currently, IdealBytes only grows and never shrinks. Add appropriate
-    // shrinking logic.
-    //
-    if (Connection->CongestionControl.BytesInFlightMax >
-        QUIC_IDEAL_SEND_BUFFER_THRESHOLD(Connection->SendBuffer.IdealBytes)) {
-        Connection->SendBuffer.IdealBytes =
-            min(2 * Connection->CongestionControl.BytesInFlightMax, QUIC_MAX_IDEAL_SEND_BUFFER_SIZE);
-
-        QUIC_HASHTABLE_ENUMERATOR Enumerator;
-        QUIC_HASHTABLE_ENTRY* Entry;
-        QuicHashtableEnumerateBegin(Connection->Streams.StreamTable, &Enumerator);
-        while ((Entry = QuicHashtableEnumerateNext(Connection->Streams.StreamTable, &Enumerator)) != NULL) {
-            QUIC_STREAM* Stream = QUIC_CONTAINING_RECORD(Entry, QUIC_STREAM, TableEntry);
-            if (Stream->Flags.SendEnabled) {
-                QuicSendBufferStreamAdjust(Stream);
-            }
-        }
-        QuicHashtableEnumerateEnd(Connection->Streams.StreamTable, &Enumerator);
-
-        if (Connection->State.UseSendBuffer) {
-            QuicSendBufferFill(Connection);
-        }
-    }
-}
+/*++
+
+    Copyright (c) Microsoft Corporation.
+    Licensed under the MIT License.
+
+Abstract:
+
+    Send buffering logic.
+
+    "Buffering" here means copying and completing send requests immediately rather
+    than waiting for the bytes to be acknowledged. We buffer enough send bytes
+    to maintain a high throughput, and then we pend subsequent send requests.
+    When we do this, the QUIC client can simply post a single send request and
+    wait for its completion in a loop, and doesn't have to worry about how many
+    bytes it should keep posted.
+
+    We copy requests into fixed-sized blocks when possible, and fall back on
+    QUIC_ALLOC for large send requests.
+
+    We buffer send requests until we've buffered AT LEAST the desired number
+    of bytes, rather than using the ideal buffer size as a hard limit. This
+    covers several corner cases (such as an app that posts sends larger than
+    the ideal buffer size) and ensures that multiple requests will always be
+    posted (which is important for maintaining throughput, since we are
+    guaranteed to be stalled upon request completion if only one request
+    is posted at a time).
+
+
+    Ideal send buffer size (ISB) adjustment:
+
+    IdealBytes is increased as appropriate to keep it from limiting BytesInFlight.
+
+    IdealBytes is the ideal number of bytes to buffer on the connection as a
+    whole. We have to map this value to per-stream IDEAL_SEND_BUFFER_SIZE events.
+    This is difficult because we don't know how many bytes the app plans to send
+    on each stream. For example, the app may have many streams open but only send
+    data on one of them. This means we cannot indicate (SendBuffer.IdealBytes/N)
+    bytes as the ISB to each of the N streams (it could limit throughput by a
+    factor of N).
+
+    This begs a question: why doesn't the QUIC API indicate a per-connection
+    ISB value, and let the app divide it up? This was not done because in the
+    case of legacy middleware (such as HTTP), it simply moves part of the
+    buffer-sizing problem up one layer (thereby splitting it between two
+    layers). HTTP similarly doesn't know how its app wants to send on the
+    streams, and its legacy APIs don't let it pass the problem further up the
+    stack to the layer that really knows.
+
+    So then, we indicate min(SendBuffer.IdealBytes, Stream.SendWindow) as the
+    ISB to each stream. If the app steadily sends on multiple streams, this
+    means more data will be buffered than needed. But usually we expect only
+    one stream to be steadily sending, in which case this scheme will
+    maximize throughput and minimize memory usage.
+
+--*/
+
+#include "precomp.h"
+#include "send_buffer.c.clog.h"
+
+_IRQL_requires_max_(DISPATCH_LEVEL)
+void
+QuicSendBufferInitialize(
+    _Inout_ QUIC_SEND_BUFFER* SendBuffer
+    )
+{
+    SendBuffer->IdealBytes = QUIC_DEFAULT_IDEAL_SEND_BUFFER_SIZE;
+}
+
+_IRQL_requires_max_(DISPATCH_LEVEL)
+void
+QuicSendBufferUninitialize(
+    _In_ QUIC_SEND_BUFFER* SendBuffer
+    )
+{
+    UNREFERENCED_PARAMETER(SendBuffer);
+}
+
+_IRQL_requires_max_(DISPATCH_LEVEL)
+_Success_(return != NULL)
+uint8_t*
+QuicSendBufferAlloc(
+    _Inout_ QUIC_SEND_BUFFER* SendBuffer,
+    _In_ uint32_t Size
+    )
+{
+    uint8_t* Buf = (uint8_t*)QUIC_ALLOC_NONPAGED(Size);
+
+    if (Buf != NULL) {
+        SendBuffer->BufferedBytes += Size;
+    } else {
+        QuicTraceEvent(
+            AllocFailure,
+            "Allocation of '%s' failed. (%llu bytes)",
+            "sendbuffer",
+            Size);
+    }
+
+    return Buf;
+}
+
+_IRQL_requires_max_(DISPATCH_LEVEL)
+void
+QuicSendBufferFree(
+    _Inout_ QUIC_SEND_BUFFER* SendBuffer,
+    _In_ uint8_t* Buf,
+    _In_ uint32_t Size
+    )
+{
+    QUIC_FREE(Buf);
+    SendBuffer->BufferedBytes -= Size;
+}
+
+_IRQL_requires_max_(DISPATCH_LEVEL)
+BOOLEAN
+QuicSendBufferHasSpace(
+    _Inout_ QUIC_SEND_BUFFER* SendBuffer
+    )
+{
+    return SendBuffer->BufferedBytes < SendBuffer->IdealBytes;
+}
+
+_IRQL_requires_max_(PASSIVE_LEVEL)
+void
+QuicSendBufferFill(
+    _In_ QUIC_CONNECTION* Connection
+    )
+{
+    //
+    // Buffer send requests until the buffer is full.
+    //
+    // A buffered request is completed immediately. To ensure requests
+    // are completed in the order they were posted with respect to each
+    // stream, we always buffer the oldest unbuffered request on a stream,
+    // and if that fails, we terminate early rather than skipping to the
+    // next request. Such an error is nonfatal: we just try again the next
+    // time this function is called.
+    //
+
+    //
+    // TODO: which streams should we buffer? For now, just loop over
+    // streams and buffer whatever unbuffered requests we find first.
+    //
+
+    QUIC_SEND_REQUEST* Req;
+    QUIC_LIST_ENTRY* Entry;
+
+    QUIC_DBG_ASSERT(Connection->State.UseSendBuffer);
+
+    Entry = Connection->Send.SendStreams.Flink;
+    while (QuicSendBufferHasSpace(&Connection->SendBuffer) && Entry != &(Connection->Send.SendStreams)) {
+
+        QUIC_STREAM* Stream = QUIC_CONTAINING_RECORD(Entry, QUIC_STREAM, SendLink);
+        Entry = Entry->Flink;
+
+#if DEBUG
+        //
+        // Sanity check: SendBufferBookmark should always point to the
+        // first unbuffered send request (if there is one), and no requests
+        // after SendBufferBookmark should be buffered yet (i.e., buffering
+        // should happen in order).
+        //
+        Req = Stream->SendRequests;
+        while (Req != NULL && !!(Req->Flags & QUIC_SEND_FLAG_BUFFERED)) {
+            Req = Req->Next;
+        }
+        QUIC_DBG_ASSERT(Req == Stream->SendBufferBookmark);
+        while (Req != NULL) {
+            QUIC_DBG_ASSERT(!(Req->Flags & QUIC_SEND_FLAG_BUFFERED));
+            Req = Req->Next;
+        }
+#endif
+
+        Req = Stream->SendBufferBookmark;
+
+        //
+        // Buffer as many requests as we can before moving to the next stream.
+        //
+        while (Req != NULL && QuicSendBufferHasSpace(&Connection->SendBuffer)) {
+            if (QUIC_FAILED(QuicStreamSendBufferRequest(Stream, Req))) {
+                return;
+            }
+            Req = Req->Next;
+        }
+
+    }
+}
+
+_IRQL_requires_max_(PASSIVE_LEVEL)
+void
+QuicSendBufferStreamAdjust(
+    _In_ QUIC_STREAM* Stream
+    )
+{
+    uint64_t ByteCount =
+        min((uint32_t)Stream->Connection->SendBuffer.IdealBytes, Stream->SendWindow);
+
+    //
+    // Only indicate events for significant changes in ISB.
+    //
+    if (ByteCount > Stream->LastIdealSendBuffer / 2 &&
+        ByteCount < Stream->LastIdealSendBuffer * 2) {
+        return;
+    }
+
+    Stream->LastIdealSendBuffer = ByteCount;
+
+    QUIC_STREAM_EVENT Event;
+    Event.Type = QUIC_STREAM_EVENT_IDEAL_SEND_BUFFER_SIZE;
+    Event.IDEAL_SEND_BUFFER_SIZE.ByteCount = ByteCount;
+    QuicTraceLogStreamVerbose(
+        IndicateIdealSendBuffer,
+        Stream,
+        "Indicating QUIC_STREAM_EVENT_IDEAL_SEND_BUFFER_SIZE = %llu",
+        Event.IDEAL_SEND_BUFFER_SIZE.ByteCount);
+    (void)QuicStreamIndicateEvent(Stream, &Event);
+}
+
+_IRQL_requires_max_(PASSIVE_LEVEL)
+void
+QuicSendBufferConnectionAdjust(
+    _In_ QUIC_CONNECTION* Connection
+    )
+{
+    if (Connection->SendBuffer.IdealBytes == QUIC_MAX_IDEAL_SEND_BUFFER_SIZE ||
+        Connection->Streams.StreamTable == NULL) {
+        return; // Nothing to do.
+    }
+
+    //
+    // If the current IdealBytes is close to limiting throughput, double it.
+    // Since we grow exponentially, this will not happen frequently.
+    //
+    // TODO: Currently, IdealBytes only grows and never shrinks. Add appropriate
+    // shrinking logic.
+    //
+    if (Connection->CongestionControl.BytesInFlightMax >
+        QUIC_IDEAL_SEND_BUFFER_THRESHOLD(Connection->SendBuffer.IdealBytes)) {
+        Connection->SendBuffer.IdealBytes =
+            min(2 * Connection->CongestionControl.BytesInFlightMax, QUIC_MAX_IDEAL_SEND_BUFFER_SIZE);
+
+        QUIC_HASHTABLE_ENUMERATOR Enumerator;
+        QUIC_HASHTABLE_ENTRY* Entry;
+        QuicHashtableEnumerateBegin(Connection->Streams.StreamTable, &Enumerator);
+        while ((Entry = QuicHashtableEnumerateNext(Connection->Streams.StreamTable, &Enumerator)) != NULL) {
+            QUIC_STREAM* Stream = QUIC_CONTAINING_RECORD(Entry, QUIC_STREAM, TableEntry);
+            if (Stream->Flags.SendEnabled) {
+                QuicSendBufferStreamAdjust(Stream);
+            }
+        }
+        QuicHashtableEnumerateEnd(Connection->Streams.StreamTable, &Enumerator);
+
+        if (Connection->State.UseSendBuffer) {
+            QuicSendBufferFill(Connection);
+        }
+    }
+}