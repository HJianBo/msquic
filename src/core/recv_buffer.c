/*++

    Copyright (c) Microsoft Corporation.
    Licensed under the MIT License.

Abstract:

    The receive buffer is a dynamically sized circular buffer for reassembling
    stream data and holding it until it's delivered to the client.

    When the buffer is resized, all bytes in the buffer are copied to a new
    backing memory of the requested size. The client must keep this in mind and
    only resize the buffer infrequently, for instance by resizing exponentially,
    or try to resize when few bytes are buffered.

    There are two size variables, AllocBufferLength and VirtualBufferLength.
    The first indicates the length of the physical buffer that has been
    allocated. The second indicates the maximum size the physical buffer is
    allowed to grow to. Generally, the physical buffer can stay much smaller
    than the virtual buffer length if the application is draining the data as
    it comes in. Only when data is received faster than the application can
    drain it does the physical buffer start to increase in size to accomodate
    the queued up buffer.

    When physical buffer space runs out, assuming more 'virtual' space is
    available, the physical buffer will be reallocated and copied over.
    Physical buffer space always doubles in size as it grows.

    The VirtualBufferLength is what is used to report the maximum allowed
    stream offset to the peer. Again, if the application drains at a fast
    enough rate compared to the incoming data, then this value can be much
    larger than the physical buffer. This has the effect of being able to
    receive a large buffer (given a flight of packets) but not needed to
    allocate memory for the entire buffer all at once.

    This does expose an attack surface though. In the common case we might be
    able to get by with a smaller buffer, but we need to be careful not to over
    commit. We must always be willing/able to allocate the buffer length
    advertised to the peer.

    Currently, only growing the virtual buffer length is supported.

--*/

#include "precomp.h"
#include "recv_buffer.c.clog.h"

_IRQL_requires_max_(DISPATCH_LEVEL)
QUIC_STATUS
QuicRecvBufferInitialize(
    _Inout_ QUIC_RECV_BUFFER* RecvBuffer,
    _In_ uint32_t AllocBufferLength,
    _In_ uint32_t VirtualBufferLength,
    _In_ BOOLEAN CopyOnDrain
    )
{
    QUIC_STATUS Status;

    QUIC_DBG_ASSERT(AllocBufferLength != 0 && (AllocBufferLength & (AllocBufferLength - 1)) == 0);       // Power of 2
    QUIC_DBG_ASSERT(VirtualBufferLength != 0 && (VirtualBufferLength & (VirtualBufferLength - 1)) == 0); // Power of 2
    QUIC_DBG_ASSERT(AllocBufferLength <= VirtualBufferLength);

    RecvBuffer->Buffer = QUIC_ALLOC_NONPAGED(AllocBufferLength);
    if (RecvBuffer->Buffer == NULL) {
<<<<<<< HEAD
        QuicTraceEvent(AllocFailure, "Allocation of '%s' failed. (%llu bytes)", "recv_buffer", AllocBufferLength);
=======
        QuicTraceEvent(
            AllocFailure,
            "Allocation of '%s' failed. (%llu bytes)",
            "recv_buffer",
            AllocBufferLength);
>>>>>>> 3fa74d4a
        Status = QUIC_STATUS_OUT_OF_MEMORY;
        goto Error;
    }

    Status =
        QuicRangeInitialize(
            QUIC_MAX_RANGE_ALLOC_SIZE,
            &RecvBuffer->WrittenRanges);
    if (QUIC_FAILED(Status)) {
<<<<<<< HEAD
        QuicTraceEvent(AllocFailure, "Allocation of '%s' failed. (%llu bytes)", "recv_buffer written ranged", QUIC_MAX_RANGE_ALLOC_SIZE);
=======
        QuicTraceEvent(
            AllocFailure,
            "Allocation of '%s' failed. (%llu bytes)",
            "recv_buffer written ranged",
            QUIC_MAX_RANGE_ALLOC_SIZE);
>>>>>>> 3fa74d4a
        QUIC_FREE(RecvBuffer->Buffer);
        goto Error;
    }

    RecvBuffer->AllocBufferLength = AllocBufferLength;
    RecvBuffer->VirtualBufferLength = VirtualBufferLength;
    RecvBuffer->BufferStart = 0;
    RecvBuffer->BaseOffset = 0;
    RecvBuffer->CopyOnDrain = CopyOnDrain;
    RecvBuffer->ExternalBufferReference = FALSE;
    RecvBuffer->OldBuffer = NULL;
    Status = QUIC_STATUS_SUCCESS;

Error:

    return Status;
}

_IRQL_requires_max_(DISPATCH_LEVEL)
void
QuicRecvBufferUninitialize(
    _In_ QUIC_RECV_BUFFER* RecvBuffer
    )
{
    QuicRangeUninitialize(&RecvBuffer->WrittenRanges);
    QUIC_FREE(RecvBuffer->Buffer);
    RecvBuffer->Buffer = NULL;
    if (RecvBuffer->OldBuffer != NULL) {
        QUIC_FREE(RecvBuffer->OldBuffer);
        RecvBuffer->OldBuffer = NULL;
    }
}

_IRQL_requires_max_(DISPATCH_LEVEL)
uint64_t
QuicRecvBufferGetTotalLength(
    _In_ QUIC_RECV_BUFFER* RecvBuffer
    )
{
    uint64_t TotalLength = 0;
    if (QuicRangeGetMaxSafe(&RecvBuffer->WrittenRanges, &TotalLength)) {
        TotalLength++; // Make this the byte AFTER the end.
    }
    QUIC_DBG_ASSERT(TotalLength >= RecvBuffer->BaseOffset);
    return TotalLength;
}

//
// Returns the current occupancy of the buffer, including gaps.
//
// This represents the minimum required size of the contiguous backing
// allocation to hold the current bytes.
//
_IRQL_requires_max_(DISPATCH_LEVEL)
uint32_t
QuicRecvBufferGetSpan(
    _In_ QUIC_RECV_BUFFER* RecvBuffer
    )
{
    return (uint32_t)(QuicRecvBufferGetTotalLength(RecvBuffer) - RecvBuffer->BaseOffset);
}

//
// Allocates a new contiguous buffer of the target size and copies the bytes
// into it.
//
_IRQL_requires_max_(DISPATCH_LEVEL)
QUIC_STATUS
QuicRecvBufferResize(
    _In_ QUIC_RECV_BUFFER* RecvBuffer,
    _In_ uint32_t TargetBufferLength
    )
{
    QUIC_STATUS Status = QUIC_STATUS_SUCCESS;

    //
    // First check whether there is any work to do (since shrinks
    // can be deferred, a shrink request might be followed immediately
    // by a grow request before any real shrinking happens).
    //
    if (TargetBufferLength != RecvBuffer->AllocBufferLength) {

        uint32_t Span = QuicRecvBufferGetSpan(RecvBuffer);

        uint8_t* NewBuffer = QUIC_ALLOC_NONPAGED(TargetBufferLength);
        if (NewBuffer == NULL) {
            Status = QUIC_STATUS_OUT_OF_MEMORY;
            goto Error;
        }

        uint32_t LengthTillWrap = RecvBuffer->AllocBufferLength - RecvBuffer->BufferStart;

        if (Span <= LengthTillWrap) {
            QuicCopyMemory(
                NewBuffer,
                RecvBuffer->Buffer + RecvBuffer->BufferStart,
                Span);
        } else {
            QuicCopyMemory(
                NewBuffer,
                RecvBuffer->Buffer + RecvBuffer->BufferStart,
                LengthTillWrap);
            QuicCopyMemory(
                NewBuffer + LengthTillWrap,
                RecvBuffer->Buffer,
                Span - LengthTillWrap);
        }

        if (RecvBuffer->ExternalBufferReference && RecvBuffer->OldBuffer == NULL) {
            RecvBuffer->OldBuffer = RecvBuffer->Buffer;
        } else {
            QUIC_FREE(RecvBuffer->Buffer);
        }

        RecvBuffer->Buffer = NewBuffer;
        RecvBuffer->AllocBufferLength = TargetBufferLength;
        RecvBuffer->BufferStart = 0;
    }

Error:

    return Status;
}

_IRQL_requires_max_(DISPATCH_LEVEL)
void
QuicRecvBufferSetVirtualBufferLength(
    _In_ QUIC_RECV_BUFFER* RecvBuffer,
    _In_ uint32_t NewLength
    )
{
    QUIC_FRE_ASSERT(NewLength >= RecvBuffer->VirtualBufferLength); // Don't support decrease yet.
    RecvBuffer->VirtualBufferLength = NewLength;
}

_IRQL_requires_max_(DISPATCH_LEVEL)
BOOLEAN
QuicRecvBufferHasUnreadData(
    _In_ QUIC_RECV_BUFFER* RecvBuffer
    )
{
    return QuicRecvBufferGetTotalLength(RecvBuffer) > RecvBuffer->BaseOffset;
}

_IRQL_requires_max_(DISPATCH_LEVEL)
BOOLEAN
QuicRecvBufferAlreadyReadData(
    _In_ QUIC_RECV_BUFFER* RecvBuffer,
    _In_ uint64_t BufferOffset,
    _In_ uint16_t BufferLength
    )
{
    return BufferOffset + BufferLength <= RecvBuffer->BaseOffset;
}

_IRQL_requires_max_(DISPATCH_LEVEL)
QUIC_STATUS
QuicRecvBufferWrite(
    _In_ QUIC_RECV_BUFFER* RecvBuffer,
    _In_ uint64_t BufferOffset,
    _In_ uint16_t BufferLength,
    _In_reads_bytes_(BufferLength) uint8_t const* Buffer,
    _Inout_ uint64_t* WriteLength,
    _Out_ BOOLEAN* ReadyToRead
    )
{
    QUIC_STATUS Status;
    BOOLEAN WrittenRangesUpdated;
    QUIC_SUBRANGE* UpdatedRange = NULL;

    QUIC_DBG_ASSERT(BufferLength != 0);

    //
    // Default the ready to read to false, as most exit cases need this.
    //
    *ReadyToRead = FALSE;

    uint32_t RelativeOffset;
    uint32_t WriteBufferStart;

    uint64_t AbsoluteLength = BufferOffset + BufferLength;

    //
    // Check if the input buffer has already been completely written.
    //
    if (AbsoluteLength <= RecvBuffer->BaseOffset) {
        Status = QUIC_STATUS_SUCCESS;
        *WriteLength = 0;
        goto Error;
    }

    //
    // Check to see if the input buffer is trying to write beyond the
    // allowed (stream) max data size.
    //
    if (AbsoluteLength > RecvBuffer->BaseOffset + RecvBuffer->VirtualBufferLength) {
        Status = QUIC_STATUS_BUFFER_TOO_SMALL;
        goto Error;
    }

    //
    // Check to see if the input buffer is trying to write beyond the allowed
    // (input) length. If it's in bounds, update the output to indicate how much
    // new data was actually written.
    //
    uint64_t CurrentMaxLength = QuicRecvBufferGetTotalLength(RecvBuffer);
    if (AbsoluteLength > CurrentMaxLength) {
        if (AbsoluteLength - CurrentMaxLength > *WriteLength) {
            Status = QUIC_STATUS_BUFFER_TOO_SMALL;
            goto Error;
        }
        *WriteLength = AbsoluteLength - CurrentMaxLength;
    } else {
        *WriteLength = 0;
    }

    //
    // Check to see if the input buffer is trying to write beyond the
    // currently allocated length.
    //
    if (AbsoluteLength > RecvBuffer->BaseOffset + RecvBuffer->AllocBufferLength) {

        //
        // Make room for the new data.
        //

        uint32_t NewBufferLength = RecvBuffer->AllocBufferLength << 1;
        while (AbsoluteLength > RecvBuffer->BaseOffset + NewBufferLength) {
            NewBufferLength <<= 1;
        }

        Status = QuicRecvBufferResize(RecvBuffer, NewBufferLength);

        if (QUIC_FAILED(Status)) {
            goto Error;
        }
    }

    //
    // Set the input range as a valid written range.
    //
    UpdatedRange =
        QuicRangeAddRange(
            &RecvBuffer->WrittenRanges,
            BufferOffset,
            BufferLength,
            &WrittenRangesUpdated);
    if (!UpdatedRange) {
<<<<<<< HEAD
        QuicTraceEvent(AllocFailure, "Allocation of '%s' failed. (%llu bytes)", "recv_buffer range", 0);
=======
        QuicTraceEvent(
            AllocFailure,
            "Allocation of '%s' failed. (%llu bytes)",
            "recv_buffer range",
            0);
>>>>>>> 3fa74d4a
        Status = QUIC_STATUS_OUT_OF_MEMORY;
        goto Error;
    } else if (!WrittenRangesUpdated) {
        //
        // No changes are necessary. Exit immediately.
        //
        Status = QUIC_STATUS_SUCCESS;
        goto Error;
    }

    //
    // Calculate the relative offset from the stream buffer's current base offset.
    //
    if (BufferOffset < RecvBuffer->BaseOffset) {
        uint16_t Diff = (uint16_t)(RecvBuffer->BaseOffset - BufferOffset);
        BufferLength -= Diff;
        Buffer += Diff;
        RelativeOffset = 0;
    } else {
        RelativeOffset = (uint32_t)(BufferOffset - RecvBuffer->BaseOffset);
    }

    //
    // Calculate the actual starting point in the buffer that we will write to,
    // accounting for wrap around.
    //
    WriteBufferStart = (RecvBuffer->BufferStart + RelativeOffset) % RecvBuffer->AllocBufferLength;

    //
    // Copy the data; but make sure to account for wrap around on the circular buffer.
    //
    if (WriteBufferStart + BufferLength > RecvBuffer->AllocBufferLength) {

        //
        // The copy must be split into two parts.
        //
        uint16_t Part1Len = (uint16_t)(RecvBuffer->AllocBufferLength - WriteBufferStart);
        uint16_t Part2Len = BufferLength - Part1Len;

        //
        // Copy the first part, which is at the end of the circular buffer.
        //
        QuicCopyMemory(
            RecvBuffer->Buffer + WriteBufferStart,
            Buffer,
            Part1Len);

        //
        // Copy the second part, which is at the beginning of the circular buffer.
        //
        QuicCopyMemory(
            RecvBuffer->Buffer,
            Buffer + Part1Len,
            Part2Len);

    } else {

        //
        // Single copy case, because it doesn't overlap the end.
        //
        QuicCopyMemory(
            RecvBuffer->Buffer + WriteBufferStart,
            Buffer,
            BufferLength);
    }

    //
    // We have data to read if we just wrote to the front of the buffer.
    //
    *ReadyToRead = UpdatedRange->Low == 0;

    Status = QUIC_STATUS_SUCCESS;

Error:

    return Status;
}

_IRQL_requires_max_(DISPATCH_LEVEL)
_Success_(return != FALSE)
BOOLEAN
QuicRecvBufferRead(
    _In_ QUIC_RECV_BUFFER* RecvBuffer,
    _Out_ uint64_t* BufferOffset,
    _Inout_ uint32_t* BufferCount,
    _Out_writes_all_(*BufferCount)
        QUIC_BUFFER* Buffers
    )
{
    BOOLEAN BaseOffsetIsWritten;
    BOOLEAN LastWrittenRange;
    uint64_t WrittenRangeLength;

    QUIC_DBG_ASSERT(!RecvBuffer->ExternalBufferReference);

    //
    // Query if the front of the buffer has been written.
    //
    BaseOffsetIsWritten =
        QuicRangeGetRange(
            &RecvBuffer->WrittenRanges,
            RecvBuffer->BaseOffset,
            &WrittenRangeLength,
            &LastWrittenRange);

    //
    // Exit now if there isn't any data ready to be read.
    //
    if (!BaseOffsetIsWritten || WrittenRangeLength == 0) {
        return FALSE;
    }

    RecvBuffer->ExternalBufferReference = TRUE;
    *BufferOffset = RecvBuffer->BaseOffset;

    if (RecvBuffer->BufferStart + WrittenRangeLength > RecvBuffer->AllocBufferLength) {
        //
        // Circular buffer wrap around case.
        //
        QUIC_DBG_ASSERT(*BufferCount >= 2);
        *BufferCount = 2;
        Buffers[0].Length = (uint32_t)(RecvBuffer->AllocBufferLength - RecvBuffer->BufferStart);
        Buffers[0].Buffer = RecvBuffer->Buffer + RecvBuffer->BufferStart;
        Buffers[1].Length = (uint32_t)WrittenRangeLength - Buffers[0].Length;
        Buffers[1].Buffer = RecvBuffer->Buffer;

    } else {
        QUIC_DBG_ASSERT(*BufferCount >= 1);
        *BufferCount = 1;
        Buffers[0].Length = (uint32_t)WrittenRangeLength;
        Buffers[0].Buffer = RecvBuffer->Buffer + RecvBuffer->BufferStart;
    }

    return TRUE;
}

_IRQL_requires_max_(DISPATCH_LEVEL)
BOOLEAN
QuicRecvBufferDrain(
    _In_ QUIC_RECV_BUFFER* RecvBuffer,
    _In_ uint64_t BufferLength
    )
{
    QUIC_DBG_ASSERT(RecvBuffer->ExternalBufferReference);
    RecvBuffer->ExternalBufferReference = FALSE;

    if (RecvBuffer->OldBuffer != NULL) {
        QUIC_FREE(RecvBuffer->OldBuffer);
        RecvBuffer->OldBuffer = NULL;
    }

    if (BufferLength == 0) {
        return FALSE;
    }

    RecvBuffer->BaseOffset += BufferLength;
    uint64_t TotalWrittenLength = QuicRangeGetMax(&RecvBuffer->WrittenRanges) + 1;

    if (RecvBuffer->BaseOffset == TotalWrittenLength) {
        //
        // All buffer has been drained. Just reset start back to beginning.
        //
        RecvBuffer->BufferStart = 0;
        return TRUE;
    }

    if (RecvBuffer->CopyOnDrain) {
        QUIC_DBG_ASSERT(RecvBuffer->BufferStart == 0);
        //
        // Copy remaining bytes in the buffer to the beginning.
        //
        QuicMoveMemory(
            RecvBuffer->Buffer,
            RecvBuffer->Buffer + BufferLength,
            (size_t)(TotalWrittenLength - RecvBuffer->BaseOffset));
    } else {
        //
        // Increment the buffer start, making sure to account for circular
        // buffer wrap around.
        //
        RecvBuffer->BufferStart =
            (uint32_t)(RecvBuffer->BufferStart + BufferLength) % RecvBuffer->AllocBufferLength;
    }

    //
    // Not all data was drained, but that doesn't mean it wasn't drained up to
    // the first gap. Get the length of the first sub range and compare that to
    // the current base read point. If all of it has been read, then there isn't
    // any more data available for read right now.
    //
    return RecvBuffer->BaseOffset == QuicRangeGet(&RecvBuffer->WrittenRanges, 0)->Count;
}
<|MERGE_RESOLUTION|>--- conflicted
+++ resolved
@@ -1,540 +1,528 @@
-/*++
-
-    Copyright (c) Microsoft Corporation.
-    Licensed under the MIT License.
-
-Abstract:
-
-    The receive buffer is a dynamically sized circular buffer for reassembling
-    stream data and holding it until it's delivered to the client.
-
-    When the buffer is resized, all bytes in the buffer are copied to a new
-    backing memory of the requested size. The client must keep this in mind and
-    only resize the buffer infrequently, for instance by resizing exponentially,
-    or try to resize when few bytes are buffered.
-
-    There are two size variables, AllocBufferLength and VirtualBufferLength.
-    The first indicates the length of the physical buffer that has been
-    allocated. The second indicates the maximum size the physical buffer is
-    allowed to grow to. Generally, the physical buffer can stay much smaller
-    than the virtual buffer length if the application is draining the data as
-    it comes in. Only when data is received faster than the application can
-    drain it does the physical buffer start to increase in size to accomodate
-    the queued up buffer.
-
-    When physical buffer space runs out, assuming more 'virtual' space is
-    available, the physical buffer will be reallocated and copied over.
-    Physical buffer space always doubles in size as it grows.
-
-    The VirtualBufferLength is what is used to report the maximum allowed
-    stream offset to the peer. Again, if the application drains at a fast
-    enough rate compared to the incoming data, then this value can be much
-    larger than the physical buffer. This has the effect of being able to
-    receive a large buffer (given a flight of packets) but not needed to
-    allocate memory for the entire buffer all at once.
-
-    This does expose an attack surface though. In the common case we might be
-    able to get by with a smaller buffer, but we need to be careful not to over
-    commit. We must always be willing/able to allocate the buffer length
-    advertised to the peer.
-
-    Currently, only growing the virtual buffer length is supported.
-
---*/
-
-#include "precomp.h"
-#include "recv_buffer.c.clog.h"
-
-_IRQL_requires_max_(DISPATCH_LEVEL)
-QUIC_STATUS
-QuicRecvBufferInitialize(
-    _Inout_ QUIC_RECV_BUFFER* RecvBuffer,
-    _In_ uint32_t AllocBufferLength,
-    _In_ uint32_t VirtualBufferLength,
-    _In_ BOOLEAN CopyOnDrain
-    )
-{
-    QUIC_STATUS Status;
-
-    QUIC_DBG_ASSERT(AllocBufferLength != 0 && (AllocBufferLength & (AllocBufferLength - 1)) == 0);       // Power of 2
-    QUIC_DBG_ASSERT(VirtualBufferLength != 0 && (VirtualBufferLength & (VirtualBufferLength - 1)) == 0); // Power of 2
-    QUIC_DBG_ASSERT(AllocBufferLength <= VirtualBufferLength);
-
-    RecvBuffer->Buffer = QUIC_ALLOC_NONPAGED(AllocBufferLength);
-    if (RecvBuffer->Buffer == NULL) {
-<<<<<<< HEAD
-        QuicTraceEvent(AllocFailure, "Allocation of '%s' failed. (%llu bytes)", "recv_buffer", AllocBufferLength);
-=======
-        QuicTraceEvent(
-            AllocFailure,
-            "Allocation of '%s' failed. (%llu bytes)",
-            "recv_buffer",
-            AllocBufferLength);
->>>>>>> 3fa74d4a
-        Status = QUIC_STATUS_OUT_OF_MEMORY;
-        goto Error;
-    }
-
-    Status =
-        QuicRangeInitialize(
-            QUIC_MAX_RANGE_ALLOC_SIZE,
-            &RecvBuffer->WrittenRanges);
-    if (QUIC_FAILED(Status)) {
-<<<<<<< HEAD
-        QuicTraceEvent(AllocFailure, "Allocation of '%s' failed. (%llu bytes)", "recv_buffer written ranged", QUIC_MAX_RANGE_ALLOC_SIZE);
-=======
-        QuicTraceEvent(
-            AllocFailure,
-            "Allocation of '%s' failed. (%llu bytes)",
-            "recv_buffer written ranged",
-            QUIC_MAX_RANGE_ALLOC_SIZE);
->>>>>>> 3fa74d4a
-        QUIC_FREE(RecvBuffer->Buffer);
-        goto Error;
-    }
-
-    RecvBuffer->AllocBufferLength = AllocBufferLength;
-    RecvBuffer->VirtualBufferLength = VirtualBufferLength;
-    RecvBuffer->BufferStart = 0;
-    RecvBuffer->BaseOffset = 0;
-    RecvBuffer->CopyOnDrain = CopyOnDrain;
-    RecvBuffer->ExternalBufferReference = FALSE;
-    RecvBuffer->OldBuffer = NULL;
-    Status = QUIC_STATUS_SUCCESS;
-
-Error:
-
-    return Status;
-}
-
-_IRQL_requires_max_(DISPATCH_LEVEL)
-void
-QuicRecvBufferUninitialize(
-    _In_ QUIC_RECV_BUFFER* RecvBuffer
-    )
-{
-    QuicRangeUninitialize(&RecvBuffer->WrittenRanges);
-    QUIC_FREE(RecvBuffer->Buffer);
-    RecvBuffer->Buffer = NULL;
-    if (RecvBuffer->OldBuffer != NULL) {
-        QUIC_FREE(RecvBuffer->OldBuffer);
-        RecvBuffer->OldBuffer = NULL;
-    }
-}
-
-_IRQL_requires_max_(DISPATCH_LEVEL)
-uint64_t
-QuicRecvBufferGetTotalLength(
-    _In_ QUIC_RECV_BUFFER* RecvBuffer
-    )
-{
-    uint64_t TotalLength = 0;
-    if (QuicRangeGetMaxSafe(&RecvBuffer->WrittenRanges, &TotalLength)) {
-        TotalLength++; // Make this the byte AFTER the end.
-    }
-    QUIC_DBG_ASSERT(TotalLength >= RecvBuffer->BaseOffset);
-    return TotalLength;
-}
-
-//
-// Returns the current occupancy of the buffer, including gaps.
-//
-// This represents the minimum required size of the contiguous backing
-// allocation to hold the current bytes.
-//
-_IRQL_requires_max_(DISPATCH_LEVEL)
-uint32_t
-QuicRecvBufferGetSpan(
-    _In_ QUIC_RECV_BUFFER* RecvBuffer
-    )
-{
-    return (uint32_t)(QuicRecvBufferGetTotalLength(RecvBuffer) - RecvBuffer->BaseOffset);
-}
-
-//
-// Allocates a new contiguous buffer of the target size and copies the bytes
-// into it.
-//
-_IRQL_requires_max_(DISPATCH_LEVEL)
-QUIC_STATUS
-QuicRecvBufferResize(
-    _In_ QUIC_RECV_BUFFER* RecvBuffer,
-    _In_ uint32_t TargetBufferLength
-    )
-{
-    QUIC_STATUS Status = QUIC_STATUS_SUCCESS;
-
-    //
-    // First check whether there is any work to do (since shrinks
-    // can be deferred, a shrink request might be followed immediately
-    // by a grow request before any real shrinking happens).
-    //
-    if (TargetBufferLength != RecvBuffer->AllocBufferLength) {
-
-        uint32_t Span = QuicRecvBufferGetSpan(RecvBuffer);
-
-        uint8_t* NewBuffer = QUIC_ALLOC_NONPAGED(TargetBufferLength);
-        if (NewBuffer == NULL) {
-            Status = QUIC_STATUS_OUT_OF_MEMORY;
-            goto Error;
-        }
-
-        uint32_t LengthTillWrap = RecvBuffer->AllocBufferLength - RecvBuffer->BufferStart;
-
-        if (Span <= LengthTillWrap) {
-            QuicCopyMemory(
-                NewBuffer,
-                RecvBuffer->Buffer + RecvBuffer->BufferStart,
-                Span);
-        } else {
-            QuicCopyMemory(
-                NewBuffer,
-                RecvBuffer->Buffer + RecvBuffer->BufferStart,
-                LengthTillWrap);
-            QuicCopyMemory(
-                NewBuffer + LengthTillWrap,
-                RecvBuffer->Buffer,
-                Span - LengthTillWrap);
-        }
-
-        if (RecvBuffer->ExternalBufferReference && RecvBuffer->OldBuffer == NULL) {
-            RecvBuffer->OldBuffer = RecvBuffer->Buffer;
-        } else {
-            QUIC_FREE(RecvBuffer->Buffer);
-        }
-
-        RecvBuffer->Buffer = NewBuffer;
-        RecvBuffer->AllocBufferLength = TargetBufferLength;
-        RecvBuffer->BufferStart = 0;
-    }
-
-Error:
-
-    return Status;
-}
-
-_IRQL_requires_max_(DISPATCH_LEVEL)
-void
-QuicRecvBufferSetVirtualBufferLength(
-    _In_ QUIC_RECV_BUFFER* RecvBuffer,
-    _In_ uint32_t NewLength
-    )
-{
-    QUIC_FRE_ASSERT(NewLength >= RecvBuffer->VirtualBufferLength); // Don't support decrease yet.
-    RecvBuffer->VirtualBufferLength = NewLength;
-}
-
-_IRQL_requires_max_(DISPATCH_LEVEL)
-BOOLEAN
-QuicRecvBufferHasUnreadData(
-    _In_ QUIC_RECV_BUFFER* RecvBuffer
-    )
-{
-    return QuicRecvBufferGetTotalLength(RecvBuffer) > RecvBuffer->BaseOffset;
-}
-
-_IRQL_requires_max_(DISPATCH_LEVEL)
-BOOLEAN
-QuicRecvBufferAlreadyReadData(
-    _In_ QUIC_RECV_BUFFER* RecvBuffer,
-    _In_ uint64_t BufferOffset,
-    _In_ uint16_t BufferLength
-    )
-{
-    return BufferOffset + BufferLength <= RecvBuffer->BaseOffset;
-}
-
-_IRQL_requires_max_(DISPATCH_LEVEL)
-QUIC_STATUS
-QuicRecvBufferWrite(
-    _In_ QUIC_RECV_BUFFER* RecvBuffer,
-    _In_ uint64_t BufferOffset,
-    _In_ uint16_t BufferLength,
-    _In_reads_bytes_(BufferLength) uint8_t const* Buffer,
-    _Inout_ uint64_t* WriteLength,
-    _Out_ BOOLEAN* ReadyToRead
-    )
-{
-    QUIC_STATUS Status;
-    BOOLEAN WrittenRangesUpdated;
-    QUIC_SUBRANGE* UpdatedRange = NULL;
-
-    QUIC_DBG_ASSERT(BufferLength != 0);
-
-    //
-    // Default the ready to read to false, as most exit cases need this.
-    //
-    *ReadyToRead = FALSE;
-
-    uint32_t RelativeOffset;
-    uint32_t WriteBufferStart;
-
-    uint64_t AbsoluteLength = BufferOffset + BufferLength;
-
-    //
-    // Check if the input buffer has already been completely written.
-    //
-    if (AbsoluteLength <= RecvBuffer->BaseOffset) {
-        Status = QUIC_STATUS_SUCCESS;
-        *WriteLength = 0;
-        goto Error;
-    }
-
-    //
-    // Check to see if the input buffer is trying to write beyond the
-    // allowed (stream) max data size.
-    //
-    if (AbsoluteLength > RecvBuffer->BaseOffset + RecvBuffer->VirtualBufferLength) {
-        Status = QUIC_STATUS_BUFFER_TOO_SMALL;
-        goto Error;
-    }
-
-    //
-    // Check to see if the input buffer is trying to write beyond the allowed
-    // (input) length. If it's in bounds, update the output to indicate how much
-    // new data was actually written.
-    //
-    uint64_t CurrentMaxLength = QuicRecvBufferGetTotalLength(RecvBuffer);
-    if (AbsoluteLength > CurrentMaxLength) {
-        if (AbsoluteLength - CurrentMaxLength > *WriteLength) {
-            Status = QUIC_STATUS_BUFFER_TOO_SMALL;
-            goto Error;
-        }
-        *WriteLength = AbsoluteLength - CurrentMaxLength;
-    } else {
-        *WriteLength = 0;
-    }
-
-    //
-    // Check to see if the input buffer is trying to write beyond the
-    // currently allocated length.
-    //
-    if (AbsoluteLength > RecvBuffer->BaseOffset + RecvBuffer->AllocBufferLength) {
-
-        //
-        // Make room for the new data.
-        //
-
-        uint32_t NewBufferLength = RecvBuffer->AllocBufferLength << 1;
-        while (AbsoluteLength > RecvBuffer->BaseOffset + NewBufferLength) {
-            NewBufferLength <<= 1;
-        }
-
-        Status = QuicRecvBufferResize(RecvBuffer, NewBufferLength);
-
-        if (QUIC_FAILED(Status)) {
-            goto Error;
-        }
-    }
-
-    //
-    // Set the input range as a valid written range.
-    //
-    UpdatedRange =
-        QuicRangeAddRange(
-            &RecvBuffer->WrittenRanges,
-            BufferOffset,
-            BufferLength,
-            &WrittenRangesUpdated);
-    if (!UpdatedRange) {
-<<<<<<< HEAD
-        QuicTraceEvent(AllocFailure, "Allocation of '%s' failed. (%llu bytes)", "recv_buffer range", 0);
-=======
-        QuicTraceEvent(
-            AllocFailure,
-            "Allocation of '%s' failed. (%llu bytes)",
-            "recv_buffer range",
-            0);
->>>>>>> 3fa74d4a
-        Status = QUIC_STATUS_OUT_OF_MEMORY;
-        goto Error;
-    } else if (!WrittenRangesUpdated) {
-        //
-        // No changes are necessary. Exit immediately.
-        //
-        Status = QUIC_STATUS_SUCCESS;
-        goto Error;
-    }
-
-    //
-    // Calculate the relative offset from the stream buffer's current base offset.
-    //
-    if (BufferOffset < RecvBuffer->BaseOffset) {
-        uint16_t Diff = (uint16_t)(RecvBuffer->BaseOffset - BufferOffset);
-        BufferLength -= Diff;
-        Buffer += Diff;
-        RelativeOffset = 0;
-    } else {
-        RelativeOffset = (uint32_t)(BufferOffset - RecvBuffer->BaseOffset);
-    }
-
-    //
-    // Calculate the actual starting point in the buffer that we will write to,
-    // accounting for wrap around.
-    //
-    WriteBufferStart = (RecvBuffer->BufferStart + RelativeOffset) % RecvBuffer->AllocBufferLength;
-
-    //
-    // Copy the data; but make sure to account for wrap around on the circular buffer.
-    //
-    if (WriteBufferStart + BufferLength > RecvBuffer->AllocBufferLength) {
-
-        //
-        // The copy must be split into two parts.
-        //
-        uint16_t Part1Len = (uint16_t)(RecvBuffer->AllocBufferLength - WriteBufferStart);
-        uint16_t Part2Len = BufferLength - Part1Len;
-
-        //
-        // Copy the first part, which is at the end of the circular buffer.
-        //
-        QuicCopyMemory(
-            RecvBuffer->Buffer + WriteBufferStart,
-            Buffer,
-            Part1Len);
-
-        //
-        // Copy the second part, which is at the beginning of the circular buffer.
-        //
-        QuicCopyMemory(
-            RecvBuffer->Buffer,
-            Buffer + Part1Len,
-            Part2Len);
-
-    } else {
-
-        //
-        // Single copy case, because it doesn't overlap the end.
-        //
-        QuicCopyMemory(
-            RecvBuffer->Buffer + WriteBufferStart,
-            Buffer,
-            BufferLength);
-    }
-
-    //
-    // We have data to read if we just wrote to the front of the buffer.
-    //
-    *ReadyToRead = UpdatedRange->Low == 0;
-
-    Status = QUIC_STATUS_SUCCESS;
-
-Error:
-
-    return Status;
-}
-
-_IRQL_requires_max_(DISPATCH_LEVEL)
-_Success_(return != FALSE)
-BOOLEAN
-QuicRecvBufferRead(
-    _In_ QUIC_RECV_BUFFER* RecvBuffer,
-    _Out_ uint64_t* BufferOffset,
-    _Inout_ uint32_t* BufferCount,
-    _Out_writes_all_(*BufferCount)
-        QUIC_BUFFER* Buffers
-    )
-{
-    BOOLEAN BaseOffsetIsWritten;
-    BOOLEAN LastWrittenRange;
-    uint64_t WrittenRangeLength;
-
-    QUIC_DBG_ASSERT(!RecvBuffer->ExternalBufferReference);
-
-    //
-    // Query if the front of the buffer has been written.
-    //
-    BaseOffsetIsWritten =
-        QuicRangeGetRange(
-            &RecvBuffer->WrittenRanges,
-            RecvBuffer->BaseOffset,
-            &WrittenRangeLength,
-            &LastWrittenRange);
-
-    //
-    // Exit now if there isn't any data ready to be read.
-    //
-    if (!BaseOffsetIsWritten || WrittenRangeLength == 0) {
-        return FALSE;
-    }
-
-    RecvBuffer->ExternalBufferReference = TRUE;
-    *BufferOffset = RecvBuffer->BaseOffset;
-
-    if (RecvBuffer->BufferStart + WrittenRangeLength > RecvBuffer->AllocBufferLength) {
-        //
-        // Circular buffer wrap around case.
-        //
-        QUIC_DBG_ASSERT(*BufferCount >= 2);
-        *BufferCount = 2;
-        Buffers[0].Length = (uint32_t)(RecvBuffer->AllocBufferLength - RecvBuffer->BufferStart);
-        Buffers[0].Buffer = RecvBuffer->Buffer + RecvBuffer->BufferStart;
-        Buffers[1].Length = (uint32_t)WrittenRangeLength - Buffers[0].Length;
-        Buffers[1].Buffer = RecvBuffer->Buffer;
-
-    } else {
-        QUIC_DBG_ASSERT(*BufferCount >= 1);
-        *BufferCount = 1;
-        Buffers[0].Length = (uint32_t)WrittenRangeLength;
-        Buffers[0].Buffer = RecvBuffer->Buffer + RecvBuffer->BufferStart;
-    }
-
-    return TRUE;
-}
-
-_IRQL_requires_max_(DISPATCH_LEVEL)
-BOOLEAN
-QuicRecvBufferDrain(
-    _In_ QUIC_RECV_BUFFER* RecvBuffer,
-    _In_ uint64_t BufferLength
-    )
-{
-    QUIC_DBG_ASSERT(RecvBuffer->ExternalBufferReference);
-    RecvBuffer->ExternalBufferReference = FALSE;
-
-    if (RecvBuffer->OldBuffer != NULL) {
-        QUIC_FREE(RecvBuffer->OldBuffer);
-        RecvBuffer->OldBuffer = NULL;
-    }
-
-    if (BufferLength == 0) {
-        return FALSE;
-    }
-
-    RecvBuffer->BaseOffset += BufferLength;
-    uint64_t TotalWrittenLength = QuicRangeGetMax(&RecvBuffer->WrittenRanges) + 1;
-
-    if (RecvBuffer->BaseOffset == TotalWrittenLength) {
-        //
-        // All buffer has been drained. Just reset start back to beginning.
-        //
-        RecvBuffer->BufferStart = 0;
-        return TRUE;
-    }
-
-    if (RecvBuffer->CopyOnDrain) {
-        QUIC_DBG_ASSERT(RecvBuffer->BufferStart == 0);
-        //
-        // Copy remaining bytes in the buffer to the beginning.
-        //
-        QuicMoveMemory(
-            RecvBuffer->Buffer,
-            RecvBuffer->Buffer + BufferLength,
-            (size_t)(TotalWrittenLength - RecvBuffer->BaseOffset));
-    } else {
-        //
-        // Increment the buffer start, making sure to account for circular
-        // buffer wrap around.
-        //
-        RecvBuffer->BufferStart =
-            (uint32_t)(RecvBuffer->BufferStart + BufferLength) % RecvBuffer->AllocBufferLength;
-    }
-
-    //
-    // Not all data was drained, but that doesn't mean it wasn't drained up to
-    // the first gap. Get the length of the first sub range and compare that to
-    // the current base read point. If all of it has been read, then there isn't
-    // any more data available for read right now.
-    //
-    return RecvBuffer->BaseOffset == QuicRangeGet(&RecvBuffer->WrittenRanges, 0)->Count;
-}
+/*++
+
+    Copyright (c) Microsoft Corporation.
+    Licensed under the MIT License.
+
+Abstract:
+
+    The receive buffer is a dynamically sized circular buffer for reassembling
+    stream data and holding it until it's delivered to the client.
+
+    When the buffer is resized, all bytes in the buffer are copied to a new
+    backing memory of the requested size. The client must keep this in mind and
+    only resize the buffer infrequently, for instance by resizing exponentially,
+    or try to resize when few bytes are buffered.
+
+    There are two size variables, AllocBufferLength and VirtualBufferLength.
+    The first indicates the length of the physical buffer that has been
+    allocated. The second indicates the maximum size the physical buffer is
+    allowed to grow to. Generally, the physical buffer can stay much smaller
+    than the virtual buffer length if the application is draining the data as
+    it comes in. Only when data is received faster than the application can
+    drain it does the physical buffer start to increase in size to accomodate
+    the queued up buffer.
+
+    When physical buffer space runs out, assuming more 'virtual' space is
+    available, the physical buffer will be reallocated and copied over.
+    Physical buffer space always doubles in size as it grows.
+
+    The VirtualBufferLength is what is used to report the maximum allowed
+    stream offset to the peer. Again, if the application drains at a fast
+    enough rate compared to the incoming data, then this value can be much
+    larger than the physical buffer. This has the effect of being able to
+    receive a large buffer (given a flight of packets) but not needed to
+    allocate memory for the entire buffer all at once.
+
+    This does expose an attack surface though. In the common case we might be
+    able to get by with a smaller buffer, but we need to be careful not to over
+    commit. We must always be willing/able to allocate the buffer length
+    advertised to the peer.
+
+    Currently, only growing the virtual buffer length is supported.
+
+--*/
+
+#include "precomp.h"
+#include "recv_buffer.c.clog.h"
+
+_IRQL_requires_max_(DISPATCH_LEVEL)
+QUIC_STATUS
+QuicRecvBufferInitialize(
+    _Inout_ QUIC_RECV_BUFFER* RecvBuffer,
+    _In_ uint32_t AllocBufferLength,
+    _In_ uint32_t VirtualBufferLength,
+    _In_ BOOLEAN CopyOnDrain
+    )
+{
+    QUIC_STATUS Status;
+
+    QUIC_DBG_ASSERT(AllocBufferLength != 0 && (AllocBufferLength & (AllocBufferLength - 1)) == 0);       // Power of 2
+    QUIC_DBG_ASSERT(VirtualBufferLength != 0 && (VirtualBufferLength & (VirtualBufferLength - 1)) == 0); // Power of 2
+    QUIC_DBG_ASSERT(AllocBufferLength <= VirtualBufferLength);
+
+    RecvBuffer->Buffer = QUIC_ALLOC_NONPAGED(AllocBufferLength);
+    if (RecvBuffer->Buffer == NULL) {
+        QuicTraceEvent(
+            AllocFailure,
+            "Allocation of '%s' failed. (%llu bytes)",
+            "recv_buffer",
+            AllocBufferLength);
+        Status = QUIC_STATUS_OUT_OF_MEMORY;
+        goto Error;
+    }
+
+    Status =
+        QuicRangeInitialize(
+            QUIC_MAX_RANGE_ALLOC_SIZE,
+            &RecvBuffer->WrittenRanges);
+    if (QUIC_FAILED(Status)) {
+        QuicTraceEvent(
+            AllocFailure,
+            "Allocation of '%s' failed. (%llu bytes)",
+            "recv_buffer written ranged",
+            QUIC_MAX_RANGE_ALLOC_SIZE);
+        QUIC_FREE(RecvBuffer->Buffer);
+        goto Error;
+    }
+
+    RecvBuffer->AllocBufferLength = AllocBufferLength;
+    RecvBuffer->VirtualBufferLength = VirtualBufferLength;
+    RecvBuffer->BufferStart = 0;
+    RecvBuffer->BaseOffset = 0;
+    RecvBuffer->CopyOnDrain = CopyOnDrain;
+    RecvBuffer->ExternalBufferReference = FALSE;
+    RecvBuffer->OldBuffer = NULL;
+    Status = QUIC_STATUS_SUCCESS;
+
+Error:
+
+    return Status;
+}
+
+_IRQL_requires_max_(DISPATCH_LEVEL)
+void
+QuicRecvBufferUninitialize(
+    _In_ QUIC_RECV_BUFFER* RecvBuffer
+    )
+{
+    QuicRangeUninitialize(&RecvBuffer->WrittenRanges);
+    QUIC_FREE(RecvBuffer->Buffer);
+    RecvBuffer->Buffer = NULL;
+    if (RecvBuffer->OldBuffer != NULL) {
+        QUIC_FREE(RecvBuffer->OldBuffer);
+        RecvBuffer->OldBuffer = NULL;
+    }
+}
+
+_IRQL_requires_max_(DISPATCH_LEVEL)
+uint64_t
+QuicRecvBufferGetTotalLength(
+    _In_ QUIC_RECV_BUFFER* RecvBuffer
+    )
+{
+    uint64_t TotalLength = 0;
+    if (QuicRangeGetMaxSafe(&RecvBuffer->WrittenRanges, &TotalLength)) {
+        TotalLength++; // Make this the byte AFTER the end.
+    }
+    QUIC_DBG_ASSERT(TotalLength >= RecvBuffer->BaseOffset);
+    return TotalLength;
+}
+
+//
+// Returns the current occupancy of the buffer, including gaps.
+//
+// This represents the minimum required size of the contiguous backing
+// allocation to hold the current bytes.
+//
+_IRQL_requires_max_(DISPATCH_LEVEL)
+uint32_t
+QuicRecvBufferGetSpan(
+    _In_ QUIC_RECV_BUFFER* RecvBuffer
+    )
+{
+    return (uint32_t)(QuicRecvBufferGetTotalLength(RecvBuffer) - RecvBuffer->BaseOffset);
+}
+
+//
+// Allocates a new contiguous buffer of the target size and copies the bytes
+// into it.
+//
+_IRQL_requires_max_(DISPATCH_LEVEL)
+QUIC_STATUS
+QuicRecvBufferResize(
+    _In_ QUIC_RECV_BUFFER* RecvBuffer,
+    _In_ uint32_t TargetBufferLength
+    )
+{
+    QUIC_STATUS Status = QUIC_STATUS_SUCCESS;
+
+    //
+    // First check whether there is any work to do (since shrinks
+    // can be deferred, a shrink request might be followed immediately
+    // by a grow request before any real shrinking happens).
+    //
+    if (TargetBufferLength != RecvBuffer->AllocBufferLength) {
+
+        uint32_t Span = QuicRecvBufferGetSpan(RecvBuffer);
+
+        uint8_t* NewBuffer = QUIC_ALLOC_NONPAGED(TargetBufferLength);
+        if (NewBuffer == NULL) {
+            Status = QUIC_STATUS_OUT_OF_MEMORY;
+            goto Error;
+        }
+
+        uint32_t LengthTillWrap = RecvBuffer->AllocBufferLength - RecvBuffer->BufferStart;
+
+        if (Span <= LengthTillWrap) {
+            QuicCopyMemory(
+                NewBuffer,
+                RecvBuffer->Buffer + RecvBuffer->BufferStart,
+                Span);
+        } else {
+            QuicCopyMemory(
+                NewBuffer,
+                RecvBuffer->Buffer + RecvBuffer->BufferStart,
+                LengthTillWrap);
+            QuicCopyMemory(
+                NewBuffer + LengthTillWrap,
+                RecvBuffer->Buffer,
+                Span - LengthTillWrap);
+        }
+
+        if (RecvBuffer->ExternalBufferReference && RecvBuffer->OldBuffer == NULL) {
+            RecvBuffer->OldBuffer = RecvBuffer->Buffer;
+        } else {
+            QUIC_FREE(RecvBuffer->Buffer);
+        }
+
+        RecvBuffer->Buffer = NewBuffer;
+        RecvBuffer->AllocBufferLength = TargetBufferLength;
+        RecvBuffer->BufferStart = 0;
+    }
+
+Error:
+
+    return Status;
+}
+
+_IRQL_requires_max_(DISPATCH_LEVEL)
+void
+QuicRecvBufferSetVirtualBufferLength(
+    _In_ QUIC_RECV_BUFFER* RecvBuffer,
+    _In_ uint32_t NewLength
+    )
+{
+    QUIC_FRE_ASSERT(NewLength >= RecvBuffer->VirtualBufferLength); // Don't support decrease yet.
+    RecvBuffer->VirtualBufferLength = NewLength;
+}
+
+_IRQL_requires_max_(DISPATCH_LEVEL)
+BOOLEAN
+QuicRecvBufferHasUnreadData(
+    _In_ QUIC_RECV_BUFFER* RecvBuffer
+    )
+{
+    return QuicRecvBufferGetTotalLength(RecvBuffer) > RecvBuffer->BaseOffset;
+}
+
+_IRQL_requires_max_(DISPATCH_LEVEL)
+BOOLEAN
+QuicRecvBufferAlreadyReadData(
+    _In_ QUIC_RECV_BUFFER* RecvBuffer,
+    _In_ uint64_t BufferOffset,
+    _In_ uint16_t BufferLength
+    )
+{
+    return BufferOffset + BufferLength <= RecvBuffer->BaseOffset;
+}
+
+_IRQL_requires_max_(DISPATCH_LEVEL)
+QUIC_STATUS
+QuicRecvBufferWrite(
+    _In_ QUIC_RECV_BUFFER* RecvBuffer,
+    _In_ uint64_t BufferOffset,
+    _In_ uint16_t BufferLength,
+    _In_reads_bytes_(BufferLength) uint8_t const* Buffer,
+    _Inout_ uint64_t* WriteLength,
+    _Out_ BOOLEAN* ReadyToRead
+    )
+{
+    QUIC_STATUS Status;
+    BOOLEAN WrittenRangesUpdated;
+    QUIC_SUBRANGE* UpdatedRange = NULL;
+
+    QUIC_DBG_ASSERT(BufferLength != 0);
+
+    //
+    // Default the ready to read to false, as most exit cases need this.
+    //
+    *ReadyToRead = FALSE;
+
+    uint32_t RelativeOffset;
+    uint32_t WriteBufferStart;
+
+    uint64_t AbsoluteLength = BufferOffset + BufferLength;
+
+    //
+    // Check if the input buffer has already been completely written.
+    //
+    if (AbsoluteLength <= RecvBuffer->BaseOffset) {
+        Status = QUIC_STATUS_SUCCESS;
+        *WriteLength = 0;
+        goto Error;
+    }
+
+    //
+    // Check to see if the input buffer is trying to write beyond the
+    // allowed (stream) max data size.
+    //
+    if (AbsoluteLength > RecvBuffer->BaseOffset + RecvBuffer->VirtualBufferLength) {
+        Status = QUIC_STATUS_BUFFER_TOO_SMALL;
+        goto Error;
+    }
+
+    //
+    // Check to see if the input buffer is trying to write beyond the allowed
+    // (input) length. If it's in bounds, update the output to indicate how much
+    // new data was actually written.
+    //
+    uint64_t CurrentMaxLength = QuicRecvBufferGetTotalLength(RecvBuffer);
+    if (AbsoluteLength > CurrentMaxLength) {
+        if (AbsoluteLength - CurrentMaxLength > *WriteLength) {
+            Status = QUIC_STATUS_BUFFER_TOO_SMALL;
+            goto Error;
+        }
+        *WriteLength = AbsoluteLength - CurrentMaxLength;
+    } else {
+        *WriteLength = 0;
+    }
+
+    //
+    // Check to see if the input buffer is trying to write beyond the
+    // currently allocated length.
+    //
+    if (AbsoluteLength > RecvBuffer->BaseOffset + RecvBuffer->AllocBufferLength) {
+
+        //
+        // Make room for the new data.
+        //
+
+        uint32_t NewBufferLength = RecvBuffer->AllocBufferLength << 1;
+        while (AbsoluteLength > RecvBuffer->BaseOffset + NewBufferLength) {
+            NewBufferLength <<= 1;
+        }
+
+        Status = QuicRecvBufferResize(RecvBuffer, NewBufferLength);
+
+        if (QUIC_FAILED(Status)) {
+            goto Error;
+        }
+    }
+
+    //
+    // Set the input range as a valid written range.
+    //
+    UpdatedRange =
+        QuicRangeAddRange(
+            &RecvBuffer->WrittenRanges,
+            BufferOffset,
+            BufferLength,
+            &WrittenRangesUpdated);
+    if (!UpdatedRange) {
+        QuicTraceEvent(
+            AllocFailure,
+            "Allocation of '%s' failed. (%llu bytes)",
+            "recv_buffer range",
+            0);
+        Status = QUIC_STATUS_OUT_OF_MEMORY;
+        goto Error;
+    } else if (!WrittenRangesUpdated) {
+        //
+        // No changes are necessary. Exit immediately.
+        //
+        Status = QUIC_STATUS_SUCCESS;
+        goto Error;
+    }
+
+    //
+    // Calculate the relative offset from the stream buffer's current base offset.
+    //
+    if (BufferOffset < RecvBuffer->BaseOffset) {
+        uint16_t Diff = (uint16_t)(RecvBuffer->BaseOffset - BufferOffset);
+        BufferLength -= Diff;
+        Buffer += Diff;
+        RelativeOffset = 0;
+    } else {
+        RelativeOffset = (uint32_t)(BufferOffset - RecvBuffer->BaseOffset);
+    }
+
+    //
+    // Calculate the actual starting point in the buffer that we will write to,
+    // accounting for wrap around.
+    //
+    WriteBufferStart = (RecvBuffer->BufferStart + RelativeOffset) % RecvBuffer->AllocBufferLength;
+
+    //
+    // Copy the data; but make sure to account for wrap around on the circular buffer.
+    //
+    if (WriteBufferStart + BufferLength > RecvBuffer->AllocBufferLength) {
+
+        //
+        // The copy must be split into two parts.
+        //
+        uint16_t Part1Len = (uint16_t)(RecvBuffer->AllocBufferLength - WriteBufferStart);
+        uint16_t Part2Len = BufferLength - Part1Len;
+
+        //
+        // Copy the first part, which is at the end of the circular buffer.
+        //
+        QuicCopyMemory(
+            RecvBuffer->Buffer + WriteBufferStart,
+            Buffer,
+            Part1Len);
+
+        //
+        // Copy the second part, which is at the beginning of the circular buffer.
+        //
+        QuicCopyMemory(
+            RecvBuffer->Buffer,
+            Buffer + Part1Len,
+            Part2Len);
+
+    } else {
+
+        //
+        // Single copy case, because it doesn't overlap the end.
+        //
+        QuicCopyMemory(
+            RecvBuffer->Buffer + WriteBufferStart,
+            Buffer,
+            BufferLength);
+    }
+
+    //
+    // We have data to read if we just wrote to the front of the buffer.
+    //
+    *ReadyToRead = UpdatedRange->Low == 0;
+
+    Status = QUIC_STATUS_SUCCESS;
+
+Error:
+
+    return Status;
+}
+
+_IRQL_requires_max_(DISPATCH_LEVEL)
+_Success_(return != FALSE)
+BOOLEAN
+QuicRecvBufferRead(
+    _In_ QUIC_RECV_BUFFER* RecvBuffer,
+    _Out_ uint64_t* BufferOffset,
+    _Inout_ uint32_t* BufferCount,
+    _Out_writes_all_(*BufferCount)
+        QUIC_BUFFER* Buffers
+    )
+{
+    BOOLEAN BaseOffsetIsWritten;
+    BOOLEAN LastWrittenRange;
+    uint64_t WrittenRangeLength;
+
+    QUIC_DBG_ASSERT(!RecvBuffer->ExternalBufferReference);
+
+    //
+    // Query if the front of the buffer has been written.
+    //
+    BaseOffsetIsWritten =
+        QuicRangeGetRange(
+            &RecvBuffer->WrittenRanges,
+            RecvBuffer->BaseOffset,
+            &WrittenRangeLength,
+            &LastWrittenRange);
+
+    //
+    // Exit now if there isn't any data ready to be read.
+    //
+    if (!BaseOffsetIsWritten || WrittenRangeLength == 0) {
+        return FALSE;
+    }
+
+    RecvBuffer->ExternalBufferReference = TRUE;
+    *BufferOffset = RecvBuffer->BaseOffset;
+
+    if (RecvBuffer->BufferStart + WrittenRangeLength > RecvBuffer->AllocBufferLength) {
+        //
+        // Circular buffer wrap around case.
+        //
+        QUIC_DBG_ASSERT(*BufferCount >= 2);
+        *BufferCount = 2;
+        Buffers[0].Length = (uint32_t)(RecvBuffer->AllocBufferLength - RecvBuffer->BufferStart);
+        Buffers[0].Buffer = RecvBuffer->Buffer + RecvBuffer->BufferStart;
+        Buffers[1].Length = (uint32_t)WrittenRangeLength - Buffers[0].Length;
+        Buffers[1].Buffer = RecvBuffer->Buffer;
+
+    } else {
+        QUIC_DBG_ASSERT(*BufferCount >= 1);
+        *BufferCount = 1;
+        Buffers[0].Length = (uint32_t)WrittenRangeLength;
+        Buffers[0].Buffer = RecvBuffer->Buffer + RecvBuffer->BufferStart;
+    }
+
+    return TRUE;
+}
+
+_IRQL_requires_max_(DISPATCH_LEVEL)
+BOOLEAN
+QuicRecvBufferDrain(
+    _In_ QUIC_RECV_BUFFER* RecvBuffer,
+    _In_ uint64_t BufferLength
+    )
+{
+    QUIC_DBG_ASSERT(RecvBuffer->ExternalBufferReference);
+    RecvBuffer->ExternalBufferReference = FALSE;
+
+    if (RecvBuffer->OldBuffer != NULL) {
+        QUIC_FREE(RecvBuffer->OldBuffer);
+        RecvBuffer->OldBuffer = NULL;
+    }
+
+    if (BufferLength == 0) {
+        return FALSE;
+    }
+
+    RecvBuffer->BaseOffset += BufferLength;
+    uint64_t TotalWrittenLength = QuicRangeGetMax(&RecvBuffer->WrittenRanges) + 1;
+
+    if (RecvBuffer->BaseOffset == TotalWrittenLength) {
+        //
+        // All buffer has been drained. Just reset start back to beginning.
+        //
+        RecvBuffer->BufferStart = 0;
+        return TRUE;
+    }
+
+    if (RecvBuffer->CopyOnDrain) {
+        QUIC_DBG_ASSERT(RecvBuffer->BufferStart == 0);
+        //
+        // Copy remaining bytes in the buffer to the beginning.
+        //
+        QuicMoveMemory(
+            RecvBuffer->Buffer,
+            RecvBuffer->Buffer + BufferLength,
+            (size_t)(TotalWrittenLength - RecvBuffer->BaseOffset));
+    } else {
+        //
+        // Increment the buffer start, making sure to account for circular
+        // buffer wrap around.
+        //
+        RecvBuffer->BufferStart =
+            (uint32_t)(RecvBuffer->BufferStart + BufferLength) % RecvBuffer->AllocBufferLength;
+    }
+
+    //
+    // Not all data was drained, but that doesn't mean it wasn't drained up to
+    // the first gap. Get the length of the first sub range and compare that to
+    // the current base read point. If all of it has been read, then there isn't
+    // any more data available for read right now.
+    //
+    return RecvBuffer->BaseOffset == QuicRangeGet(&RecvBuffer->WrittenRanges, 0)->Count;
+}