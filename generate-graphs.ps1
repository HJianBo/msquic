<#

.SYNOPSIS
This takes merged performance results and generates graphs to display.
This is ran from merge-performance.ps1

#>

Using module .\mergetypes.psm1

param (
    [Parameter(Mandatory = $true)]
<<<<<<< HEAD
    [string]$BranchFolder
=======
    [string]$CommitFolder,

    [Parameter(Mandatory = $true)]
    [string]$BranchFolder,

    [Parameter(Mandatory = $false)]
    [int]$DaysToReceive = 30
>>>>>>> 8cda2eba
)

Set-StrictMode -Version 'Latest'
$PSDefaultParameterValues['*:ErrorAction'] = 'Stop'

function Get-CommitHistory {
    [OutputType([CommitsFileModel[]])]
    param (
        [Parameter(Mandatory = $true)]
        [int]$DaysToReceive,

        [Parameter(Mandatory = $true)]
        [string]$BranchFolder
    )

    $CurrentDate = Get-Date
    $PastDate = $CurrentDate.AddDays(-$DaysToReceive)

    $CommitsFile = Join-Path $BranchFolder "commits.json"
    $CommitsContents = Get-Content $CommitsFile | ConvertFrom-Json | Where-Object -Property Date -GE $PastDate

    return $CommitsContents
}

function Get-CpuCommitData {
    [OutputType([TestCommitModel[]])]
    param (
        [Parameter(Mandatory = $true)]
        [CommitsFileModel[]]$CommitHistory,

        [Parameter(Mandatory = $true)]
        [string]$BranchFolder
    )

    $CpuData = @()

    foreach ($SingleCommitHis in $CommitHistory) {
        $CommitDataFile = Join-Path $BranchFolder $SingleCommitHis.CommitHash "cpu_data.json"
        $CpuData += Get-Content $CommitDataFile | ConvertFrom-Json
    }
    return $CpuData
}

function Get-ThroughputDefault {
    [OutputType([ThroughputConfiguration])]
    param (
        [Parameter(Mandatory = $true)]
        [boolean]$Download
    )
    $TputConfig = [ThroughputConfiguration]::new();
    $TputConfig.Encryption = $true;
    $TputConfig.Loopback = $false;
    $TputConfig.NumberOfStreams = 1;
    $TputConfig.SendBuffering = $false;
    $TputConfig.ServerToClient = $Download
    return $TputConfig
}

class ThroughputTest {
    [string]$CommitHash;
    [datetime]$Date;
    [string]$MachineName;
    [double[]]$Results;
}

function Get-ThroughputTests {
    [OutputType([Collections.Generic.Dictionary[ThroughputConfiguration, Collections.Generic.Dictionary[string, Collections.Generic.List[ThroughputTest]]   ]])]
    param (
        [Parameter(Mandatory = $true)]
        [TestCommitModel[]]$CommitData
    )
    $Tests = [Collections.Generic.Dictionary[ThroughputConfiguration, Collections.Generic.Dictionary[string, Collections.Generic.List[ThroughputTest]]   ]]::new()

    foreach ($CommitModel in $CommitData) {
        foreach ($Test in $CommitModel.Tests) {
            if ($null -eq $Test.TputConfig) {
                continue
            }
            if ($Tests.ContainsKey($Test.TputConfig)) {
                $TestDict = $Tests[$Test.TputConfig];
            } else {
                $TestDict = [Collections.Generic.Dictionary[string, Collections.Generic.List[ThroughputTest]]]::new();
                $Tests.Add($Test.TputConfig, $TestDict)
            }
            $NewTest = [ThroughputTest]::new();
            $NewTest.CommitHash = $CommitModel.CommitHash
            $NewTest.Date = $CommitModel.Date;
            $NewTest.MachineName = $Test.MachineName;
            $NewTest.Results = $Test.Results;

            if ($TestDict.ContainsKey($Test.PlatformName)) {
                $PlatformList = $TestDict[$Test.PlatformName]
            } else {
                $PlatformList = [ Collections.Generic.List[ThroughputTest]]::new()
                $TestDict.Add($Test.PlatformName, $PlatformList)
            }

            $PlatformList.Add($NewTest);
        }
    }

    return $Tests
}

function Get-RawTestDataJs {
    param (
        [Parameter(Mandatory = $true)]
        $TestList
    )

    $DataVal = ""
    foreach ($Test in $TestList) {
        $TimeUnix = ([DateTimeOffset]$Test.Date).ToUnixTimeMilliseconds();
        foreach ($Result in $Test.Results) {
            $Data = "{t: new Date($TimeUnix), y: $Result}"
            if ($DataVal -eq "") {
                $DataVal = $Data
            } else {
                $DataVal = "$DataVal, $Data"
            }
        }
    }
    return "[$DataVal]"
}

function Get-AverageDataJs {
    param (
        [Parameter(Mandatory = $true)]
        $TestList
    )

    $DataVal = ""
    foreach ($Test in $TestList) {
        $TimeUnix = ([DateTimeOffset]$Test.Date).ToUnixTimeMilliseconds();
        $Average = ($Test.Results  | Measure-Object -Average).Average
        $Data = "{t: new Date($TimeUnix), y: $Average}"
        if ($DataVal -eq "") {
            $DataVal = $Data
        } else {
            $DataVal = "$DataVal, $Data"
        }
    }
    return "[$DataVal]"
}

<<<<<<< HEAD
function Get-ThroughputPlatformTests {
    [OutputType([string])]
    param (
        [Parameter(Mandatory = $true)]
        $DataFile,

        [Parameter(Mandatory = $true)]
        [Collections.Generic.List[ThroughputTest]]$ThroughputTests,

        [Parameter(Mandatory = $true)]
        [string]$RawReplaceName,
=======
# Do Stuff Here
$CommitHistory = Get-CommitHistory -DaysToReceive $DaysToReceive -BranchFolder $BranchFolder
$CpuCommitData = Get-CpuCommitData -CommitHistory $CommitHistory -BranchFolder $BranchFolder
>>>>>>> 8cda2eba

        [Parameter(Mandatory = $true)]
        [string]$AvgReplaceName
    )

    $RawData = Get-RawTestDataJs -TestList $ThroughputTests
    $AvgData = Get-AverageDataJs -TestList $ThroughputTests

    $DataFile = $DataFile.Replace($RawReplaceName, $RawData)
    $DataFile = $DataFile.Replace($AvgReplaceName, $AvgData)

    return $DataFile
}



function Get-ThroughputTestsJs {
    [OutputType([string])]
    param (
        [Parameter(Mandatory = $true)]
        $DataFile,

        [Parameter(Mandatory = $true)]
        [TestCommitModel[]]$CpuCommitData
    )

    # Dict<Config, Dict<Platform, List<Tests>>>
    $ThroughputTests = Get-ThroughputTests -CommitData $CpuCommitData
    
    $UploadDefault = Get-ThroughputDefault -Download $false

    $DownloadDefault = Get-ThroughputDefault -Download $true

    $UploadTests = $ThroughputTests[$UploadDefault];
    $DownloadTests = $ThroughputTests[$DownloadDefault];

    $DataFile = Get-ThroughputPlatformTests -DataFile $DataFile -ThroughputTests $UploadTests["Windows_x64_schannel"] -RawReplaceName "RAW_DATA_WINDOWS_X64_SCHANNEL_THROUGHPUT_UP" -AvgReplaceName "AVERAGE_DATA_WINDOWS_X64_SCHANNEL_THROUGHPUT_UP"
    $DataFile = Get-ThroughputPlatformTests -DataFile $DataFile -ThroughputTests $UploadTests["Winkernel_x64_schannel"] -RawReplaceName "RAW_DATA_WINKERNEL_X64_SCHANNEL_THROUGHPUT_UP" -AvgReplaceName "AVERAGE_DATA_WINKERNEL_X64_SCHANNEL_THROUGHPUT_UP"
    $DataFile = Get-ThroughputPlatformTests -DataFile $DataFile -ThroughputTests $UploadTests["Windows_x64_openssl"] -RawReplaceName "RAW_DATA_WINDOWS_X64_OPENSSL_THROUGHPUT_UP" -AvgReplaceName "AVERAGE_DATA_WINDOWS_X64_OPENSSL_THROUGHPUT_UP"
    # $DataFile = Get-ThroughputPlatformTests -DataFile $DataFile -ThroughputTests $UploadTests["Linux_x64_openssl"] -RawReplaceName "RAW_DATA_LINUX_X64_OPENSSL_THROUGHPUT" -AvgReplaceName "AVERAGE_DATA_LINUX_X64_OPENSSL_THROUGHPUT"

    $DataFile = Get-ThroughputPlatformTests -DataFile $DataFile -ThroughputTests $DownloadTests["Windows_x64_schannel"] -RawReplaceName "RAW_DATA_WINDOWS_X64_SCHANNEL_THROUGHPUT_DOWN" -AvgReplaceName "AVERAGE_DATA_WINDOWS_X64_SCHANNEL_THROUGHPUT_DOWN"
    $DataFile = Get-ThroughputPlatformTests -DataFile $DataFile -ThroughputTests $DownloadTests["Winkernel_x64_schannel"] -RawReplaceName "RAW_DATA_WINKERNEL_X64_SCHANNEL_THROUGHPUT_DOWN" -AvgReplaceName "AVERAGE_DATA_WINKERNEL_X64_SCHANNEL_THROUGHPUT_DOWN"
    $DataFile = Get-ThroughputPlatformTests -DataFile $DataFile -ThroughputTests $DownloadTests["Windows_x64_openssl"] -RawReplaceName "RAW_DATA_WINDOWS_X64_OPENSSL_THROUGHPUT_DOWN" -AvgReplaceName "AVERAGE_DATA_WINDOWS_X64_OPENSSL_THROUGHPUT_DOWN"
    # $DataFile = Get-ThroughputPlatformTests -DataFile $DataFile -ThroughputTests $DownloadTests["Linux_x64_openssl"] -RawReplaceName "RAW_DATA_LINUX_X64_OPENSSL_THROUGHPUT" -AvgReplaceName "AVERAGE_DATA_LINUX_X64_OPENSSL_THROUGHPUT"

    return $DataFile
}

$CommitHistory = Get-CommitHistory -DaysToReceive 14 -BranchFolder $BranchFolder
$CpuCommitData = Get-CpuCommitData -CommitHistory $CommitHistory -BranchFolder $BranchFolder

$DataFileIn = Join-Path $PSScriptRoot "data.js.in"
$DataFileContents = Get-Content $DataFileIn

$DataFileContents = Get-ThroughputTestsJs -DataFile $DataFileContents -CpuCommitData $CpuCommitData

$DataFileOut = Join-Path $PSScriptRoot "data.js"
$DataFileContents | Set-Content $DataFileOut
<|MERGE_RESOLUTION|>--- conflicted
+++ resolved
@@ -1,244 +1,231 @@
-<#
-
-.SYNOPSIS
-This takes merged performance results and generates graphs to display.
-This is ran from merge-performance.ps1
-
-#>
-
-Using module .\mergetypes.psm1
-
-param (
-    [Parameter(Mandatory = $true)]
-<<<<<<< HEAD
-    [string]$BranchFolder
-=======
-    [string]$CommitFolder,
-
-    [Parameter(Mandatory = $true)]
-    [string]$BranchFolder,
-
-    [Parameter(Mandatory = $false)]
-    [int]$DaysToReceive = 30
->>>>>>> 8cda2eba
-)
-
-Set-StrictMode -Version 'Latest'
-$PSDefaultParameterValues['*:ErrorAction'] = 'Stop'
-
-function Get-CommitHistory {
-    [OutputType([CommitsFileModel[]])]
-    param (
-        [Parameter(Mandatory = $true)]
-        [int]$DaysToReceive,
-
-        [Parameter(Mandatory = $true)]
-        [string]$BranchFolder
-    )
-
-    $CurrentDate = Get-Date
-    $PastDate = $CurrentDate.AddDays(-$DaysToReceive)
-
-    $CommitsFile = Join-Path $BranchFolder "commits.json"
-    $CommitsContents = Get-Content $CommitsFile | ConvertFrom-Json | Where-Object -Property Date -GE $PastDate
-
-    return $CommitsContents
-}
-
-function Get-CpuCommitData {
-    [OutputType([TestCommitModel[]])]
-    param (
-        [Parameter(Mandatory = $true)]
-        [CommitsFileModel[]]$CommitHistory,
-
-        [Parameter(Mandatory = $true)]
-        [string]$BranchFolder
-    )
-
-    $CpuData = @()
-
-    foreach ($SingleCommitHis in $CommitHistory) {
-        $CommitDataFile = Join-Path $BranchFolder $SingleCommitHis.CommitHash "cpu_data.json"
-        $CpuData += Get-Content $CommitDataFile | ConvertFrom-Json
-    }
-    return $CpuData
-}
-
-function Get-ThroughputDefault {
-    [OutputType([ThroughputConfiguration])]
-    param (
-        [Parameter(Mandatory = $true)]
-        [boolean]$Download
-    )
-    $TputConfig = [ThroughputConfiguration]::new();
-    $TputConfig.Encryption = $true;
-    $TputConfig.Loopback = $false;
-    $TputConfig.NumberOfStreams = 1;
-    $TputConfig.SendBuffering = $false;
-    $TputConfig.ServerToClient = $Download
-    return $TputConfig
-}
-
-class ThroughputTest {
-    [string]$CommitHash;
-    [datetime]$Date;
-    [string]$MachineName;
-    [double[]]$Results;
-}
-
-function Get-ThroughputTests {
-    [OutputType([Collections.Generic.Dictionary[ThroughputConfiguration, Collections.Generic.Dictionary[string, Collections.Generic.List[ThroughputTest]]   ]])]
-    param (
-        [Parameter(Mandatory = $true)]
-        [TestCommitModel[]]$CommitData
-    )
-    $Tests = [Collections.Generic.Dictionary[ThroughputConfiguration, Collections.Generic.Dictionary[string, Collections.Generic.List[ThroughputTest]]   ]]::new()
-
-    foreach ($CommitModel in $CommitData) {
-        foreach ($Test in $CommitModel.Tests) {
-            if ($null -eq $Test.TputConfig) {
-                continue
-            }
-            if ($Tests.ContainsKey($Test.TputConfig)) {
-                $TestDict = $Tests[$Test.TputConfig];
-            } else {
-                $TestDict = [Collections.Generic.Dictionary[string, Collections.Generic.List[ThroughputTest]]]::new();
-                $Tests.Add($Test.TputConfig, $TestDict)
-            }
-            $NewTest = [ThroughputTest]::new();
-            $NewTest.CommitHash = $CommitModel.CommitHash
-            $NewTest.Date = $CommitModel.Date;
-            $NewTest.MachineName = $Test.MachineName;
-            $NewTest.Results = $Test.Results;
-
-            if ($TestDict.ContainsKey($Test.PlatformName)) {
-                $PlatformList = $TestDict[$Test.PlatformName]
-            } else {
-                $PlatformList = [ Collections.Generic.List[ThroughputTest]]::new()
-                $TestDict.Add($Test.PlatformName, $PlatformList)
-            }
-
-            $PlatformList.Add($NewTest);
-        }
-    }
-
-    return $Tests
-}
-
-function Get-RawTestDataJs {
-    param (
-        [Parameter(Mandatory = $true)]
-        $TestList
-    )
-
-    $DataVal = ""
-    foreach ($Test in $TestList) {
-        $TimeUnix = ([DateTimeOffset]$Test.Date).ToUnixTimeMilliseconds();
-        foreach ($Result in $Test.Results) {
-            $Data = "{t: new Date($TimeUnix), y: $Result}"
-            if ($DataVal -eq "") {
-                $DataVal = $Data
-            } else {
-                $DataVal = "$DataVal, $Data"
-            }
-        }
-    }
-    return "[$DataVal]"
-}
-
-function Get-AverageDataJs {
-    param (
-        [Parameter(Mandatory = $true)]
-        $TestList
-    )
-
-    $DataVal = ""
-    foreach ($Test in $TestList) {
-        $TimeUnix = ([DateTimeOffset]$Test.Date).ToUnixTimeMilliseconds();
-        $Average = ($Test.Results  | Measure-Object -Average).Average
-        $Data = "{t: new Date($TimeUnix), y: $Average}"
-        if ($DataVal -eq "") {
-            $DataVal = $Data
-        } else {
-            $DataVal = "$DataVal, $Data"
-        }
-    }
-    return "[$DataVal]"
-}
-
-<<<<<<< HEAD
-function Get-ThroughputPlatformTests {
-    [OutputType([string])]
-    param (
-        [Parameter(Mandatory = $true)]
-        $DataFile,
-
-        [Parameter(Mandatory = $true)]
-        [Collections.Generic.List[ThroughputTest]]$ThroughputTests,
-
-        [Parameter(Mandatory = $true)]
-        [string]$RawReplaceName,
-=======
-# Do Stuff Here
-$CommitHistory = Get-CommitHistory -DaysToReceive $DaysToReceive -BranchFolder $BranchFolder
-$CpuCommitData = Get-CpuCommitData -CommitHistory $CommitHistory -BranchFolder $BranchFolder
->>>>>>> 8cda2eba
-
-        [Parameter(Mandatory = $true)]
-        [string]$AvgReplaceName
-    )
-
-    $RawData = Get-RawTestDataJs -TestList $ThroughputTests
-    $AvgData = Get-AverageDataJs -TestList $ThroughputTests
-
-    $DataFile = $DataFile.Replace($RawReplaceName, $RawData)
-    $DataFile = $DataFile.Replace($AvgReplaceName, $AvgData)
-
-    return $DataFile
-}
-
-
-
-function Get-ThroughputTestsJs {
-    [OutputType([string])]
-    param (
-        [Parameter(Mandatory = $true)]
-        $DataFile,
-
-        [Parameter(Mandatory = $true)]
-        [TestCommitModel[]]$CpuCommitData
-    )
-
-    # Dict<Config, Dict<Platform, List<Tests>>>
-    $ThroughputTests = Get-ThroughputTests -CommitData $CpuCommitData
-    
-    $UploadDefault = Get-ThroughputDefault -Download $false
-
-    $DownloadDefault = Get-ThroughputDefault -Download $true
-
-    $UploadTests = $ThroughputTests[$UploadDefault];
-    $DownloadTests = $ThroughputTests[$DownloadDefault];
-
-    $DataFile = Get-ThroughputPlatformTests -DataFile $DataFile -ThroughputTests $UploadTests["Windows_x64_schannel"] -RawReplaceName "RAW_DATA_WINDOWS_X64_SCHANNEL_THROUGHPUT_UP" -AvgReplaceName "AVERAGE_DATA_WINDOWS_X64_SCHANNEL_THROUGHPUT_UP"
-    $DataFile = Get-ThroughputPlatformTests -DataFile $DataFile -ThroughputTests $UploadTests["Winkernel_x64_schannel"] -RawReplaceName "RAW_DATA_WINKERNEL_X64_SCHANNEL_THROUGHPUT_UP" -AvgReplaceName "AVERAGE_DATA_WINKERNEL_X64_SCHANNEL_THROUGHPUT_UP"
-    $DataFile = Get-ThroughputPlatformTests -DataFile $DataFile -ThroughputTests $UploadTests["Windows_x64_openssl"] -RawReplaceName "RAW_DATA_WINDOWS_X64_OPENSSL_THROUGHPUT_UP" -AvgReplaceName "AVERAGE_DATA_WINDOWS_X64_OPENSSL_THROUGHPUT_UP"
-    # $DataFile = Get-ThroughputPlatformTests -DataFile $DataFile -ThroughputTests $UploadTests["Linux_x64_openssl"] -RawReplaceName "RAW_DATA_LINUX_X64_OPENSSL_THROUGHPUT" -AvgReplaceName "AVERAGE_DATA_LINUX_X64_OPENSSL_THROUGHPUT"
-
-    $DataFile = Get-ThroughputPlatformTests -DataFile $DataFile -ThroughputTests $DownloadTests["Windows_x64_schannel"] -RawReplaceName "RAW_DATA_WINDOWS_X64_SCHANNEL_THROUGHPUT_DOWN" -AvgReplaceName "AVERAGE_DATA_WINDOWS_X64_SCHANNEL_THROUGHPUT_DOWN"
-    $DataFile = Get-ThroughputPlatformTests -DataFile $DataFile -ThroughputTests $DownloadTests["Winkernel_x64_schannel"] -RawReplaceName "RAW_DATA_WINKERNEL_X64_SCHANNEL_THROUGHPUT_DOWN" -AvgReplaceName "AVERAGE_DATA_WINKERNEL_X64_SCHANNEL_THROUGHPUT_DOWN"
-    $DataFile = Get-ThroughputPlatformTests -DataFile $DataFile -ThroughputTests $DownloadTests["Windows_x64_openssl"] -RawReplaceName "RAW_DATA_WINDOWS_X64_OPENSSL_THROUGHPUT_DOWN" -AvgReplaceName "AVERAGE_DATA_WINDOWS_X64_OPENSSL_THROUGHPUT_DOWN"
-    # $DataFile = Get-ThroughputPlatformTests -DataFile $DataFile -ThroughputTests $DownloadTests["Linux_x64_openssl"] -RawReplaceName "RAW_DATA_LINUX_X64_OPENSSL_THROUGHPUT" -AvgReplaceName "AVERAGE_DATA_LINUX_X64_OPENSSL_THROUGHPUT"
-
-    return $DataFile
-}
-
-$CommitHistory = Get-CommitHistory -DaysToReceive 14 -BranchFolder $BranchFolder
-$CpuCommitData = Get-CpuCommitData -CommitHistory $CommitHistory -BranchFolder $BranchFolder
-
-$DataFileIn = Join-Path $PSScriptRoot "data.js.in"
-$DataFileContents = Get-Content $DataFileIn
-
-$DataFileContents = Get-ThroughputTestsJs -DataFile $DataFileContents -CpuCommitData $CpuCommitData
-
-$DataFileOut = Join-Path $PSScriptRoot "data.js"
-$DataFileContents | Set-Content $DataFileOut
+<#
+
+.SYNOPSIS
+This takes merged performance results and generates graphs to display.
+This is ran from merge-performance.ps1
+
+#>
+
+Using module .\mergetypes.psm1
+
+param (
+    [Parameter(Mandatory = $true)]
+    [string]$BranchFolder,
+
+    [Parameter(Mandatory = $false)]
+    [int]$DaysToReceive = 30
+)
+
+Set-StrictMode -Version 'Latest'
+$PSDefaultParameterValues['*:ErrorAction'] = 'Stop'
+
+function Get-CommitHistory {
+    [OutputType([CommitsFileModel[]])]
+    param (
+        [Parameter(Mandatory = $true)]
+        [int]$DaysToReceive,
+
+        [Parameter(Mandatory = $true)]
+        [string]$BranchFolder
+    )
+
+    $CurrentDate = Get-Date
+    $PastDate = $CurrentDate.AddDays(-$DaysToReceive)
+
+    $CommitsFile = Join-Path $BranchFolder "commits.json"
+    $CommitsContents = Get-Content $CommitsFile | ConvertFrom-Json | Where-Object -Property Date -GE $PastDate
+
+    return $CommitsContents
+}
+
+function Get-CpuCommitData {
+    [OutputType([TestCommitModel[]])]
+    param (
+        [Parameter(Mandatory = $true)]
+        [CommitsFileModel[]]$CommitHistory,
+
+        [Parameter(Mandatory = $true)]
+        [string]$BranchFolder
+    )
+
+    $CpuData = @()
+
+    foreach ($SingleCommitHis in $CommitHistory) {
+        $CommitDataFile = Join-Path $BranchFolder $SingleCommitHis.CommitHash "cpu_data.json"
+        $CpuData += Get-Content $CommitDataFile | ConvertFrom-Json
+    }
+    return $CpuData
+}
+
+function Get-ThroughputDefault {
+    [OutputType([ThroughputConfiguration])]
+    param (
+        [Parameter(Mandatory = $true)]
+        [boolean]$Download
+    )
+    $TputConfig = [ThroughputConfiguration]::new();
+    $TputConfig.Encryption = $true;
+    $TputConfig.Loopback = $false;
+    $TputConfig.NumberOfStreams = 1;
+    $TputConfig.SendBuffering = $false;
+    $TputConfig.ServerToClient = $Download
+    return $TputConfig
+}
+
+class ThroughputTest {
+    [string]$CommitHash;
+    [datetime]$Date;
+    [string]$MachineName;
+    [double[]]$Results;
+}
+
+function Get-ThroughputTests {
+    [OutputType([Collections.Generic.Dictionary[ThroughputConfiguration, Collections.Generic.Dictionary[string, Collections.Generic.List[ThroughputTest]]   ]])]
+    param (
+        [Parameter(Mandatory = $true)]
+        [TestCommitModel[]]$CommitData
+    )
+    $Tests = [Collections.Generic.Dictionary[ThroughputConfiguration, Collections.Generic.Dictionary[string, Collections.Generic.List[ThroughputTest]]   ]]::new()
+
+    foreach ($CommitModel in $CommitData) {
+        foreach ($Test in $CommitModel.Tests) {
+            if ($null -eq $Test.TputConfig) {
+                continue
+            }
+            if ($Tests.ContainsKey($Test.TputConfig)) {
+                $TestDict = $Tests[$Test.TputConfig];
+            } else {
+                $TestDict = [Collections.Generic.Dictionary[string, Collections.Generic.List[ThroughputTest]]]::new();
+                $Tests.Add($Test.TputConfig, $TestDict)
+            }
+            $NewTest = [ThroughputTest]::new();
+            $NewTest.CommitHash = $CommitModel.CommitHash
+            $NewTest.Date = $CommitModel.Date;
+            $NewTest.MachineName = $Test.MachineName;
+            $NewTest.Results = $Test.Results;
+
+            if ($TestDict.ContainsKey($Test.PlatformName)) {
+                $PlatformList = $TestDict[$Test.PlatformName]
+            } else {
+                $PlatformList = [ Collections.Generic.List[ThroughputTest]]::new()
+                $TestDict.Add($Test.PlatformName, $PlatformList)
+            }
+
+            $PlatformList.Add($NewTest);
+        }
+    }
+
+    return $Tests
+}
+
+function Get-RawTestDataJs {
+    param (
+        [Parameter(Mandatory = $true)]
+        $TestList
+    )
+
+    $DataVal = ""
+    foreach ($Test in $TestList) {
+        $TimeUnix = ([DateTimeOffset]$Test.Date).ToUnixTimeMilliseconds();
+        foreach ($Result in $Test.Results) {
+            $Data = "{t: new Date($TimeUnix), y: $Result}"
+            if ($DataVal -eq "") {
+                $DataVal = $Data
+            } else {
+                $DataVal = "$DataVal, $Data"
+            }
+        }
+    }
+    return "[$DataVal]"
+}
+
+function Get-AverageDataJs {
+    param (
+        [Parameter(Mandatory = $true)]
+        $TestList
+    )
+
+    $DataVal = ""
+    foreach ($Test in $TestList) {
+        $TimeUnix = ([DateTimeOffset]$Test.Date).ToUnixTimeMilliseconds();
+        $Average = ($Test.Results  | Measure-Object -Average).Average
+        $Data = "{t: new Date($TimeUnix), y: $Average}"
+        if ($DataVal -eq "") {
+            $DataVal = $Data
+        } else {
+            $DataVal = "$DataVal, $Data"
+        }
+    }
+    return "[$DataVal]"
+}
+
+function Get-ThroughputPlatformTests {
+    [OutputType([string])]
+    param (
+        [Parameter(Mandatory = $true)]
+        $DataFile,
+
+        [Parameter(Mandatory = $true)]
+        [Collections.Generic.List[ThroughputTest]]$ThroughputTests,
+
+        [Parameter(Mandatory = $true)]
+        [string]$RawReplaceName,
+
+        [Parameter(Mandatory = $true)]
+        [string]$AvgReplaceName
+    )
+
+    $RawData = Get-RawTestDataJs -TestList $ThroughputTests
+    $AvgData = Get-AverageDataJs -TestList $ThroughputTests
+
+    $DataFile = $DataFile.Replace($RawReplaceName, $RawData)
+    $DataFile = $DataFile.Replace($AvgReplaceName, $AvgData)
+
+    return $DataFile
+}
+
+
+
+function Get-ThroughputTestsJs {
+    [OutputType([string])]
+    param (
+        [Parameter(Mandatory = $true)]
+        $DataFile,
+
+        [Parameter(Mandatory = $true)]
+        [TestCommitModel[]]$CpuCommitData
+    )
+
+    # Dict<Config, Dict<Platform, List<Tests>>>
+    $ThroughputTests = Get-ThroughputTests -CommitData $CpuCommitData
+    
+    $UploadDefault = Get-ThroughputDefault -Download $false
+
+    $DownloadDefault = Get-ThroughputDefault -Download $true
+
+    $UploadTests = $ThroughputTests[$UploadDefault];
+    $DownloadTests = $ThroughputTests[$DownloadDefault];
+
+    $DataFile = Get-ThroughputPlatformTests -DataFile $DataFile -ThroughputTests $UploadTests["Windows_x64_schannel"] -RawReplaceName "RAW_DATA_WINDOWS_X64_SCHANNEL_THROUGHPUT_UP" -AvgReplaceName "AVERAGE_DATA_WINDOWS_X64_SCHANNEL_THROUGHPUT_UP"
+    $DataFile = Get-ThroughputPlatformTests -DataFile $DataFile -ThroughputTests $UploadTests["Winkernel_x64_schannel"] -RawReplaceName "RAW_DATA_WINKERNEL_X64_SCHANNEL_THROUGHPUT_UP" -AvgReplaceName "AVERAGE_DATA_WINKERNEL_X64_SCHANNEL_THROUGHPUT_UP"
+    $DataFile = Get-ThroughputPlatformTests -DataFile $DataFile -ThroughputTests $UploadTests["Windows_x64_openssl"] -RawReplaceName "RAW_DATA_WINDOWS_X64_OPENSSL_THROUGHPUT_UP" -AvgReplaceName "AVERAGE_DATA_WINDOWS_X64_OPENSSL_THROUGHPUT_UP"
+    # $DataFile = Get-ThroughputPlatformTests -DataFile $DataFile -ThroughputTests $UploadTests["Linux_x64_openssl"] -RawReplaceName "RAW_DATA_LINUX_X64_OPENSSL_THROUGHPUT" -AvgReplaceName "AVERAGE_DATA_LINUX_X64_OPENSSL_THROUGHPUT"
+
+    $DataFile = Get-ThroughputPlatformTests -DataFile $DataFile -ThroughputTests $DownloadTests["Windows_x64_schannel"] -RawReplaceName "RAW_DATA_WINDOWS_X64_SCHANNEL_THROUGHPUT_DOWN" -AvgReplaceName "AVERAGE_DATA_WINDOWS_X64_SCHANNEL_THROUGHPUT_DOWN"
+    $DataFile = Get-ThroughputPlatformTests -DataFile $DataFile -ThroughputTests $DownloadTests["Winkernel_x64_schannel"] -RawReplaceName "RAW_DATA_WINKERNEL_X64_SCHANNEL_THROUGHPUT_DOWN" -AvgReplaceName "AVERAGE_DATA_WINKERNEL_X64_SCHANNEL_THROUGHPUT_DOWN"
+    $DataFile = Get-ThroughputPlatformTests -DataFile $DataFile -ThroughputTests $DownloadTests["Windows_x64_openssl"] -RawReplaceName "RAW_DATA_WINDOWS_X64_OPENSSL_THROUGHPUT_DOWN" -AvgReplaceName "AVERAGE_DATA_WINDOWS_X64_OPENSSL_THROUGHPUT_DOWN"
+    # $DataFile = Get-ThroughputPlatformTests -DataFile $DataFile -ThroughputTests $DownloadTests["Linux_x64_openssl"] -RawReplaceName "RAW_DATA_LINUX_X64_OPENSSL_THROUGHPUT" -AvgReplaceName "AVERAGE_DATA_LINUX_X64_OPENSSL_THROUGHPUT"
+
+    return $DataFile
+}
+
+$CommitHistory = Get-CommitHistory -DaysToReceive $DaysToReceive -BranchFolder $BranchFolder
+$CpuCommitData = Get-CpuCommitData -CommitHistory $CommitHistory -BranchFolder $BranchFolder
+
+$DataFileIn = Join-Path $PSScriptRoot "data.js.in"
+$DataFileContents = Get-Content $DataFileIn
+
+$DataFileContents = Get-ThroughputTestsJs -DataFile $DataFileContents -CpuCommitData $CpuCommitData
+
+$DataFileOut = Join-Path $PSScriptRoot "data.js"
+$DataFileContents | Set-Content $DataFileOut