--- conflicted
+++ resolved
@@ -1,4 +1,3 @@
-<<<<<<< HEAD
 #
 # Continuous Integration (CI)
 # This pipeline builds and validates MsQuic for all configurations.
@@ -106,7 +105,6 @@
       platform: linux
       arch: x64
       tls: openssl
-      extraBuildArgs: -DisableLogs
   # Other configurations.
   - template: ./templates/build-config-user.yml
     parameters:
@@ -114,7 +112,6 @@
       platform: linux
       arch: x64
       tls: stub
-      extraBuildArgs: -DisableLogs
 
 #
 # Mirror
@@ -234,211 +231,4 @@
       image: ubuntu-latest
       platform: linux
       arch: x64
-      tls: openssl
-=======
-#
-# Continuous Integration (CI)
-# This pipeline builds and validates MsQuic for all configurations.
-#
-
-trigger:
-  batch: true
-  branches:
-    include:
-    - master
-    - release/*
-    - feature/*
-pr:
-- master
-- release/*
-- feature/*
-
-name: 0.$(Date:yyMM).$(DayOfMonth)$(Rev:rr).0
-
-#
-# Builds
-#
-
-stages:
-
-- stage: build_windows
-  displayName: Build Windows
-  dependsOn: []
-  jobs:
-  # Officially supported configurations.
-  - template: ./templates/build-config-user.yml
-    parameters:
-      image: windows-latest
-      platform: windows
-      arch: x86
-      tls: schannel
-  - template: ./templates/build-config-user.yml
-    parameters:
-      image: windows-latest
-      platform: windows
-      arch: x64
-      tls: schannel
-  - template: ./templates/build-config-user.yml
-    parameters:
-      image: windows-latest
-      platform: windows
-      arch: arm
-      tls: schannel
-  - template: ./templates/build-config-user.yml
-    parameters:
-      image: windows-latest
-      platform: windows
-      arch: arm64
-      tls: schannel
-  # Other configurations.
-  - template: ./templates/build-config-user.yml
-    parameters:
-      image: windows-latest
-      platform: windows
-      arch: x64
-      tls: stub
-  - template: ./templates/build-config-user.yml
-    parameters:
-      image: windows-latest
-      platform: windows
-      arch: x64
-      tls: mitls
-
-- stage: build_winkernel
-  displayName: Build Windows Drivers
-  dependsOn: []
-  jobs:
-  - template: ./templates/build-config-winkernel.yml
-    parameters:
-      arch: x64
-  - template: ./templates/build-config-winkernel.yml
-    parameters:
-      arch: x86
-  - template: ./templates/build-config-winkernel.yml
-    parameters:
-      arch: arm
-  - template: ./templates/build-config-winkernel.yml
-    parameters:
-      arch: arm64
-
-- stage: build_dbgext
-  displayName: Build WinDbg Extension
-  dependsOn: []
-  jobs:
-  - template: ./templates/build-config-dbgext.yml
-    parameters:
-      arch: x64
-  - template: ./templates/build-config-dbgext.yml
-    parameters:
-      arch: x86
-
-- stage: build_linux
-  displayName: Build Linux
-  dependsOn: []
-  jobs:
-  # Officially supported configurations.
-  - template: ./templates/build-config-user.yml
-    parameters:
-      image: ubuntu-latest
-      platform: linux
-      arch: x64
-      tls: openssl
-  # Other configurations.
-  - template: ./templates/build-config-user.yml
-    parameters:
-      image: ubuntu-latest
-      platform: linux
-      arch: x64
-      tls: stub
-
-#
-# Mirror
-#
-
-- stage: mirror
-  displayName: Mirror
-  dependsOn:
-  - build_windows
-  - build_winkernel
-  - build_dbgext
-  - build_linux
-  condition: and(succeeded(), in(variables['Build.Reason'], 'IndividualCI', 'BatchedCI'), not(startsWith(variables['Build.SourceBranch'], 'refs/heads/feature/')))
-  jobs:
-  - job: mirror
-    displayName: Mirror branch
-    pool:
-      vmImage: windows-latest
-    steps:
-    - checkout: self
-      persistCredentials: true
-    - task: PowerShell@2
-      displayName: Sync Changes to AzDO Mirror Branch
-      inputs:
-        pwsh: true
-        filePath: .azure/scripts/sync-mirror.ps1
-        arguments: -Branch $(Build.SourceBranch)
-      env:
-        AzDO_PAT: $(AzDO_PAT)
-
-#
-# Build Verification Tests
-#
-
-- stage: test_bvt
-  displayName: Build Verification Tests
-  dependsOn:
-  - build_windows
-  - build_linux
-  jobs:
-  - template: ./templates/run-bvt.yml
-    parameters:
-      image: windows-latest
-      platform: windows
-      arch: x64
-      tls: schannel
-      extraArgs: -Filter "ParameterValidation.*:-*Events"
-  - template: ./templates/run-bvt.yml
-    parameters:
-      image: windows-latest
-      platform: windows
-      arch: x64
-      tls: mitls
-      logProfile: Full.Light
-      extraArgs: -Filter -*Unreachable/0:CryptTest/CryptTest.Encryption/2
-  - template: ./templates/run-bvt.yml
-    parameters:
-      image: ubuntu-latest
-      platform: linux
-      arch: x64
-      tls: openssl
-  - template: ./templates/run-bvt.yml
-    parameters:
-      image: ubuntu-latest
-      platform: linux
-      config: Release
-      arch: x64
-      tls: stub
-
-#
-# SpinQuic Tests
-#
-
-- stage: spinquic
-  displayName: SpinQuic Tests
-  dependsOn:
-  - build_windows
-  - build_linux
-  jobs:
-  - template: ./templates/run-spinquic.yml
-    parameters:
-      image: windows-latest
-      platform: windows
-      arch: x64
-      tls: stub
-  - template: ./templates/run-spinquic.yml
-    parameters:
-      image: ubuntu-latest
-      platform: linux
-      arch: x64
-      tls: stub
->>>>>>> 7868295c
+      tls: openssl