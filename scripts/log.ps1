<#

.SYNOPSIS
This script provides helpers for starting, stopping and canceling log collection.

.PARAMETER Start
    Starts the logs being collected with the given profile.

.PARAMETER LogProfile
    The name of the profile to use for log collection.

.PARAMETER Cancel
    Stops the logs from being collected and discards any collected so far.

.PARAMETER Stop
    Stops the logs from being collected and saves them to the -Output location.

.PARAMETER Output
    The output file name or directory for the logs.

.PARAMETER ConvertToText
    Converts the output logs to text.

.PARAMETER InstanceName
    A unique name for the logging instance.

.EXAMPLE
    logs.ps1 -Start -LogProfile Basic.Light

.EXAMPLE
    logs.ps1 -Cancel

.EXAMPLE
    logs.ps1 -Stop -Output quic.etl

#>

param (
    [Parameter(Mandatory = $false, ParameterSetName='Start')]
    [switch]$Start = $false,

    [Parameter(Mandatory = $false, ParameterSetName='Start')]
    [switch]$Stream = $false,

    [Parameter(Mandatory = $true, ParameterSetName='Start')]
    [ValidateSet("Basic.Light", "Basic.Verbose", "Full.Light", "Full.Verbose", "SpinQuic.Light")]
    [string]$LogProfile,

    [Parameter(Mandatory = $false, ParameterSetName='Cancel')]
    [switch]$Cancel = $false,

    [Parameter(Mandatory = $false, ParameterSetName='Stop')]
    [switch]$Stop = $false,

    [Parameter(Mandatory = $true, ParameterSetName='Stop')]
    [string]$OutputDirectory = "",

    [Parameter(Mandatory = $false, ParameterSetName='Stop')]
    [switch]$ConvertToText = $false,

    [Parameter(Mandatory = $false, ParameterSetName='Stop')]
    [string]$TmfPath = "",

    [Parameter(Mandatory = $false, ParameterSetName='Decode')]
    [switch]$Decode = $false,

    [Parameter(Mandatory = $true, ParameterSetName='Decode')]
    [string]$LogFile,

    [Parameter(Mandatory = $true, ParameterSetName='Decode')]
    [string]$WorkingDirectory,

    [Parameter(Mandatory = $false)]
    [string]$InstanceName = "msquic"
)

Set-StrictMode -Version 'Latest'
$PSDefaultParameterValues['*:ErrorAction'] = 'Stop'

# Root directory of the project.
$RootDir = Split-Path $PSScriptRoot -Parent

# Well-known files and directories used for the various logging commands.
$WprProfile = Join-Path $RootDir "src\manifest\msquic.wprp"
$SideCar = Join-Path $RootDir "src/manifest/clog.sidecar"
$Clog2Text_lttng = Join-Path $RootDir "artifacts/tools/clog/clog2text_lttng"
$Clog2Text_windows = Join-Path $RootDir "artifacts/tools/clog/windows/clog2text_windows"

$TempDir = $null
if ($IsLinux) {
    $InstanceName = $InstanceName.Replace(".", "_")
    $TempDir = Join-Path $HOME "QUICLogs" $InstanceName
}

# Start log collection.
function Log-Start {
    if ($IsWindows) {
        Write-Host "WRP : $($WprProfile)!$($LogProfile)"
        wpr.exe -start "$($WprProfile)!$($LogProfile)" -filemode -instancename $InstanceName
    } else {
        if (Test-Path $TempDir) {
            Write-Error "LTTng session ($InstanceName) already running! ($TempDir)"
        }

        try {
            if ($Stream) {
                lttng -q create msquiclive --live
            } else {
                New-Item -Path $TempDir -ItemType Directory -Force | Out-Null
                $Command = "lttng create $InstanceName -o=$TempDir"
                Invoke-Expression $Command | Write-Debug
            }
            lttng enable-event --userspace CLOG_* | Write-Debug
            lttng start | Write-Debug

            if ($Stream) {
                lttng list | Write-Debug
                babeltrace -i lttng-live net://localhost | Write-Debug
                Write-Host "Now decoding LTTng events in realtime...`n"
                Invoke-Expression "babeltrace --names all -i lttng-live net://localhost/host/$env:NAME/msquiclive | $Clog2Text_lttng -s $SideCar"
            }
        } finally {
            if ($Stream) {
                Invoke-Expression "lttng destroy msquiclive" | Write-Debug
            }
        }
    }
}

# Cancels log collection, discarding any logs.
function Log-Cancel {
    if ($IsWindows) {
        wpr.exe -cancel -instancename $InstanceName
    } else {
        if (!(Test-Path $TempDir)) {
            Write-Error "LTTng session ($InstanceName) not currently running!"
        }

        Invoke-Expression "lttng destroy $InstanceName" | Write-Debug
        Remove-Item -Path $TempDir -Recurse -Force | Out-Null
        Write-Debug "Destroyed LTTng session ($InstanceName) and deleted $TempDir"
    }
}

# Stops log collection, keeping the logs.
function Log-Stop {
    $ClogOutputDecodeFile = Join-Path $OutputDirectory "quic.log"

    if (!(Test-Path $OutputDirectory)) {
        New-Item -Path $OutputDirectory -ItemType Directory -Force | Out-Null
    }

    if ($IsWindows) {
        $EtlPath = Join-Path $OutputDirectory "quic.etl"
        wpr.exe -stop $EtlPath -instancename $InstanceName
        if ($ConvertToText) {
<<<<<<< HEAD
            Write-Host "Decoding into human-readable text: $ClogOutputDecodeFile"
            $Command = "$Clog2Text_windows -i $EtlPath -s $SideCar -o $ClogOutputDecodeFile"
            Write-Debug $Command
            Invoke-Expression $Command | Write-Debug
            dir $OutputDirectory
        }
    } else {
        if (!(Test-Path $TempDir)) {
            Write-Error "LTTng session ($InstanceName) not currently running!"
        }

        Invoke-Expression "lttng stop $InstanceName" | Write-Debug

        $LTTNGTarFile = Join-Path $OutputDirectory "lttng_trace.tgz"
        $BableTraceFile = Join-Path $OutputDirectory "babeltrace.txt"

        Write-Host "tar/gzip LTTng log files: $LTTNGTarFile"
        tar -cvzf $LTTNGTarFile $TempDir | Write-Debug

        if ($ConvertToText) {
            Write-Debug "Decoding LTTng into BabelTrace format ($BableTraceFile)"
            babeltrace --names all $TempDir/* > $BableTraceFile

            Write-Host "Decoding into human-readable text: $ClogOutputDecodeFile"
            $Command = "$Clog2Text_lttng -i $BableTraceFile -s $SideCar -o $ClogOutputDecodeFile"
            Write-Debug $Command
            Invoke-Expression $Command | Write-Debug
            Remove-Item -Path $BableTraceFile -Force | Out-Null
=======
            $LogPath = Join-Path $OutputDirectory "quic.log"
            $Command = "netsh trace convert $($EtlPath) output=$($LogPath) overwrite=yes report=no"
            Invoke-Expression $Command
>>>>>>> eaf136f3
        }

        Invoke-Expression "lttng destroy $InstanceName" | Write-Debug
        Remove-Item -Path $TempDir -Recurse -Force | Out-Null
        Write-Debug "Destroyed LTTng session ($InstanceName) and deleted $TempDir"
    }
}

# Decodes a log file.
function Log-Decode {

    if (!(Test-Path $WorkingDirectory)) {
        New-Item -Path $WorkingDirectory -ItemType Directory -Force | Out-Null
    }

    if ($IsWindows) {
        $ClogOutputDecodeFile = Join-Path $WorkingDirectory "clog_decode.txt"
        Write-Host "Decoding into human-readable text: $ClogOutputDecodeFile"
        $Command = "$Clog2Text_windows -i $LogFile -s $SideCar -o $ClogOutputDecodeFile"
        Write-Debug $Command
        Invoke-Expression $Command | Write-Debug
    } else {
        Write-Host $LogFile

        $DecompressedLogs = Join-Path $WorkingDirectory "DecompressedLogs"
        $ClogOutputDecodeFile = Join-Path $WorkingDirectory "clog_decode.txt"
        $BableTraceFile = Join-Path $WorkingDirectory "decoded_babeltrace.txt"

        mkdir $WorkingDirectory
        mkdir $DecompressedLogs

        Write-Host "Decompressing $Logfile into $DecompressedLogs"
        tar xvfz $Logfile -C $DecompressedLogs

        Write-Host "Decoding LTTng into BabelTrace format ($BableTraceFile)"
        babeltrace --names all $DecompressedLogs/* > $BableTraceFile

        Write-Host "Decoding Babeltrace into human text using CLOG"
        $Command = "$Clog2Text_lttng -i $BableTraceFile -s $SideCar -o $ClogOutputDecodeFile"
        Write-Host $Command
        Invoke-Expression $Command
    }
}

##############################################################
#                     Main Execution                         #
##############################################################

if ($Start)  { Log-Start }
if ($Cancel) { Log-Cancel }
if ($Stop)   { Log-Stop }
if ($Decode) { Log-Decode }
<|MERGE_RESOLUTION|>--- conflicted
+++ resolved
@@ -1,242 +1,236 @@
-<#
-
-.SYNOPSIS
-This script provides helpers for starting, stopping and canceling log collection.
-
-.PARAMETER Start
-    Starts the logs being collected with the given profile.
-
-.PARAMETER LogProfile
-    The name of the profile to use for log collection.
-
-.PARAMETER Cancel
-    Stops the logs from being collected and discards any collected so far.
-
-.PARAMETER Stop
-    Stops the logs from being collected and saves them to the -Output location.
-
-.PARAMETER Output
-    The output file name or directory for the logs.
-
-.PARAMETER ConvertToText
-    Converts the output logs to text.
-
-.PARAMETER InstanceName
-    A unique name for the logging instance.
-
-.EXAMPLE
-    logs.ps1 -Start -LogProfile Basic.Light
-
-.EXAMPLE
-    logs.ps1 -Cancel
-
-.EXAMPLE
-    logs.ps1 -Stop -Output quic.etl
-
-#>
-
-param (
-    [Parameter(Mandatory = $false, ParameterSetName='Start')]
-    [switch]$Start = $false,
-
-    [Parameter(Mandatory = $false, ParameterSetName='Start')]
-    [switch]$Stream = $false,
-
-    [Parameter(Mandatory = $true, ParameterSetName='Start')]
-    [ValidateSet("Basic.Light", "Basic.Verbose", "Full.Light", "Full.Verbose", "SpinQuic.Light")]
-    [string]$LogProfile,
-
-    [Parameter(Mandatory = $false, ParameterSetName='Cancel')]
-    [switch]$Cancel = $false,
-
-    [Parameter(Mandatory = $false, ParameterSetName='Stop')]
-    [switch]$Stop = $false,
-
-    [Parameter(Mandatory = $true, ParameterSetName='Stop')]
-    [string]$OutputDirectory = "",
-
-    [Parameter(Mandatory = $false, ParameterSetName='Stop')]
-    [switch]$ConvertToText = $false,
-
-    [Parameter(Mandatory = $false, ParameterSetName='Stop')]
-    [string]$TmfPath = "",
-
-    [Parameter(Mandatory = $false, ParameterSetName='Decode')]
-    [switch]$Decode = $false,
-
-    [Parameter(Mandatory = $true, ParameterSetName='Decode')]
-    [string]$LogFile,
-
-    [Parameter(Mandatory = $true, ParameterSetName='Decode')]
-    [string]$WorkingDirectory,
-
-    [Parameter(Mandatory = $false)]
-    [string]$InstanceName = "msquic"
-)
-
-Set-StrictMode -Version 'Latest'
-$PSDefaultParameterValues['*:ErrorAction'] = 'Stop'
-
-# Root directory of the project.
-$RootDir = Split-Path $PSScriptRoot -Parent
-
-# Well-known files and directories used for the various logging commands.
-$WprProfile = Join-Path $RootDir "src\manifest\msquic.wprp"
-$SideCar = Join-Path $RootDir "src/manifest/clog.sidecar"
-$Clog2Text_lttng = Join-Path $RootDir "artifacts/tools/clog/clog2text_lttng"
-$Clog2Text_windows = Join-Path $RootDir "artifacts/tools/clog/windows/clog2text_windows"
-
-$TempDir = $null
-if ($IsLinux) {
-    $InstanceName = $InstanceName.Replace(".", "_")
-    $TempDir = Join-Path $HOME "QUICLogs" $InstanceName
-}
-
-# Start log collection.
-function Log-Start {
-    if ($IsWindows) {
-        Write-Host "WRP : $($WprProfile)!$($LogProfile)"
-        wpr.exe -start "$($WprProfile)!$($LogProfile)" -filemode -instancename $InstanceName
-    } else {
-        if (Test-Path $TempDir) {
-            Write-Error "LTTng session ($InstanceName) already running! ($TempDir)"
-        }
-
-        try {
-            if ($Stream) {
-                lttng -q create msquiclive --live
-            } else {
-                New-Item -Path $TempDir -ItemType Directory -Force | Out-Null
-                $Command = "lttng create $InstanceName -o=$TempDir"
-                Invoke-Expression $Command | Write-Debug
-            }
-            lttng enable-event --userspace CLOG_* | Write-Debug
-            lttng start | Write-Debug
-
-            if ($Stream) {
-                lttng list | Write-Debug
-                babeltrace -i lttng-live net://localhost | Write-Debug
-                Write-Host "Now decoding LTTng events in realtime...`n"
-                Invoke-Expression "babeltrace --names all -i lttng-live net://localhost/host/$env:NAME/msquiclive | $Clog2Text_lttng -s $SideCar"
-            }
-        } finally {
-            if ($Stream) {
-                Invoke-Expression "lttng destroy msquiclive" | Write-Debug
-            }
-        }
-    }
-}
-
-# Cancels log collection, discarding any logs.
-function Log-Cancel {
-    if ($IsWindows) {
-        wpr.exe -cancel -instancename $InstanceName
-    } else {
-        if (!(Test-Path $TempDir)) {
-            Write-Error "LTTng session ($InstanceName) not currently running!"
-        }
-
-        Invoke-Expression "lttng destroy $InstanceName" | Write-Debug
-        Remove-Item -Path $TempDir -Recurse -Force | Out-Null
-        Write-Debug "Destroyed LTTng session ($InstanceName) and deleted $TempDir"
-    }
-}
-
-# Stops log collection, keeping the logs.
-function Log-Stop {
-    $ClogOutputDecodeFile = Join-Path $OutputDirectory "quic.log"
-
-    if (!(Test-Path $OutputDirectory)) {
-        New-Item -Path $OutputDirectory -ItemType Directory -Force | Out-Null
-    }
-
-    if ($IsWindows) {
-        $EtlPath = Join-Path $OutputDirectory "quic.etl"
-        wpr.exe -stop $EtlPath -instancename $InstanceName
-        if ($ConvertToText) {
-<<<<<<< HEAD
-            Write-Host "Decoding into human-readable text: $ClogOutputDecodeFile"
-            $Command = "$Clog2Text_windows -i $EtlPath -s $SideCar -o $ClogOutputDecodeFile"
-            Write-Debug $Command
-            Invoke-Expression $Command | Write-Debug
-            dir $OutputDirectory
-        }
-    } else {
-        if (!(Test-Path $TempDir)) {
-            Write-Error "LTTng session ($InstanceName) not currently running!"
-        }
-
-        Invoke-Expression "lttng stop $InstanceName" | Write-Debug
-
-        $LTTNGTarFile = Join-Path $OutputDirectory "lttng_trace.tgz"
-        $BableTraceFile = Join-Path $OutputDirectory "babeltrace.txt"
-
-        Write-Host "tar/gzip LTTng log files: $LTTNGTarFile"
-        tar -cvzf $LTTNGTarFile $TempDir | Write-Debug
-
-        if ($ConvertToText) {
-            Write-Debug "Decoding LTTng into BabelTrace format ($BableTraceFile)"
-            babeltrace --names all $TempDir/* > $BableTraceFile
-
-            Write-Host "Decoding into human-readable text: $ClogOutputDecodeFile"
-            $Command = "$Clog2Text_lttng -i $BableTraceFile -s $SideCar -o $ClogOutputDecodeFile"
-            Write-Debug $Command
-            Invoke-Expression $Command | Write-Debug
-            Remove-Item -Path $BableTraceFile -Force | Out-Null
-=======
-            $LogPath = Join-Path $OutputDirectory "quic.log"
-            $Command = "netsh trace convert $($EtlPath) output=$($LogPath) overwrite=yes report=no"
-            Invoke-Expression $Command
->>>>>>> eaf136f3
-        }
-
-        Invoke-Expression "lttng destroy $InstanceName" | Write-Debug
-        Remove-Item -Path $TempDir -Recurse -Force | Out-Null
-        Write-Debug "Destroyed LTTng session ($InstanceName) and deleted $TempDir"
-    }
-}
-
-# Decodes a log file.
-function Log-Decode {
-
-    if (!(Test-Path $WorkingDirectory)) {
-        New-Item -Path $WorkingDirectory -ItemType Directory -Force | Out-Null
-    }
-
-    if ($IsWindows) {
-        $ClogOutputDecodeFile = Join-Path $WorkingDirectory "clog_decode.txt"
-        Write-Host "Decoding into human-readable text: $ClogOutputDecodeFile"
-        $Command = "$Clog2Text_windows -i $LogFile -s $SideCar -o $ClogOutputDecodeFile"
-        Write-Debug $Command
-        Invoke-Expression $Command | Write-Debug
-    } else {
-        Write-Host $LogFile
-
-        $DecompressedLogs = Join-Path $WorkingDirectory "DecompressedLogs"
-        $ClogOutputDecodeFile = Join-Path $WorkingDirectory "clog_decode.txt"
-        $BableTraceFile = Join-Path $WorkingDirectory "decoded_babeltrace.txt"
-
-        mkdir $WorkingDirectory
-        mkdir $DecompressedLogs
-
-        Write-Host "Decompressing $Logfile into $DecompressedLogs"
-        tar xvfz $Logfile -C $DecompressedLogs
-
-        Write-Host "Decoding LTTng into BabelTrace format ($BableTraceFile)"
-        babeltrace --names all $DecompressedLogs/* > $BableTraceFile
-
-        Write-Host "Decoding Babeltrace into human text using CLOG"
-        $Command = "$Clog2Text_lttng -i $BableTraceFile -s $SideCar -o $ClogOutputDecodeFile"
-        Write-Host $Command
-        Invoke-Expression $Command
-    }
-}
-
-##############################################################
-#                     Main Execution                         #
-##############################################################
-
-if ($Start)  { Log-Start }
-if ($Cancel) { Log-Cancel }
-if ($Stop)   { Log-Stop }
-if ($Decode) { Log-Decode }
+<#
+
+.SYNOPSIS
+This script provides helpers for starting, stopping and canceling log collection.
+
+.PARAMETER Start
+    Starts the logs being collected with the given profile.
+
+.PARAMETER LogProfile
+    The name of the profile to use for log collection.
+
+.PARAMETER Cancel
+    Stops the logs from being collected and discards any collected so far.
+
+.PARAMETER Stop
+    Stops the logs from being collected and saves them to the -Output location.
+
+.PARAMETER Output
+    The output file name or directory for the logs.
+
+.PARAMETER ConvertToText
+    Converts the output logs to text.
+
+.PARAMETER InstanceName
+    A unique name for the logging instance.
+
+.EXAMPLE
+    logs.ps1 -Start -LogProfile Basic.Light
+
+.EXAMPLE
+    logs.ps1 -Cancel
+
+.EXAMPLE
+    logs.ps1 -Stop -Output quic.etl
+
+#>
+
+param (
+    [Parameter(Mandatory = $false, ParameterSetName='Start')]
+    [switch]$Start = $false,
+
+    [Parameter(Mandatory = $false, ParameterSetName='Start')]
+    [switch]$Stream = $false,
+
+    [Parameter(Mandatory = $true, ParameterSetName='Start')]
+    [ValidateSet("Basic.Light", "Basic.Verbose", "Full.Light", "Full.Verbose", "SpinQuic.Light")]
+    [string]$LogProfile,
+
+    [Parameter(Mandatory = $false, ParameterSetName='Cancel')]
+    [switch]$Cancel = $false,
+
+    [Parameter(Mandatory = $false, ParameterSetName='Stop')]
+    [switch]$Stop = $false,
+
+    [Parameter(Mandatory = $true, ParameterSetName='Stop')]
+    [string]$OutputDirectory = "",
+
+    [Parameter(Mandatory = $false, ParameterSetName='Stop')]
+    [switch]$ConvertToText = $false,
+
+    [Parameter(Mandatory = $false, ParameterSetName='Stop')]
+    [string]$TmfPath = "",
+
+    [Parameter(Mandatory = $false, ParameterSetName='Decode')]
+    [switch]$Decode = $false,
+
+    [Parameter(Mandatory = $true, ParameterSetName='Decode')]
+    [string]$LogFile,
+
+    [Parameter(Mandatory = $true, ParameterSetName='Decode')]
+    [string]$WorkingDirectory,
+
+    [Parameter(Mandatory = $false)]
+    [string]$InstanceName = "msquic"
+)
+
+Set-StrictMode -Version 'Latest'
+$PSDefaultParameterValues['*:ErrorAction'] = 'Stop'
+
+# Root directory of the project.
+$RootDir = Split-Path $PSScriptRoot -Parent
+
+# Well-known files and directories used for the various logging commands.
+$WprProfile = Join-Path $RootDir "src\manifest\msquic.wprp"
+$SideCar = Join-Path $RootDir "src/manifest/clog.sidecar"
+$Clog2Text_lttng = Join-Path $RootDir "artifacts/tools/clog/clog2text_lttng"
+$Clog2Text_windows = Join-Path $RootDir "artifacts/tools/clog/windows/clog2text_windows"
+
+$TempDir = $null
+if ($IsLinux) {
+    $InstanceName = $InstanceName.Replace(".", "_")
+    $TempDir = Join-Path $HOME "QUICLogs" $InstanceName
+}
+
+# Start log collection.
+function Log-Start {
+    if ($IsWindows) {
+        Write-Host "WRP : $($WprProfile)!$($LogProfile)"
+        wpr.exe -start "$($WprProfile)!$($LogProfile)" -filemode -instancename $InstanceName
+    } else {
+        if (Test-Path $TempDir) {
+            Write-Error "LTTng session ($InstanceName) already running! ($TempDir)"
+        }
+
+        try {
+            if ($Stream) {
+                lttng -q create msquiclive --live
+            } else {
+                New-Item -Path $TempDir -ItemType Directory -Force | Out-Null
+                $Command = "lttng create $InstanceName -o=$TempDir"
+                Invoke-Expression $Command | Write-Debug
+            }
+            lttng enable-event --userspace CLOG_* | Write-Debug
+            lttng start | Write-Debug
+
+            if ($Stream) {
+                lttng list | Write-Debug
+                babeltrace -i lttng-live net://localhost | Write-Debug
+                Write-Host "Now decoding LTTng events in realtime...`n"
+                Invoke-Expression "babeltrace --names all -i lttng-live net://localhost/host/$env:NAME/msquiclive | $Clog2Text_lttng -s $SideCar"
+            }
+        } finally {
+            if ($Stream) {
+                Invoke-Expression "lttng destroy msquiclive" | Write-Debug
+            }
+        }
+    }
+}
+
+# Cancels log collection, discarding any logs.
+function Log-Cancel {
+    if ($IsWindows) {
+        wpr.exe -cancel -instancename $InstanceName
+    } else {
+        if (!(Test-Path $TempDir)) {
+            Write-Error "LTTng session ($InstanceName) not currently running!"
+        }
+
+        Invoke-Expression "lttng destroy $InstanceName" | Write-Debug
+        Remove-Item -Path $TempDir -Recurse -Force | Out-Null
+        Write-Debug "Destroyed LTTng session ($InstanceName) and deleted $TempDir"
+    }
+}
+
+# Stops log collection, keeping the logs.
+function Log-Stop {
+    $ClogOutputDecodeFile = Join-Path $OutputDirectory "quic.log"
+
+    if (!(Test-Path $OutputDirectory)) {
+        New-Item -Path $OutputDirectory -ItemType Directory -Force | Out-Null
+    }
+
+    if ($IsWindows) {
+        $EtlPath = Join-Path $OutputDirectory "quic.etl"
+        wpr.exe -stop $EtlPath -instancename $InstanceName
+        if ($ConvertToText) {
+            Write-Host "Decoding into human-readable text: $ClogOutputDecodeFile"
+            $Command = "$Clog2Text_windows -i $EtlPath -s $SideCar -o $ClogOutputDecodeFile"
+            Write-Debug $Command
+            Invoke-Expression $Command | Write-Debug
+            dir $OutputDirectory
+        }
+    } else {
+        if (!(Test-Path $TempDir)) {
+            Write-Error "LTTng session ($InstanceName) not currently running!"
+        }
+
+        Invoke-Expression "lttng stop $InstanceName" | Write-Debug
+
+        $LTTNGTarFile = Join-Path $OutputDirectory "lttng_trace.tgz"
+        $BableTraceFile = Join-Path $OutputDirectory "babeltrace.txt"
+
+        Write-Host "tar/gzip LTTng log files: $LTTNGTarFile"
+        tar -cvzf $LTTNGTarFile $TempDir | Write-Debug
+
+        if ($ConvertToText) {
+            Write-Debug "Decoding LTTng into BabelTrace format ($BableTraceFile)"
+            babeltrace --names all $TempDir/* > $BableTraceFile
+
+            Write-Host "Decoding into human-readable text: $ClogOutputDecodeFile"
+            $Command = "$Clog2Text_lttng -i $BableTraceFile -s $SideCar -o $ClogOutputDecodeFile"
+            Write-Debug $Command
+            Invoke-Expression $Command | Write-Debug
+            Remove-Item -Path $BableTraceFile -Force | Out-Null
+        }
+
+        Invoke-Expression "lttng destroy $InstanceName" | Write-Debug
+        Remove-Item -Path $TempDir -Recurse -Force | Out-Null
+        Write-Debug "Destroyed LTTng session ($InstanceName) and deleted $TempDir"
+    }
+}
+
+# Decodes a log file.
+function Log-Decode {
+
+    if (!(Test-Path $WorkingDirectory)) {
+        New-Item -Path $WorkingDirectory -ItemType Directory -Force | Out-Null
+    }
+
+    if ($IsWindows) {
+        $ClogOutputDecodeFile = Join-Path $WorkingDirectory "clog_decode.txt"
+        Write-Host "Decoding into human-readable text: $ClogOutputDecodeFile"
+        $Command = "$Clog2Text_windows -i $LogFile -s $SideCar -o $ClogOutputDecodeFile"
+        Write-Debug $Command
+        Invoke-Expression $Command | Write-Debug
+    } else {
+        Write-Host $LogFile
+
+        $DecompressedLogs = Join-Path $WorkingDirectory "DecompressedLogs"
+        $ClogOutputDecodeFile = Join-Path $WorkingDirectory "clog_decode.txt"
+        $BableTraceFile = Join-Path $WorkingDirectory "decoded_babeltrace.txt"
+
+        mkdir $WorkingDirectory
+        mkdir $DecompressedLogs
+
+        Write-Host "Decompressing $Logfile into $DecompressedLogs"
+        tar xvfz $Logfile -C $DecompressedLogs
+
+        Write-Host "Decoding LTTng into BabelTrace format ($BableTraceFile)"
+        babeltrace --names all $DecompressedLogs/* > $BableTraceFile
+
+        Write-Host "Decoding Babeltrace into human text using CLOG"
+        $Command = "$Clog2Text_lttng -i $BableTraceFile -s $SideCar -o $ClogOutputDecodeFile"
+        Write-Host $Command
+        Invoke-Expression $Command
+    }
+}
+
+##############################################################
+#                     Main Execution                         #
+##############################################################
+
+if ($Start)  { Log-Start }
+if ($Cancel) { Log-Cancel }
+if ($Stop)   { Log-Stop }
+if ($Decode) { Log-Decode }